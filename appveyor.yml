# Using multiple examples:
# https://github.com/Anaconda-Platform/anaconda-project/blob/master/appveyor.yml
# https://github.com/AnacondaRecipes/conda-feedstock/blob/master/.appveyor.yml
build: "off"

environment:
  # PYTHONIOENCODING: "UTF-8"
  PYTHONUNBUFFERED: 1

  matrix:
    - CONDA_PY: "36"
      CONDA_INSTALL_LOCN: "C:\\Miniconda36-x64"
    - CONDA_PY: "37"
      CONDA_INSTALL_LOCN: "C:\\Miniconda37-x64"

install:
  - call %CONDA_INSTALL_LOCN%\Scripts\activate.bat
  - conda config --set always_yes yes --set changeps1 no
  # - conda update -q conda  # Yeet.
  - conda info -a
  # Install package requirements & test suite
<<<<<<< HEAD
  - conda install -q -c conda-forge -c cmutel -c haasad -c pascallesage arrow brightway2 bw2io bw2data eidl fuzzywuzzy matplotlib-base networkx pandas pyside2=5.13 salib seaborn presamples "pytest>=5.2" pytest-qt pytest-mock
=======
  - conda install -q -c conda-forge -c cmutel -c haasad -c pascallesage arrow brightway2 bw2io bw2data eidl fuzzywuzzy matplotlib-base networkx pandas pyside2=5.13 seaborn presamples openpyxl "pytest>=5.2" pytest-qt pytest-mock
>>>>>>> 3e8f2ff1

test_script:
  - py.test<|MERGE_RESOLUTION|>--- conflicted
+++ resolved
@@ -19,11 +19,7 @@
   # - conda update -q conda  # Yeet.
   - conda info -a
   # Install package requirements & test suite
-<<<<<<< HEAD
-  - conda install -q -c conda-forge -c cmutel -c haasad -c pascallesage arrow brightway2 bw2io bw2data eidl fuzzywuzzy matplotlib-base networkx pandas pyside2=5.13 salib seaborn presamples "pytest>=5.2" pytest-qt pytest-mock
-=======
-  - conda install -q -c conda-forge -c cmutel -c haasad -c pascallesage arrow brightway2 bw2io bw2data eidl fuzzywuzzy matplotlib-base networkx pandas pyside2=5.13 seaborn presamples openpyxl "pytest>=5.2" pytest-qt pytest-mock
->>>>>>> 3e8f2ff1
+  - conda install -q -c conda-forge -c cmutel -c haasad -c pascallesage arrow brightway2 bw2io bw2data eidl fuzzywuzzy matplotlib-base networkx pandas pyside2=5.13 salib seaborn presamples openpyxl "pytest>=5.2" pytest-qt pytest-mock
 
 test_script:
   - py.test