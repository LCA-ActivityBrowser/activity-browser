--- conflicted
+++ resolved
@@ -17,23 +17,17 @@
   entry_points:
     - activity-browser = activity_browser:run_activity_browser
     - activity-browser-cleanup = activity_browser.bwutils:cleanup
-get condarequirements:
+
+requirements:
   build:
     - python
     - setuptools
   run:
-<<<<<<< HEAD
-    - python<3.9  # https://github.com/conda-forge/pyside2-feedstock/issues/56
+    - python <3.9  # https://github.com/conda-forge/pyside2-feedstock/issues/56
     - numpy >=1.20.2
     - arrow
     - brightway2 >=2.1.2
     - bw2io >=0.8.3
-=======
-    - python >=3.8  # https://github.com/conda-forge/pyside2-feedstock/issues/56
-    - arrow
-    - brightway2 >=2.1.2
-    - bw2io =0.8.3.1
->>>>>>> 9bedce3d
     - bw2data >=3.6.1
     - eidl >=1.2.0
     - fuzzywuzzy
