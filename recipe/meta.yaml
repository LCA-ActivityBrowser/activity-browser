# Used https://github.com/conda-forge/staged-recipes/blob/master/recipes/example/meta.yaml as example
{% set version = "2.5.0" %}

package:
  name: activity-browser
  version: "{{ version }}"

source:
  # Note for future: https://conda-forge.org/docs/maintainer/adding_pkgs.html#tarballs-no-repos
  git_rev: "{{ version }}"
  git_url: https://github.com/LCA-ActivityBrowser/activity-browser.git

build:
  noarch: python
  number: 0
  script: "{{ PYTHON }} setup.py install --single-version-externally-managed --record record.txt"
  entry_points:
    - activity-browser = activity_browser.app:run_activity_browser
    - activity-browser-cleanup = activity_browser.app.bwutils:cleanup

requirements:
  build:
    - python
    - setuptools
  run:
    - python<3.9  # https://github.com/conda-forge/pyside2-feedstock/issues/56
    - arrow
    - brightway2 >=2.1.2
    - bw2io >=0.7.dev1
    - bw2data >=3.6.1
    - eidl >=1.2.0
    - fuzzywuzzy
    - matplotlib-base >=2.2.2
    - networkx
    - pandas >=0.24.1
<<<<<<< HEAD
    - pyside2==5.13.1
    - salib
=======
    - pyside2 >=5.13.1
>>>>>>> 28958475
    - seaborn
    - presamples

about:
  home: https://github.com/LCA-ActivityBrowser/activity-browser
  license: LGPL3+
  license_family: LGPL
  license_file: LICENSE.txt
  summary: GUI for brightway2
  description: |
    The Activity Browser is a graphical user interface for the [brightway2](https://brightwaylca.org/)
    advanced life cycle assessment framework. More details and installation instructions can be found
    on [github](https://github.com/LCA-ActivityBrowser/activity-browser).<|MERGE_RESOLUTION|>--- conflicted
+++ resolved
@@ -33,12 +33,8 @@
     - matplotlib-base >=2.2.2
     - networkx
     - pandas >=0.24.1
-<<<<<<< HEAD
-    - pyside2==5.13.1
+    - pyside2 >=5.13.1
     - salib
-=======
-    - pyside2 >=5.13.1
->>>>>>> 28958475
     - seaborn
     - presamples
 
