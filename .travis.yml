# Using https://github.com/Anaconda-Platform/anaconda-project/blob/master/.travis.yml as example
language: python

matrix:
  include:
    - python: "3.6"
      os: linux
      env: PYENV=3.6 VERSION=2.3.5.dev PKG_NAME=activity-browser-dev
    - python: "3.7"
      os: linux
      env: PYENV=3.7 VERSION=2.3.5.dev PKG_NAME=activity-browser-dev
    - python: "3.6"
      language: generic
      os: osx
      env: PYENV=3.6 VERSION=2.3.5.dev PKG_NAME=activity-browser-dev
    - python: "3.7"
      language: generic
      os: osx
      env: PYENV=3.7 VERSION=2.3.5.dev PKG_NAME=activity-browser-dev

install:
  # As suggested by https://github.com/conda/conda/issues/9337#issuecomment-542466141
  - wget https://repo.anaconda.com/pkgs/misc/conda-execs/conda-latest-$TRAVIS_OS_NAME-64.exe -O conda.exe
  - chmod +x conda.exe
  - export CONDA_ALWAYS_YES=1
  - ./conda.exe create -p $HOME/miniconda -c defaults -c conda-forge python=$PYENV conda conda-build pytest pytest-qt pytest-mock pytest-cov python-coveralls
  - export PATH="$HOME/miniconda/bin:$PATH"
  - hash -r
<<<<<<< HEAD
  - conda config --set always_yes yes --set changeps1 no
  - conda update -q conda
  # Useful for debugging any issues with conda
  - conda info -a

  # Add conda channels
  - conda config --append channels conda-forge
  - conda config --append channels cmutel
  - conda config --append channels haasad

  # Create a test environment because travis trips over itself otherwise
  - if [ "$TRAVIS_OS_NAME" == "osx" ]; then
      conda create -q -n test-environment python=$pyver arrow brightway2 bw2io bw2data eidl fuzzywuzzy matplotlib-base networkx pandas "pyqt==5.9.2" seaborn "pytest>=5.2" pytest-qt pytest-mock;
    else
      conda create -q -n test-environment python=$TRAVIS_PYTHON_VERSION arrow brightway2 bw2io bw2data eidl fuzzywuzzy matplotlib-base networkx pandas "pyqt==5.9.2" seaborn "pytest>=5.2" pytest-qt pytest-mock;
    fi
  - source activate test-environment
  # Include coverage packages for linux distro
  - if [ "$TRAVIS_OS_NAME" == "linux" -a "$TRAVIS_PYTHON_VERSION" == "3.7" ]; then
      conda install -q pytest-cov python-coveralls;
    fi
=======
  # Useful for debugging any issues with conda
  - conda info -a

  # Build source into local package for testing
  - conda build ./ci/travis/recipe --no-test
  - conda install -q -c defaults -c conda-forge -c cmutel -c haasad --use-local activity-browser-dev
>>>>>>> a12c18d1

before_script:
  - if [ "$TRAVIS_OS_NAME" == "linux" ]; then
      export DISPLAY=:99.0;
      /sbin/start-stop-daemon --start --quiet --pidfile /tmp/custom_xvfb_99.pid --make-pidfile --background --exec /usr/bin/Xvfb -- :99 -screen 0 1920x1200x24 -ac +extension GLX +render -noreset;
      sleep 2;
    fi

script:
  # Run tests on the installed package, also do code coverage in linux.
  - py.test --cov=activity_browser;

after_success:
  # Only upload the code coverage from linux py37 machine
  - if [ "$TRAVIS_OS_NAME" == "linux" -a "$PYENV" == "3.7" ]; then coveralls; fi

# https://docs.travis-ci.com/user/deployment/script/
# https://docs.travis-ci.com/user/deployment/#pull-requests
# Move deploy code from 'after_success' to 'deploy'
deploy:
  - provider: script
    skip_cleanup: true
    script: bash ci/conda_upload.sh;
    on:
      branch: master
  - provider: script
    skip_cleanup: true
    script: bash ci/conda_upload.sh;
    on:
      all_branches: true
      tags: true

# Shouldn't need to have a lot of commit-history within the test
git:
  depth: 3

notifications:
  email:
    on_success: always # default: change
    on_failure: always # default: always<|MERGE_RESOLUTION|>--- conflicted
+++ resolved
@@ -26,36 +26,12 @@
   - ./conda.exe create -p $HOME/miniconda -c defaults -c conda-forge python=$PYENV conda conda-build pytest pytest-qt pytest-mock pytest-cov python-coveralls
   - export PATH="$HOME/miniconda/bin:$PATH"
   - hash -r
-<<<<<<< HEAD
-  - conda config --set always_yes yes --set changeps1 no
-  - conda update -q conda
-  # Useful for debugging any issues with conda
-  - conda info -a
-
-  # Add conda channels
-  - conda config --append channels conda-forge
-  - conda config --append channels cmutel
-  - conda config --append channels haasad
-
-  # Create a test environment because travis trips over itself otherwise
-  - if [ "$TRAVIS_OS_NAME" == "osx" ]; then
-      conda create -q -n test-environment python=$pyver arrow brightway2 bw2io bw2data eidl fuzzywuzzy matplotlib-base networkx pandas "pyqt==5.9.2" seaborn "pytest>=5.2" pytest-qt pytest-mock;
-    else
-      conda create -q -n test-environment python=$TRAVIS_PYTHON_VERSION arrow brightway2 bw2io bw2data eidl fuzzywuzzy matplotlib-base networkx pandas "pyqt==5.9.2" seaborn "pytest>=5.2" pytest-qt pytest-mock;
-    fi
-  - source activate test-environment
-  # Include coverage packages for linux distro
-  - if [ "$TRAVIS_OS_NAME" == "linux" -a "$TRAVIS_PYTHON_VERSION" == "3.7" ]; then
-      conda install -q pytest-cov python-coveralls;
-    fi
-=======
   # Useful for debugging any issues with conda
   - conda info -a
 
   # Build source into local package for testing
   - conda build ./ci/travis/recipe --no-test
   - conda install -q -c defaults -c conda-forge -c cmutel -c haasad --use-local activity-browser-dev
->>>>>>> a12c18d1
 
 before_script:
   - if [ "$TRAVIS_OS_NAME" == "linux" ]; then
