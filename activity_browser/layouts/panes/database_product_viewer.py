from logging import getLogger

import pandas as pd
from qtpy import QtWidgets, QtCore, QtGui
from qtpy.QtCore import Signal, SignalInstance

import bw2data as bd

from activity_browser import actions, ui, project_settings, application, signals
from activity_browser.ui import core
from activity_browser.bwutils import AB_metadata

log = getLogger(__name__)


DEFAULT_STATE = {
    "columns": ["process_name", "name", "type", "unit", "location"],
    "visible_columns": ["process_name", "name", "type", "unit", "location"],
}


NODETYPES = {
    "all_nodes": [],
    "processes": ["process", "multifunctional", "processwithreferenceproduct", "nonfunctional"],
    "products": ["product", "processwithreferenceproduct", "waste"],
    "biosphere": ["natural resource", "emission", "inventory indicator", "economic", "social"],
}


class DatabaseProductViewer(QtWidgets.QWidget):

    def __init__(self, parent, db_name: str):
        super().__init__(parent)
        self.database = bd.Database(db_name)
        self.model = ProductModel(self)

        # Create the QTableView and set the model
        self.table_view = ProductView(self)
        self.table_view.setModel(self.model)
        self.table_view.restoreSate(self.get_state_from_settings(), self.build_df())

        self.search = QtWidgets.QLineEdit(self)
        self.search.setMaximumHeight(30)
        self.search.setPlaceholderText("Quick Search")

        self.search.textChanged.connect(self.table_view.setAllFilter)

        table_layout = QtWidgets.QHBoxLayout()
        table_layout.setSpacing(0)
        table_layout.addWidget(self.table_view)

        layout = QtWidgets.QVBoxLayout(self)
        layout.addWidget(self.search)
        layout.addLayout(table_layout)

        # Set the table view as the central widget of the window
        self.setLayout(layout)

        # connect signals
        signals.database.deleted.connect(self.deleteLater)
        AB_metadata.synced.connect(self.sync)
        self.table_view.query_changed.connect(self.search_error)

    def sync(self):
        self.model.setDataFrame(self.build_df())

    def build_df(self) -> pd.DataFrame:
        df = AB_metadata.get_database_metadata(self.database.name)
        prods = df[df.type.isin(NODETYPES["products"] + NODETYPES["biosphere"])].copy()
        if "processor" in prods.columns:
            prods["process_name"] = df.loc[prods.processor].set_index(prods.index).name

        prods.dropna(axis=1, how="all")
        if prods.empty:
            prods["process_name"] = None

        return prods

    def event(self, event):
        if event.type() == QtCore.QEvent.Type.DeferredDelete:
            self.save_state_to_settings()

        return super().event(event)

    def save_state_to_settings(self):
        project_settings.settings["database_explorer"] = project_settings.settings.get("database_explorer", {})
        project_settings.settings["database_explorer"][self.database.name] = self.table_view.saveState()
        project_settings.write_settings()

    def get_state_from_settings(self):
        return project_settings.settings.get("database_explorer", {}).get(self.database.name, DEFAULT_STATE)

    def search_error(self, reset=False):
        if reset:
            self.search.setPalette(application.palette())
            return

        palette = self.search.palette()
        palette.setColor(QtGui.QPalette.ColorRole.Base, QtGui.QColor(255, 128, 128))
        self.search.setPalette(palette)


class ProductView(ui.widgets.ABTreeView):
    query_changed: SignalInstance = Signal(bool)

    class ContextMenu(ui.widgets.ABTreeView.ContextMenu):
        def __init__(self, pos, view: "ProductView"):
            super().__init__(pos, view)

            self.activity_open = actions.ActivityOpen.get_QAction(view.selected_processes)
            self.activity_graph = actions.ActivityGraph.get_QAction(view.selected_processes)
            self.process_new = actions.ActivityNewProcess.get_QAction(view.parent().database.name)
            self.activity_delete = actions.ActivityDelete.get_QAction(view.selected_products)
            # self.activity_relink = actions.ActivityRelink.get_QAction(view.selected_processes)

            # self.activity_duplicate = actions.ActivityDuplicate.get_QAction(view.selected_products)
            # self.activity_duplicate_to_loc = actions.ActivityDuplicateToLoc.get_QAction(
            #     view.selected_products[0] if view.selected_products else None)
            # self.activity_duplicate_to_db = actions.ActivityDuplicateToDB.get_QAction(view.selected_keys)

            self.copy_sdf = QtWidgets.QAction(ui.icons.qicons.superstructure,
                                              "Exchanges for scenario difference file", None)

            if view.indexAt(pos).row() == -1:
                self.init_none()
                return

            self.addAction(self.activity_open)
            self.addAction(self.activity_graph)
            self.addAction(self.process_new)
            #self.addMenu(self.duplicates_menu())
            self.addAction(self.activity_delete)
            #self.addAction(self.activity_relink)
            self.addMenu(self.copy_menu())

            if len(view.selected_products) == 1:
                self.init_single()
            else:
                self.init_multiple()

        def init_none(self):
            self.addAction(self.process_new)

        def init_single(self):
            self.activity_open.setText("Open process")
            self.activity_graph.setText("Open process in Graph Explorer")
            # self.activity_duplicate.setText("Duplicate product")
            self.activity_delete.setText("Delete product")

        def init_multiple(self):
            self.activity_open.setText("Open processes")
            self.activity_graph.setText("Open processes in Graph Explorer")
            # self.activity_duplicate.setText("Duplicate products")
            self.activity_delete.setText("Delete products")

            # self.activity_duplicate_to_loc.setEnabled(False)
            # self.activity_relink.setEnabled(False)

        def duplicates_menu(self):
            menu = QtWidgets.QMenu(self)

            menu.setTitle("Duplicate products")
            menu.setIcon(ui.icons.qicons.copy)

            menu.addAction(self.activity_duplicate)
            menu.addAction(self.activity_duplicate_to_loc)
            menu.addAction(self.activity_duplicate_to_db)
            return menu

        def copy_menu(self):
            menu = QtWidgets.QMenu(self)

            menu.setTitle("Copy to clipboard")
            menu.setIcon(ui.icons.qicons.copy_to_clipboard)

            menu.addAction(self.copy_sdf)
            return menu

    def __init__(self, parent: DatabaseProductViewer):
        super().__init__(parent)
        self.setSortingEnabled(True)
        self.setDragEnabled(True)
        self.setDragDropMode(QtWidgets.QTableView.DragDropMode.DragOnly)
        self.setSelectionBehavior(ui.widgets.ABTreeView.SelectionBehavior.SelectRows)
        self.setSelectionMode(ui.widgets.ABTreeView.SelectionMode.ExtendedSelection)

        self.allFilter = ""

    def mouseDoubleClickEvent(self, event) -> None:
        if self.selected_keys:
            actions.ActivityOpen.run(self.selected_keys)

    def setAllFilter(self, query: str):
        self.allFilter = query
        try:
            self.applyFilter()
            self.query_changed.emit(True)
        except Exception as e:
            print(f"Error in query: {type(e).__name__}: {e}")
            self.query_changed.emit(False)

    def buildQuery(self) -> str:
        node_query = ""

        if self.allFilter.startswith('='):
            return super().buildQuery() + f" & ({self.allFilter[1:]})" + node_query

        col_names = [self.model().columns[i] for i in range(1, len(self.model().columns)) if not self.isColumnHidden(i)]

        q = " | ".join([f"(`{col}`.astype('str').str.contains('{self.format_query(self.allFilter)}'))" for col in col_names])
        return super().buildQuery() + f" & ({q})" + node_query if q else super().buildQuery() + node_query

    @property
    def selected_products(self) -> [tuple]:
        return list(set(ProductModel.values_from_indices("key", self.selectedIndexes())))

    @property
    def selected_processes(self) -> [tuple]:
        return list(set(ProductModel.values_from_indices("processor", self.selectedIndexes())))



class ProductModel(ui.widgets.ABAbstractItemModel):

<<<<<<< HEAD
    def mimeData(self, indices: [QtCore.QModelIndex]):
        data = core.ABMimeData()
        data.setPickleData("application/bw-nodekeylist", self.get_keys(indices))
        return data

    def get_keys(self, indices: list[QtCore.QModelIndex]):
        keys = []
        for index in indices:
            item = index.internalPointer()
            if not item:
                continue
            keys.append(item["processor"])
        return list(set(keys))

=======
>>>>>>> 47ddcabd
    def createItems(self, dataframe=None) -> list[ui.widgets.ABDataItem]:
        items = []
        for index, data in dataframe.to_dict(orient="index").items():
            if data["type"] in NODETYPES["products"]:
                items.append(ProductItem(index, data))
            elif data["type"] in NODETYPES["biosphere"]:
                items.append(BiosphereItem(index, data))
            else:
                items.append(ui.widgets.ABDataItem(index, data))
        return items

    def mimeData(self, indices: [QtCore.QModelIndex]):
        data = core.ABMimeData()
        data.setPickleData("application/bw-nodekeylist", self.get_keys(indices))
        return data

    @staticmethod
    def values_from_indices(key: str, indices: list[QtCore.QModelIndex]):
        values = []
        for index in indices:
            item = index.internalPointer()
            if not item:
                continue
            values.append(item[key])
        return values


class ProductItem(ui.widgets.ABDataItem):
    def decorationData(self, col, key):
        if key == "name":
            if self["type"] == "product":
                return ui.icons.qicons.product
            elif self["type"] == "waste":
                return ui.icons.qicons.waste
            elif self["type"] == "processwithreferenceproduct":
                return ui.icons.qicons.processproduct
        if key == "process_name":
            return ui.icons.qicons.process


class BiosphereItem(ui.widgets.ABDataItem):
    def decorationData(self, col, key):
        if key != "name":
            return
        return ui.icons.qicons.biosphere

<|MERGE_RESOLUTION|>--- conflicted
+++ resolved
@@ -222,23 +222,6 @@
 
 class ProductModel(ui.widgets.ABAbstractItemModel):
 
-<<<<<<< HEAD
-    def mimeData(self, indices: [QtCore.QModelIndex]):
-        data = core.ABMimeData()
-        data.setPickleData("application/bw-nodekeylist", self.get_keys(indices))
-        return data
-
-    def get_keys(self, indices: list[QtCore.QModelIndex]):
-        keys = []
-        for index in indices:
-            item = index.internalPointer()
-            if not item:
-                continue
-            keys.append(item["processor"])
-        return list(set(keys))
-
-=======
->>>>>>> 47ddcabd
     def createItems(self, dataframe=None) -> list[ui.widgets.ABDataItem]:
         items = []
         for index, data in dataframe.to_dict(orient="index").items():
