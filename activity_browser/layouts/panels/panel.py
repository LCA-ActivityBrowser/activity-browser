# -*- coding: utf-8 -*-
from PySide2 import QtWidgets, QtCore

from ...signals import signals

import logging
from activity_browser.logger import ABHandler

logger = logging.getLogger('ab_logs')
log = ABHandler.setup_with_logger(logger, __name__)


class ABTab(QtWidgets.QTabWidget):
    def __init__(self, parent=None):
        super(ABTab, self).__init__(parent)
        self.setMovable(True)
        self.tabs = dict()  # keys: tab name; values: tab widget

        # signals
        signals.show_tab.connect(self.show_tab)
        signals.hide_tab.connect(self.hide_tab)
        signals.toggle_show_or_hide_tab.connect(self.toggle_tab_visibility)
        signals.hide_when_empty.connect(self.hide_when_empty)
        self.connect(self, QtCore.SIGNAL('currentChanged(int)'), self.current_index_changed)

    def current_index_changed(self, current_index: int):
        """Optional function to accept the index of the selected tab."""
        pass  # NotImplementedError is not used as this function gets called often and not neccecarily used.

    def add_tab(self, obj, tab_name):
        """Default addTab method and add item to self.tabs
        """
        self.tabs[tab_name] = obj
        self.addTab(obj, tab_name)

    def select_tab(self, obj):
        """Brings tab to focus."""
        self.setCurrentIndex(self.indexOf(obj))

    def toggle_tab_visibility(self, tab_name):
        """Show or hide a tab.
        Used, e.g. for Windows-->show/hide menu."""
        if tab_name in self.tabs:
            if self.indexOf(self.tabs[tab_name]) != -1:
                self.hide_tab(tab_name)
            else:
                self.show_tab(tab_name)

    def hide_tab(self, tab_name, current_index=0):
        """Hides tab, but does not delete the QTabWidget itself."""
        if tab_name in self.tabs:
            tab = self.tabs[tab_name]
            if self.indexOf(tab) != -1:
                log.info("-hiding tab:", tab_name)
                tab.setVisible(False)
                # Only explicitly alter the tab index if we're hiding the
                # current tab itself.
                if self.currentIndex() == self.indexOf(tab):
                    self.setCurrentIndex(current_index)
                self.removeTab(self.indexOf(tab))

    def show_tab(self, tab_name):
        """Makes existing tab visible."""
        if tab_name in self.tabs:
            tab = self.tabs[tab_name]
            log.info("+showing tab:", tab_name)
            tab.setVisible(True)
            self.addTab(tab, tab_name)
            self.select_tab(tab)

    def get_tab_name(self, obj):
        """Returns the name of a tab."""
        tab_names = [name for name, o in self.tabs.items() if o == obj]
        if len(tab_names) == 1:
            return tab_names[0]
        else:
            log.warning("found", len(tab_names), "occurences of this object.")
<<<<<<< HEAD
=======

    def get_tab_name_from_index(self, index):
        """Return the name of a tab based on its index."""
        tab_names = [self.tabText(i) for i in range(self.count()) if i == index]
        if len(tab_names) == 1:
            return tab_names[0]
        else:
            log.warning("Did not find instance of tab")
>>>>>>> 0916c449

    def hide_when_empty(self):
        """Show tab if it has sub-tabs (not empty) or hide if it has no sub-tabs (empty)."""
        for tab_name, tab in self.tabs.items():
            if hasattr(tab, "tabs"):
                if not tab.tabs:
                    self.hide_tab(tab_name)
                # else:  # leads to strange behaviour of setCurrentIndex/select_tab
                #     self.show_tab(tab_name)

    def close_tab(self, index):
        """Close tab by index."""
        widget = self.widget(index)
        tab_name = self.get_tab_name(widget)
        if widget in self.tabs.values():
            del self.tabs[tab_name]
            widget.deleteLater()
            self.removeTab(index)
        signals.hide_when_empty.emit()  # needs to be a signal as we want the super-tab to receive this...

    def close_tab_by_tab_name(self, tab_name):
        """Close tab by tab name (key in self.tabs)."""
        if tab_name in self.tabs:
            self.close_tab(self.indexOf(self.tabs[tab_name]))

    def close_all(self):
        """Close all tabs."""
        open_tab_count = len(self.tabs)
        for i in reversed(range(open_tab_count)):
            self.close_tab(i)<|MERGE_RESOLUTION|>--- conflicted
+++ resolved
@@ -75,8 +75,7 @@
             return tab_names[0]
         else:
             log.warning("found", len(tab_names), "occurences of this object.")
-<<<<<<< HEAD
-=======
+
 
     def get_tab_name_from_index(self, index):
         """Return the name of a tab based on its index."""
@@ -85,7 +84,6 @@
             return tab_names[0]
         else:
             log.warning("Did not find instance of tab")
->>>>>>> 0916c449
 
     def hide_when_empty(self):
         """Show tab if it has sub-tabs (not empty) or hide if it has no sub-tabs (empty)."""
