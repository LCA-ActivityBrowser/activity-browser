--- conflicted
+++ resolved
@@ -5,18 +5,13 @@
 """
 
 from collections import namedtuple
-<<<<<<< HEAD
 import traceback
 from typing import List, Tuple, Optional, Union
 
 import numpy as np
 import pandas as pd
 import warnings
-=======
-from typing import List, Optional, Union
->>>>>>> 21f38b23
-
-import pandas as pd
+
 from PySide2 import QtGui, QtCore
 from PySide2.QtWidgets import (
     QWidget, QTabWidget, QVBoxLayout, QHBoxLayout, QScrollArea, QRadioButton,
@@ -43,7 +38,6 @@
 from ...ui.tables import ContributionTable, InventoryTable, LCAResultsTable
 from ...ui.widgets import CutoffMenu, SwitchComboBox
 from ...ui.web import SankeyNavigatorWidget
-<<<<<<< HEAD
 from ...bwutils.superstructure.graph_traversal_with_scenario import GraphTraversalWithScenario
 from .base import BaseRightTab
 
@@ -52,8 +46,6 @@
 
 logger = logging.getLogger('ab_logs')
 log = ABHandler.setup_with_logger(logger, __name__)
-=======
->>>>>>> 21f38b23
 
 
 def get_header_layout(header_text: str) -> QVBoxLayout:
@@ -82,7 +74,7 @@
 
 # Special namedtuple for the LCAResults TabWidget.
 Tabs = namedtuple(
-    "tabs", ("inventory", "results", "ef", "process", "product", "sankey", "mc", "gsa")
+    "tabs", ("inventory", "results", "ef", "process", "sankey", "mc", "gsa")
 )
 Relativity = namedtuple("relativity", ("relative", "absolute"))
 ExportTable = namedtuple("export_table", ("label", "copy", "csv", "excel"))
@@ -1833,7 +1825,6 @@
         export_widget.hide()
         return export_widget
 
-    # TODO review if can be removed
     # def set_filename(self, optional_fields: dict = None):
     #     """Given a dictionary of fields, put together a usable filename for the plot and table."""
     #     save_name = 'gsa_output_' + self.mc.cs_name + '_' + str(self.mc.iterations) + '_' + self.activity['name'] + \
