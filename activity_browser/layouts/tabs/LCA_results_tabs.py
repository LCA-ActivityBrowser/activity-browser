# -*- coding: utf-8 -*-
"""Classes related to the LCA results sub-tabs in the main LCA results tab.

Each of these classes is either a parent for - or a sub-LCA results tab.
"""

from collections import namedtuple
<<<<<<< HEAD
from typing import List, Tuple, Optional, Union
=======
from typing import List, Optional, Union
from logging import getLogger
>>>>>>> 11653999

import numpy as np
import pandas as pd
import warnings

from PySide2 import QtCore, QtGui
from PySide2.QtWidgets import (QApplication, QButtonGroup, QCheckBox,
                               QComboBox, QFileDialog, QGridLayout, QGroupBox,
                               QHBoxLayout, QLabel, QLineEdit, QMessageBox,
                               QPushButton, QRadioButton, QScrollArea,
                               QTableView, QTabWidget, QToolBar, QVBoxLayout,
                               QWidget)
from stats_arrays.errors import InvalidParamsError
import brightway2 as bw

from activity_browser import signals
from activity_browser.mod.bw2data import calculation_setups

from ...bwutils import (MLCA, Contributions, GlobalSensitivityAnalysis,
                        MonteCarloLCA, SuperstructureMLCA, calculations)
from ...bwutils import commontasks as bc
from ...ui.figures import (ContributionPlot, CorrelationPlot,
                           LCAResultsBarChart, LCAResultsPlot, MonteCarloPlot)
from ...ui.icons import qicons
from ...ui.style import header, horizontal_line, vertical_line
from ...ui.tables import ContributionTable, InventoryTable, LCAResultsTable
from ...ui.web import SankeyNavigatorWidget
from ...ui.widgets import CutoffMenu, SwitchComboBox
from ...bwutils.superstructure.graph_traversal_with_scenario import GraphTraversalWithScenario
from .base import BaseRightTab

log = getLogger(__name__)


def get_header_layout(header_text: str) -> QVBoxLayout:
    vlayout = QVBoxLayout()
    vlayout.addWidget(header(header_text))
    vlayout.addWidget(horizontal_line())
    return vlayout


def get_unit(method: tuple, relative: bool = False) -> str:
    """Get the unit for plot axis naming.

    Determine the unit based on whether a plot is shown:
    - for a number of reference flows
    - for a number of impact categories
    and whether the axis are related to:
    - relative or
    - absolute numbers.
    """
    if relative:
        return "relative share"
    if method:  # for all reference flows
        return bc.unit_of_method(method)
    return "units of each impact category"


# Special namedtuple for the LCAResults TabWidget.
Tabs = namedtuple(
    "tabs", ("inventory", "results", "ef", "process", "product", "sankey", "mc", "gsa")
)
Relativity = namedtuple("relativity", ("relative", "absolute"))
ExportTable = namedtuple("export_table", ("label", "copy", "csv", "excel"))
ExportPlot = namedtuple("export_plot", ("label", "png", "svg"))
PlotTableCheck = namedtuple("plot_table_space", ("plot", "table", "invert"))
Combobox = namedtuple(
    "combobox_menu",
    (
        "func",
        "func_label",
        "method",
        "method_label",
        "agg",
        "agg_label",
        "scenario",
        "scenario_label",
    ),
)


class LCAResultsSubTab(QTabWidget):
    """Class for the main 'LCA Results' tab.

    Shows:
        One sub-tab for each calculation setup
        For each calculation setup-tab one array of relevant tabs.
    """

    update_scenario_box_index = QtCore.Signal(int)

    def __init__(self, data: dict, parent=None):
        super().__init__(parent)
        self.data = data
        self.cs_name = self.data.get("cs_name")
        self.cs = calculation_setups[self.cs_name]
        self.has_scenarios = False if data.get("calculation_type") == "simple" else True
        self.mlca: Optional[Union[MLCA, SuperstructureMLCA]] = None
        self.contributions: Optional[Contributions] = None
        self.mc: Optional[MonteCarloLCA] = None
        self.method_dict = dict()
        self.single_func_unit = False
        self.single_method = False

        self.setMovable(True)
        self.setVisible(False)
        self.visible = False

        QApplication.setOverrideCursor(QtCore.Qt.WaitCursor)
        self.mlca, self.contributions, self.mc = calculations.do_LCA_calculations(data)
        self.method_dict = bc.get_LCIA_method_name_dict(self.mlca.methods)
        self.single_func_unit = True if len(self.mlca.func_units) == 1 else False
        self.single_method = True if len(self.mlca.methods) == 1 else False

        self.tabs = Tabs(
            inventory=InventoryTab(self),
            results=LCAResultsTab(self),
            ef=ElementaryFlowContributionTab(self),
            process=ProcessContributionsTab(self),
            product=ProductContributionsTab(self.cs_name, self),
            sankey=SankeyNavigatorWidget(self.cs_name, parent=self),
            mc=MonteCarloTab(
                self
            ),  # mc=None if self.mc is None else MonteCarloTab(self),
            gsa=GSATab(self),
        )
        self.tab_names = Tabs(
            inventory="Inventory",
            results="LCA Results",
            ef="EF Contributions",
            process="Process Contributions",
            product="Product Contributions",
            sankey="Sankey",
            mc="Monte Carlo",
            gsa="Sensitivity Analysis",
        )
        self.setup_tabs()
        self.setCurrentWidget(self.tabs.results)
        self.currentChanged.connect(self.generate_content_on_click)
        QApplication.restoreOverrideCursor()

        calculation_setups.metadata_changed.connect(self.check_cs)

    def setup_tabs(self):
        """Have all of the tabs pull in their required data and add them."""
        self._update_tabs()
        for name, tab in zip(self.tab_names, self.tabs):
            if tab:
                self.addTab(tab, name)
                if hasattr(tab, "configure_scenario"):
                    tab.configure_scenario()

    def _update_tabs(self):
        """Update each sub-tab that can be updated."""
        for tab in self.tabs:
            if tab and hasattr(tab, "update_tab"):
                tab.update_tab()
        self.tabs.sankey.update_calculation_setup(cs_name=self.cs_name)

    @QtCore.Slot(int, name="updateUnderlyingMatrices")
    def update_scenario_data(self, index: int) -> None:
        """Will calculate which scenario array to use and update all child tabs."""
        if index == self.mlca.current:
            return
        self.mlca.set_scenario(index)
        self._update_tabs()
        self.update_scenario_box_index.emit(index)

    @QtCore.Slot(int, name="generateSankeyOnClick")
    def generate_content_on_click(self, index):
        if index == self.indexOf(self.tabs.sankey):
            if not self.tabs.sankey.has_sankey:
                log.info("Generating Sankey Tab")
                self.tabs.sankey.new_sankey()

    @QtCore.Slot(name="lciaScenarioExport")
    def generate_lcia_scenario_csv(self):
        """Create a dataframe of the impact category results for all reference flows,
        impact categories and scenarios, then call the 'export to csv'
        """
        df = self.mlca.lca_scores_to_dataframe()
        filepath, _ = QFileDialog.getSaveFileName(
            parent=self,
            caption="Choose location to save lca results",
            filter="Comma Separated Values (*.csv);; All Files (*.*)",
        )
        if filepath:
            if not filepath.endswith(".csv"):
                filepath += ".csv"
            df.to_csv(filepath)

    @QtCore.Slot(name="lciaScenarioExport")
    def generate_lcia_scenario_excel(self):
        """Create a dataframe of the impact category results for all reference flows,
        impact categories and scenarios, then call the 'export to excel'
        """
        df = self.mlca.lca_scores_to_dataframe()
        filepath, _ = QFileDialog.getSaveFileName(
            parent=self,
            caption="Choose location to save lca results",
            filter="Excel (*.xlsx);; All Files (*.*)",
        )
        if filepath:
            if not filepath.endswith(".xlsx"):
                filepath += ".xlsx"
            df.to_excel(filepath)

    def check_cs(self):
        if self.cs != calculation_setups.get(self.cs_name, None):
            self.deleteLater()


class NewAnalysisTab(BaseRightTab):
    """Parent class around which all sub-tabs are built."""

    def __init__(self, parent=None):
        super().__init__(parent)
        self.parent = parent
        self.has_scenarios = self.parent.has_scenarios

        # Important variables optionally used in subclasses
        self.table: Optional[QTableView] = None
        self.plot: Optional[QWidget] = None
        self.plot_table: Optional[PlotTableCheck] = None
        self.relativity: Optional[Relativity] = None
        self.relative: Optional[bool] = None
        self.export_plot: Optional[ExportPlot] = None
        self.export_table: Optional[ExportTable] = None

        self.scenario_box = QComboBox()
        self.pt_layout = QVBoxLayout()
        self.layout = QVBoxLayout()
        self.setLayout(self.layout)

    def build_main_space(self, invertable: bool = False) -> QScrollArea:
        """Assemble main space where plots, tables and relevant options are shown."""
        space = QScrollArea()
        widget = QWidget()
        self.pt_layout.setAlignment(QtCore.Qt.AlignTop)
        widget.setLayout(self.pt_layout)
        space.setWidget(widget)
        space.setWidgetResizable(True)

        # Option switches
        self.plot_table = PlotTableCheck(QCheckBox("Plot"), QCheckBox("Table"), None)
        if invertable:
            self.plot_table = PlotTableCheck(
                QCheckBox("Plot"), QCheckBox("Table"), QCheckBox("Invert")
            )
            self.plot_table.invert.setChecked(False)
            self.plot_table.invert.stateChanged.connect(self.invert_plot)
        self.plot_table.plot.setChecked(True)
        self.plot_table.table.setChecked(True)
        self.plot_table.table.stateChanged.connect(self.space_check)
        self.plot_table.plot.stateChanged.connect(self.space_check)

        # Assemble option row
        row = QHBoxLayout()
        row.addWidget(self.plot_table.plot)
        row.addWidget(self.plot_table.table)
        row.addWidget(vertical_line())
        if invertable:
            row.addWidget(self.plot_table.invert)
        if self.relativity:
            row.addWidget(self.relativity.relative)
            row.addWidget(self.relativity.absolute)
            self.relativity.relative.toggled.connect(self.relativity_check)
        row.addStretch()

        # Assemble Table and Plot area
        if self.table and self.plot:
            self.pt_layout.addLayout(row)
        if self.plot:
            self.pt_layout.addWidget(self.plot, 1)
        if self.table:
            self.pt_layout.addWidget(self.table)
        self.pt_layout.addStretch()
        return space

    @QtCore.Slot(name="invertPlot")
    def invert_plot(self):
        self.plot_inversion = self.plot_table.invert.isChecked()
        self.space_check()
        self.update_plot()

    @QtCore.Slot(name="checkboxChanges")
    def space_check(self):
        """Show graph and/or table, whichever is selected.

        Can also hide both, if you want to do that.
        """
        self.table.setVisible(self.plot_table.table.isChecked())
        self.plot.setVisible(self.plot_table.plot.isChecked())

    @QtCore.Slot(bool, name="isRelativeToggled")
    def relativity_check(self, checked: bool):
        """Check if the relative or absolute option is selected."""
        self.relative = checked
        self.update_tab()

    def get_scenario_labels(self) -> List[str]:
        """Get scenario labels if scenarios are used."""
        return self.parent.mlca.scenario_names if self.has_scenarios else []

    def configure_scenario(self):
        """Determine if scenario Qt widgets are visible or not and retrieve
        scenario labels for the selection drop-down box.
        """
        if self.scenario_box:
            self.scenario_box.setVisible(self.has_scenarios)
            self.update_combobox(self.scenario_box, self.get_scenario_labels())

    @staticmethod
    @QtCore.Slot(int, name="setBoxIndex")
    def set_combobox_index(box: QComboBox, index: int) -> None:
        """Update the index on the given QComboBox without sending a signal."""
        box.blockSignals(True)
        box.setCurrentIndex(index)
        box.blockSignals(False)

    @staticmethod
    def update_combobox(box: QComboBox, labels: List[str]) -> None:
        """Update the combobox menu."""
        box.blockSignals(True)
        box.clear()
        box.insertItems(0, labels)
        box.blockSignals(False)

    def update_tab(self):
        """Update the plot and table if they are present."""
        if self.plot:
            self.update_plot()
        if self.table:
            self.update_table()
        if self.plot and self.table:
            self.space_check()

    def update_table(self, *args, **kwargs):
        """Update the table."""
        self.table.model.sync(*args, **kwargs)

    def update_plot(self, *args, **kwargs):
        """Update the plot."""
        self.plot.plot(*args, **kwargs)
        self.export_plot.png.clicked.connect(self.plot.to_png)
        self.export_plot.svg.clicked.connect(self.plot.to_svg)

    def build_export(
        self, has_table: bool = True, has_plot: bool = True
    ) -> QHBoxLayout:
        """Construct a custom export button layout.

        Produces layout with buttons for export of relevant sections (plot, table).
        Options for figure are:
            .png (image format useful for computer generated graphics)
            .svg (scalable vector graphic, image is not pixels but data on where lines are,
                useful in reports)
        Options for Table are:
            copy (copies the table to clipboard)
            .csv (a comma separated values file of the table, useful for data storage)
            Excel (an excel file, useful for exchanging with people and making visualizations)
        """
        export_menu = QHBoxLayout()

        # Export Plot
        if has_plot:
            plot_layout = QHBoxLayout()
            self.export_plot = ExportPlot(
                QLabel("Export plot:"),
                QPushButton(".png"),
                QPushButton(".svg"),
            )
            self.export_plot.png.clicked.connect(self.plot.to_png)
            self.export_plot.svg.clicked.connect(self.plot.to_svg)
            for obj in self.export_plot:
                plot_layout.addWidget(obj)
            export_menu.addLayout(plot_layout)

        # Add seperator if both table and plot exist
        if has_table and has_plot:
            export_menu.addWidget(vertical_line())

        # Export Table
        if has_table:
            table_layout = QHBoxLayout()
            self.export_table = ExportTable(
                QLabel("Export table:"),
                QPushButton("Copy"),
                QPushButton(".csv"),
                QPushButton("Excel"),
            )
            self.export_table.copy.clicked.connect(self.table.to_clipboard)
            self.export_table.csv.clicked.connect(self.table.to_csv)
            self.export_table.excel.clicked.connect(self.table.to_excel)
            for obj in self.export_table:
                table_layout.addWidget(obj)
            export_menu.addLayout(table_layout)

        export_menu.addStretch()
        return export_menu


class InventoryTab(NewAnalysisTab):
    """Class for the 'Inventory' sub-tab.

    This tab allows for investigation of the inventories of the calculation.

    Shows:
        Option to choose between 'Biosphere flows' and 'Technosphere flows'
        Inventory table for either 'Biosphere flows' or 'Technosphere flows'
        Export options
    """

    def __init__(self, parent=None):
        super().__init__(parent)
        self.df_biosphere = None
        self.df_technosphere = None

        self.layout.addLayout(get_header_layout("Inventory"))
        self.bio_tech_button_group = QButtonGroup()
        self.bio_categorisation_factor_group = QComboBox()
        # buttons
        button_layout = QHBoxLayout()
        self.radio_button_biosphere = QRadioButton("Biosphere flows")
        self.radio_button_biosphere.setChecked(True)

        self.radio_button_technosphere = QRadioButton("Technosphere flows")
        self.remove_zeros_checkbox = QCheckBox("Remove '0' values")
        self.remove_zero_state = False

        self.categorisation_factor_filters = [
            "No filtering with categorisation factors",
            "Flows without categorisation factors",
            "Flows with categorisation factors",
        ]
        self.categorisation_factor_state = None
        self.old_categorisation_factor_state = self.categorisation_factor_state

        self.last_remove_zero_state = self.remove_zero_state
        self.remove_zeros_checkbox.setChecked(self.remove_zero_state)
        self.remove_zeros_checkbox.setToolTip(
            "Choose whether to show '0' values or not.\n"
            "When selected, '0' values are not shown.\n"
            "Rows are only removed when all reference flows are '0'."
        )
        self.scenario_label = QLabel("Scenario:")

        # Group the radio buttons into the appropriate groups for the window
        self.update_combobox(
            self.bio_categorisation_factor_group, self.categorisation_factor_filters
        )
        self.bio_categorisation_factor_group.setMaximumWidth(300)
        self.bio_categorisation_factor_group.setSizeAdjustPolicy(
            QComboBox.AdjustToContentsOnFirstShow
        )

        # Setup the Qt environment for the buttons, including the arrangement
        self.categorisation_filter_layout = QVBoxLayout()
        self.categorisation_filter_layout.addWidget(QLabel("Filter flows:"))
        self.categorisation_filter_layout.addWidget(
            self.bio_categorisation_factor_group
        )
        self.categorisation_filter_box = QWidget()
        self.categorisation_filter_box.setLayout(self.categorisation_filter_layout)
        self.categorisation_filter_box.setVisible(True)
        self.categorisation_filter_with_flows = None

        button_layout.addWidget(self.radio_button_biosphere)
        button_layout.addWidget(self.radio_button_technosphere)
        button_layout.addWidget(self.scenario_label)
        button_layout.addWidget(self.scenario_box)
        button_layout.addStretch(1)
        button_layout.addWidget(self.remove_zeros_checkbox)
        self.layout.addLayout(button_layout)
        self.layout.addWidget(self.categorisation_filter_box)
        # table
        self.table = InventoryTable(self.parent)
        self.table.table_name = "Inventory_" + self.parent.cs_name
        self.layout.addWidget(self.table)

        self.layout.addStretch(1)

        self.layout.addLayout(self.build_export(has_plot=False, has_table=True))
        self.connect_signals()

    def connect_signals(self):
        self.radio_button_biosphere.toggled.connect(self.button_clicked)
        self.remove_zeros_checkbox.toggled.connect(self.remove_zeros_checked)
        self.bio_tech_button_group.buttonClicked.connect(
            self.toggle_categorisation_factor_filter_buttons
        )
        self.bio_categorisation_factor_group.activated.connect(
            self.add_categorisation_factor_filter
        )
        if self.has_scenarios:
            self.scenario_box.currentIndexChanged.connect(
                self.parent.update_scenario_data
            )
            self.parent.update_scenario_box_index.connect(
                lambda index: self.set_combobox_index(self.scenario_box, index)
            )

    @QtCore.Slot(QRadioButton, name="addCategorisationFactorFilter")
    def add_categorisation_factor_filter(self, index: int):
        if (
            self.bio_categorisation_factor_group.currentText()
            == "Flows without categorisation factors"
        ):
            self.categorisation_filter_with_flows = False
            self.categorisation_factor_state = False
        elif (
            self.bio_categorisation_factor_group.currentText()
            == "Flows with categorisation factors"
        ):
            self.categorisation_filter_with_flows = True
            self.categorisation_factor_state = True
        else:
            self.categorisation_filter_with_flows = None
            self.categorisation_factor_state = None
        self.update_table()
        self.old_categorisation_factor_state = self.categorisation_factor_state

    @QtCore.Slot(QRadioButton, name="toggleCategorisationFactorFilterButtons")
    def toggle_categorisation_factor_filter_buttons(self, bttn: QRadioButton):
        if bttn.text() == "Biosphere flows":
            self.categorisation_filter_box.setVisible(True)
        else:
            self.categorisation_filter_box.setVisible(False)
            self.categorisation_factor_state = None

    @QtCore.Slot(bool, name="isRemoveZerosToggled")
    def remove_zeros_checked(self, toggled: bool):
        """Update table according to remove-zero selected."""
        self.remove_zero_state = toggled
        self.update_table()
        self.last_remove_zero_state = self.remove_zero_state

    @QtCore.Slot(bool, name="isBiosphereToggled")
    def button_clicked(self, toggled: bool):
        """Update table according to radiobutton selected."""
        ext = "_Inventory" if toggled else "_Inventory_technosphere"
        self.table.table_name = "{}{}".format(self.parent.cs_name, ext)
        self.update_table()

    def configure_scenario(self):
        """Allow scenarios options to be visible when used."""
        super().configure_scenario()
        self.scenario_label.setVisible(self.has_scenarios)

    def update_tab(self):
        """Update the tab."""
        self.clear_tables()
        super().update_tab()

    def elementary_flows_contributing_to_IA_methods(
        self, contributary: bool = True, bios: pd.DataFrame = None
    ) -> pd.DataFrame:
        """Returns a biosphere dataframe filtered for the presence in the impact assessment methods
        Requires a boolean argument for whether those flows included in the impact assessment method
        should be returned (True), or not (False)
        """
        incl_flows = {
            self.parent.contributions.inventory_data["biosphere"][1][k]
            for mthd in self.parent.mlca.method_matrices
            for k in mthd.indices
        }
        data = bios if bios is not None else self.df_biosphere
        if contributary:
            flows = incl_flows
        else:
            flows = (
                set(self.parent.contributions.inventory_data["biosphere"][1].values())
            ).difference(incl_flows)
        new_flows = [flow[1] for flow in flows]

        return data.loc[data["code"].isin(new_flows)]

    def update_table(self):
        """Update the table."""
        inventory = (
            "biosphere" if self.radio_button_biosphere.isChecked() else "technosphere"
        )
        self.table.showing = inventory
        # We handle both 'df_biosphere' and 'df_technosphere' variables here.
        attr_name = "df_{}".format(inventory)
        if (
            getattr(self, attr_name) is None
            or self.remove_zero_state != self.last_remove_zero_state
            or self.old_categorisation_factor_state != self.categorisation_factor_state
        ):
            setattr(
                self,
                attr_name,
                self.parent.contributions.inventory_df(inventory_type=inventory),
            )

        # filter the biosphere flows for the relevance to the CFs
        if (
            self.categorisation_filter_with_flows is not None
            and inventory == "biosphere"
        ):
            self.df_biosphere = self.elementary_flows_contributing_to_IA_methods(
                self.categorisation_filter_with_flows, self.df_biosphere
            )

        # filter the flows to remove those that have relevant exchanges
        def filter_zeroes(df):
            filter_on = [x for x in df.columns.tolist() if "|" in x]
            return df[df[filter_on].sum(axis=1) != 0].reset_index(drop=True)

        if self.remove_zero_state and getattr(self, "df_biosphere") is not None:
            self.df_biosphere = filter_zeroes(self.df_biosphere)
        if self.remove_zero_state and getattr(self, "df_technosphere") is not None:
            self.df_technosphere = filter_zeroes(self.df_technosphere)

        self._update_table(getattr(self, attr_name))

    def clear_tables(self) -> None:
        """Set the biosphere and technosphere to None."""
        self.df_biosphere, self.df_technosphere = None, None

    def _update_table(self, table: pd.DataFrame, drop: str = "code"):
        """Update the table."""
        self.table.model.sync((table.drop(drop, axis=1)).reset_index(drop=True))


class LCAResultsTab(NewAnalysisTab):
    """Class for the 'LCA Results' sub-tab.

    This tab allows the user to get a basic overview of the results of the calculation setup.

    Shows:
        'Overview' and 'by impact category' options for different plots/graphs
        Plots/graphs
        Export buttons
    """

    def __init__(self, parent=None):
        super().__init__(parent)
        self.parent = parent
        self.lca_scores_widget = LCAScoresTab(parent)
        self.lca_overview_widget = LCIAResultsTab(parent)

        self.layout.setAlignment(QtCore.Qt.AlignTop)
        self.layout.addLayout(get_header_layout("LCA Results"))

        # buttons
        button_layout = QHBoxLayout()
        self.button_group = QButtonGroup()
        self.button_overview = QRadioButton("Overview")
        self.button_overview.setToolTip(
            "Show a matrix of all reference flows and all impact categories"
        )
        button_layout.addWidget(self.button_overview)
        self.button_by_method = QRadioButton("by impact category")
        self.button_by_method.setToolTip(
            "Show the impacts of each reference flow for the selected impact categories"
        )
        self.button_by_method.setChecked(True)
        self.scenario_label = QLabel("Scenario:")
        self.button_group.addButton(self.button_overview, 0)
        self.button_group.addButton(self.button_by_method, 1)
        button_layout.addWidget(self.button_by_method)
        button_layout.addWidget(self.scenario_label)
        button_layout.addWidget(self.scenario_box)
        button_layout.addStretch(1)
        self.layout.addLayout(button_layout)

        self.layout.addWidget(self.lca_scores_widget)
        self.layout.addWidget(self.lca_overview_widget)

        self.button_clicked(False)
        self.connect_signals()

    def connect_signals(self):
        self.button_overview.toggled.connect(self.button_clicked)
        if self.has_scenarios:
            self.scenario_box.currentIndexChanged.connect(
                self.parent.update_scenario_data
            )
            self.parent.update_scenario_box_index.connect(
                lambda index: self.set_combobox_index(self.scenario_box, index)
            )
            self.button_by_method.toggled.connect(
                lambda on_lcia: self.scenario_box.setHidden(on_lcia)
            )
            self.button_by_method.toggled.connect(
                lambda on_lcia: self.scenario_label.setHidden(on_lcia)
            )

    @QtCore.Slot(bool, name="overviewToggled")
    def button_clicked(self, is_overview: bool):
        self.lca_overview_widget.setVisible(is_overview)
        self.lca_scores_widget.setHidden(is_overview)

    def configure_scenario(self):
        """Allow scenarios options to be visible when used."""
        super().configure_scenario()
        self.scenario_box.setHidden(self.button_by_method.isChecked())
        self.scenario_label.setHidden(self.button_by_method.isChecked())

    def update_tab(self):
        """Update the tab."""
        self.lca_scores_widget.update_tab()
        self.lca_overview_widget.update_tab()


class LCAScoresTab(NewAnalysisTab):
    """Class for when 'by impact category' is chosen in the 'LCA Results' sub-tab."""

    def __init__(self, parent=None):
        super().__init__(parent)
        self.parent = parent

        self.combobox_menu = QHBoxLayout()
        self.combobox_label = QLabel("Choose impact category:")
        self.combobox = QComboBox()
        self.combobox.scroll = False
        self.combobox_menu.addWidget(self.combobox_label)
        self.combobox_menu.addWidget(self.combobox, 1)
        self.combobox_menu.addStretch(1)
        self.layout.addLayout(self.combobox_menu)

        self.plot = LCAResultsBarChart(self.parent)
        self.plot.plot_name = "LCA scores_" + self.parent.cs_name
        self.layout.addWidget(self.plot)

        self.layout.addLayout(self.build_export(has_plot=True, has_table=False))

        self.connect_signals()

    def connect_signals(self):
        self.combobox.currentIndexChanged.connect(self.update_plot)

    def build_export(
        self, has_table: bool = True, has_plot: bool = True
    ) -> QHBoxLayout:
        """Add 3d excel export if scenario-type LCA is performed."""
        layout = super().build_export(has_table, has_plot)
        if self.has_scenarios:
            # Remove the last QSpacerItem from the layout,
            stretch = layout.takeAt(layout.count() - 1)
            # Then add the additional label and export btn, plus new stretch.
            exp_layout = QHBoxLayout()
            exp_layout.addWidget(QLabel("Export all data"))

            csv_btn = QPushButton(".csv")
            csv_btn.setToolTip(
                "Include all reference flows, impact categories and scenarios"
            )
            if self.parent:
                csv_btn.clicked.connect(self.parent.generate_lcia_scenario_csv)

            excel_btn = QPushButton("Excel")
            excel_btn.setToolTip(
                "Include all reference flows, impact categories and scenarios"
            )
            if self.parent:
                excel_btn.clicked.connect(self.parent.generate_lcia_scenario_excel)

            exp_layout.addWidget(csv_btn)
            exp_layout.addWidget(excel_btn)
            layout.addWidget(vertical_line())
            layout.addLayout(exp_layout)
            layout.addSpacerItem(stretch)
        return layout

    def update_tab(self):
        """Update the tab."""
        self.update_combobox(self.combobox, [str(m) for m in self.parent.mlca.methods])
        super().update_tab()

    @QtCore.Slot(int, name="updatePlotWithIndex")
    def update_plot(self, method_index: int = 0):
        """Update the plot."""
        method = self.parent.mlca.methods[method_index]
        df = self.parent.mlca.get_results_for_method(method_index)
        labels = [
            bc.format_activity_label(next(iter(fu.keys())), style="pnld")
            for fu in self.parent.mlca.func_units
        ]
        idx = self.layout.indexOf(self.plot)
        self.plot.figure.clf()
        self.plot.deleteLater()
        self.plot = LCAResultsBarChart(self.parent)
        self.layout.insertWidget(idx, self.plot)
        super().update_plot(df, method=method, labels=labels)
        self.updateGeometry()
        self.plot.plot_name = "_".join([self.parent.cs_name, "LCA scores", str(method)])


class LCIAResultsTab(NewAnalysisTab):
    """Class for when 'Overview' is chosen in the 'LCA Results' sub-tab."""

    def __init__(self, parent, **kwargs):
        super(LCIAResultsTab, self).__init__(parent, **kwargs)
        self.parent = parent
        self.df = None
        self.plot_inversion = False

        # if not self.parent.single_func_unit:
        self.plot = LCAResultsPlot(self.parent)
        self.plot.plot_name = self.parent.cs_name + "_LCIA results"
        self.table = LCAResultsTable(self.parent)
        self.table.table_name = self.parent.cs_name + "_LCIA results"
        self.relative = False

        self.layout.addWidget(self.build_main_space(True))
        self.layout.addLayout(self.build_export(True, True))

    def build_export(
        self, has_table: bool = True, has_plot: bool = True
    ) -> QHBoxLayout:
        """Add 3d excel export if scenario-type LCA is performed."""
        layout = super().build_export(has_table, has_plot)
        if self.has_scenarios:
            # Remove the last QSpacerItem from the layout,
            stretch = layout.takeAt(layout.count() - 1)
            # Then add the additional label and export btn, plus new stretch.
            exp_layout = QHBoxLayout()
            exp_layout.addWidget(QLabel("Export all data"))

            csv_btn = QPushButton(".csv")
            csv_btn.setToolTip(
                "Include all reference flows, impact categories and scenarios"
            )
            if self.parent:
                csv_btn.clicked.connect(self.parent.generate_lcia_scenario_csv)

            excel_btn = QPushButton("Excel")
            excel_btn.setToolTip(
                "Include all reference flows, impact categories and scenarios"
            )
            if self.parent:
                excel_btn.clicked.connect(self.parent.generate_lcia_scenario_excel)

            exp_layout.addWidget(csv_btn)
            exp_layout.addWidget(excel_btn)
            layout.addWidget(vertical_line())
            layout.addLayout(exp_layout)
            layout.addSpacerItem(stretch)
        return layout

    def update_tab(self):
        self.df = self.parent.contributions.lca_scores_df(normalized=self.relative)
        super().update_tab()

    def update_plot(self):
        """Update the plot."""
        idx = self.pt_layout.indexOf(self.plot)
        self.plot.figure.clf()
        self.plot.deleteLater()
        self.plot = LCAResultsPlot(self.parent)
        self.pt_layout.insertWidget(idx, self.plot)
        super().update_plot(self.df, invert_plot=self.plot_inversion)
        if self.pt_layout.parentWidget():
            self.pt_layout.parentWidget().updateGeometry()

    def update_table(self):
        super().update_table(self.df)


class ContributionTab(NewAnalysisTab):
    """Parent class for any 'XXX Contributions' sub-tab."""

    def __init__(self, parent, **kwargs):
        super().__init__(parent)
        self.cutoff_menu = CutoffMenu(self, cutoff_value=0.05)
        self.combobox_menu = Combobox(
            func=QComboBox(self),
            func_label=QLabel("Reference Flow:"),
            method=QComboBox(self),
            method_label=QLabel("Impact Category:"),
            agg=QComboBox(self),
            agg_label=QLabel("Aggregate by:"),
            scenario=self.scenario_box,
            scenario_label=QLabel("Scenario:"),
        )
        self.switch_label = QLabel("Compare:")
        self.switches = SwitchComboBox(self)

        self.relativity = Relativity(
            QRadioButton("Relative"),
            QRadioButton("Absolute"),
        )
        self.relativity.relative.setChecked(True)
        self.relative = True
        self.relativity.relative.setToolTip(
            "Show relative values (compare fraction of each contribution)"
        )
        self.relativity.absolute.setToolTip(
            "Show absolute values (compare magnitudes of each contribution)"
        )

        self.df = None
        self.plot = ContributionPlot()
        self.table = ContributionTable(self)
        self.contribution_fn = None
        self.has_method, self.has_func = False, False
        self.unit = None

    def set_filename(self, optional_fields: dict = None):
        """Given a dictionary of fields, put together a usable filename for the plot and table."""
        optional = optional_fields or {}
        fields = (
            self.parent.cs_name,
            self.contribution_fn,
            optional.get("method"),
            optional.get("functional_unit"),
            self.unit,
        )
        filename = "_".join((str(x) for x in fields if x is not None))
        self.plot.plot_name, self.table.table_name = filename, filename

    def build_combobox(
        self, has_method: bool = True, has_func: bool = False
    ) -> QHBoxLayout:
        """Construct a horizontal layout for picking and choosing what data to show and how."""
        menu = QHBoxLayout()
        # Populate the drop-down boxes with their relevant values.
        self.combobox_menu.func.addItems(
            list(self.parent.mlca.func_unit_translation_dict.keys())
        )
        self.combobox_menu.method.addItems(list(self.parent.method_dict.keys()))

        menu.addWidget(self.switch_label)
        menu.addWidget(self.switches)
        menu.addWidget(vertical_line())
        menu.addWidget(self.combobox_menu.scenario_label)
        menu.addWidget(self.combobox_menu.scenario)
        menu.addWidget(self.combobox_menu.method_label)
        menu.addWidget(self.combobox_menu.method)
        menu.addWidget(self.combobox_menu.func_label)
        menu.addWidget(self.combobox_menu.func)
        menu.addWidget(self.combobox_menu.agg_label)
        menu.addWidget(self.combobox_menu.agg)
        menu.addStretch()

        self.has_method = has_method
        self.has_func = has_func
        return menu

    def configure_scenario(self):
        """Supplement the superclass method because there are more things to hide in these tabs."""
        super().configure_scenario()
        visible = self.has_scenarios
        self.combobox_menu.scenario_label.setVisible(visible)

    @QtCore.Slot(int, name="changeComparisonView")
    def toggle_comparisons(self, index: int):
        self.toggle_func(index == self.switches.indexes.func)
        self.toggle_method(index == self.switches.indexes.method)
        self.toggle_scenario(index == self.switches.indexes.scenario)
        self.update_tab()

    @QtCore.Slot(bool, name="hideScenarioCombo")
    def toggle_scenario(self, active: bool):
        """Allow scenarios options to be visible when used."""
        if self.has_scenarios:
            self.combobox_menu.scenario.setHidden(active)
            self.combobox_menu.scenario_label.setHidden(active)

    @QtCore.Slot(bool, name="hideFuCombo")
    def toggle_func(self, active: bool):
        self.combobox_menu.func.setHidden(active)
        self.combobox_menu.func_label.setHidden(active)

    @QtCore.Slot(bool, name="hideMethodCombo")
    def toggle_method(self, active: bool):
        self.combobox_menu.method.setHidden(active)
        self.combobox_menu.method_label.setHidden(active)

    @QtCore.Slot(name="comboboxTriggerUpdate")
    def set_combobox_changes(self):
        """Update fields based on user-made changes in combobox.

        Any trigger linked to this slot will cause the values in the
        combobox objects to be read out (which comparison, drop-down indexes,
        etc.) and fed into update calls.
        """
        # gather the combobox values
        method = self.parent.method_dict[self.combobox_menu.method.currentText()]
        functional_unit = self.combobox_menu.func.currentText()
        scenario = self.combobox_menu.scenario.currentIndex()
        aggregator = self.combobox_menu.agg.currentText()

        # catch uninitiated scenario combobox
        if scenario < 0:
            scenario = 0
        # set aggregator to None if unwanted
        if aggregator == "none":
            aggregator = None

        # initiate dict with the field we want to compare
        compare_fields = {"aggregator": aggregator}

        # Determine which comparison is active and update the comparison.
        if self.switches.currentIndex() == self.switches.indexes.func:
            compare_fields.update({"method": method, "scenario": scenario})
        elif self.switches.currentIndex() == self.switches.indexes.method:
            compare_fields.update(
                {"functional_unit": functional_unit, "scenario": scenario}
            )
        elif self.switches.currentIndex() == self.switches.indexes.scenario:
            compare_fields.update(
                {
                    "method": method,
                    "functional_unit": functional_unit,
                }
            )

        # Determine the unit for the figure, update the filenames and the
        # underlying dataframe.
        self.unit = get_unit(compare_fields.get("method"), self.relative)
        self.set_filename(compare_fields)
        self.df = self.update_dataframe(**compare_fields)

    def connect_signals(self):
        """Override the inherited method to perform the same thing plus aggregation."""
        self.cutoff_menu.slider_change.connect(self.update_tab)
        self.switches.currentIndexChanged.connect(self.toggle_comparisons)
        self.combobox_menu.method.currentIndexChanged.connect(self.update_tab)
        self.combobox_menu.func.currentIndexChanged.connect(self.update_tab)
        self.combobox_menu.agg.currentIndexChanged.connect(self.update_tab)
        self.combobox_menu.scenario.currentIndexChanged.connect(self.update_tab)

    def update_tab(self):
        """Update the tab."""
        self.set_combobox_changes()
        super().update_tab()

    def update_dataframe(self, *args, **kwargs):
        """Update the underlying dataframe.

        Implement in subclass."""
        raise NotImplementedError

    def update_table(self):
        super().update_table(self.df)

    def update_plot(self):
        """Update the plot."""
        idx = self.pt_layout.indexOf(self.plot)
        self.plot.figure.clf()
        # name is already altered by set_filename before update_plot occurs.
        name = self.plot.plot_name
        self.plot.deleteLater()
        self.plot = ContributionPlot()
        self.pt_layout.insertWidget(idx, self.plot)
        super().update_plot(self.df, unit=self.unit)
        self.plot.plot_name = name
        if self.pt_layout.parentWidget():
            self.pt_layout.parentWidget().updateGeometry()


class ElementaryFlowContributionTab(ContributionTab):
    """Class for the 'Elementary flow Contributions' sub-tab.

    This tab allows for analysis of elementary flows.

    Example questions that can be answered by this tab:
        What is the CO2 production caused by reference flow XXX?
        Which impact is largest on the impact category YYY?
        What are the 5 largest elementary flows caused by reference flow ZZZ?

    Shows:
        Cutoff menu for determining cutoff values
        Compare options button to change between 'Reference Flows' and 'Impact Categories'
        'Impact Category'/'Reference Flow' chooser with aggregation method
        Plot/Table on/off and Relative/Absolute options for data
        Plot/Table
        Export options
    """

    def __init__(self, parent=None):
        super().__init__(parent)

        self.layout.addLayout(get_header_layout("Elementary Flow Contributions"))
        self.layout.addWidget(self.cutoff_menu)
        self.layout.addWidget(horizontal_line())
        combobox = self.build_combobox(has_method=True, has_func=True)
        self.layout.addLayout(combobox)
        self.layout.addWidget(horizontal_line())
        self.layout.addWidget(self.build_main_space())
        self.layout.addLayout(self.build_export(True, True))

        self.contribution_fn = "EF contributions"
        self.switches.configure(self.has_func, self.has_method)
        self.connect_signals()
        self.toggle_comparisons(self.switches.indexes.func)

    def build_combobox(
        self, has_method: bool = True, has_func: bool = False
    ) -> QHBoxLayout:
        self.combobox_menu.agg.addItems(self.parent.contributions.DEFAULT_EF_AGGREGATES)
        return super().build_combobox(has_method, has_func)

    def update_dataframe(self, *args, **kwargs):
        """Retrieve the top elementary flow contributions."""
        return self.parent.contributions.top_elementary_flow_contributions(
            **kwargs,
            limit=self.cutoff_menu.cutoff_value,
            limit_type=self.cutoff_menu.limit_type,
            normalize=self.relative
        )


class ProcessContributionsTab(ContributionTab):
    """Class for the 'Process Contributions' sub-tab.

    This tab allows for analysis of process contributions.

    Example questions that can be answered by this tab:
        What is the contribution of electricity production to reference flow XXX?
        Which process contributes the most to impact category YYY?
        What are the top 5 contributing processes to reference flow ZZZ?

    Shows:
        Cutoff menu for determining cutoff values
        Compare options button to change between 'Reference Flows' and 'Impact Categories'
        'Impact Category'/'Reference Flow' chooser with aggregation method
        Plot/Table on/off and Relative/Absolute options for data
        Plot/Table
        Export options
    """

    def __init__(self, parent=None):
        super().__init__(parent)

        self.layout.addLayout(get_header_layout("Process Contributions"))
        self.layout.addWidget(self.cutoff_menu)
        self.layout.addWidget(horizontal_line())
        combobox = self.build_combobox(has_method=True, has_func=True)
        self.layout.addLayout(combobox)
        self.layout.addWidget(horizontal_line())
        self.layout.addWidget(self.build_main_space())
        self.layout.addLayout(self.build_export(True, True))

        self.contribution_fn = "Process contributions"
        self.switches.configure(self.has_func, self.has_method)
        self.connect_signals()
        self.toggle_comparisons(self.switches.indexes.func)

    def build_combobox(
        self, has_method: bool = True, has_func: bool = False
    ) -> QHBoxLayout:
        self.combobox_menu.agg.addItems(
            self.parent.contributions.DEFAULT_ACT_AGGREGATES
        )
        return super().build_combobox(has_method, has_func)

    def update_dataframe(self, *args, **kwargs):
        """Retrieve the top process contributions"""
        return self.parent.contributions.top_process_contributions(
            **kwargs,
            limit=self.cutoff_menu.cutoff_value,
            limit_type=self.cutoff_menu.limit_type,
            normalize=self.relative
        )


class ProductContributionsTab(ContributionTab):
    """Class for the 'Product Contributions' sub-tab.

    This tab allows for analysis of first-level product contributions.
    The direct impact (from biosphere exchanges from the FU)
    and cumulative impacts from all exchange inputs to the FU (first level) are calculated.

    e.g. the direct emissions from steel production and the cumulative impact for all electricity input
    into that activity. This works on the basis of input products and their total (cumulative) impact, scaled to
    how much of that product is needed in the FU.

    Example questions that can be answered by this tab:
        What is the contribution of electricity (product) to reference flow XXX?
        Which input product contributes the most to impact category YYY?
        What products contribute most to reference flow ZZZ?

    Shows:
        Compare options button to change between 'Reference Flows' and 'Impact Categories'
        'Impact Category'/'Reference Flow' chooser with aggregation method
        Plot/Table on/off and Relative/Absolute options for data
        Plot/Table
        Export options
    """

    def __init__(self, cs_name, parent=None):
        super().__init__(parent)

        self.cache = {'totals': {}}  # We cache the calculated data, as it can take some time to generate.
        # We cache the individual calculation results, as they are re-used in multiple views
        # e.g. FU1 x method1 x scenario1
        # may be seen in both 'Reference Flows' and 'Impact Categories', just with different axes.
        # we also cache totals, not for calculation speed, but to be able to easily convert for relative results
        self.caching = True  # set to False to disable caching for debug

        self.layout.addLayout(get_header_layout('Product Contributions'))
        combobox = self.build_combobox(has_method=True, has_func=True)
        self.layout.addLayout(combobox)
        self.layout.addWidget(horizontal_line())
        self.layout.addWidget(self.build_main_space())
        self.layout.addLayout(self.build_export(True, True))

        # get relevant data from calculation setup
        self.cs = cs_name
        func_units = bw.calculation_setups[self.cs]['inv']
        self.func_keys = [list(fu.keys())[0] for fu in func_units]  # extract a list of keys from the functional units
        self.func_units = [
            {bw.get_activity(k): v for k, v in fu.items()}
            for fu in func_units
        ]
        self.methods = bw.calculation_setups[self.cs]['ia']

        self.contribution_fn = 'Product contributions'
        self.switches.configure(self.has_func, self.has_method)
        self.connect_signals()
        self.toggle_comparisons(self.switches.indexes.func)

        self.combobox_menu.agg_label.setVisible(False)
        self.combobox_menu.agg.setVisible(False)

    def update_dataframe(self, *args, **kwargs):
        """Retrieve the product contributions."""
        # get the right data
        if self.has_scenarios:
            scenario_index = self.combobox_menu.scenario.currentIndex()
        else:
            scenario_index = None
        method_index = self.combobox_menu.method.currentIndex()
        method = self.methods[method_index]
        demand_index = self.combobox_menu.func.currentIndex()
        demand = self.func_units[demand_index]
        demand_key = self.func_keys[demand_index]

        all_data = []
        compare = self.switches.currentText()
        if compare == 'Reference Flows':
            # run the analysis for every reference flow
            for demand_index, demand in enumerate(self.func_units):
                demand_key = self.func_keys[demand_index]
                cache_key = (demand_index, method_index, scenario_index)
                if self.caching and self.cache.get(cache_key, False):
                    # this data is cached
                    all_data.append([demand_key, self.cache[cache_key]])
                    continue
                data = self.calculate_contributions(demand, demand_key,
                                                    method=method, method_index=method_index,
                                                    scenario_lca=self.has_scenarios, scenario_index=scenario_index,
                                                    )
                if data:
                    data = self.reformat_data(data)
                else:
                    data = {'Total': 0}
                all_data.append([demand_key, data])
                self.cache[cache_key] = data
        elif compare == 'Impact Categories':
            # run the analysis for every method
            for method_index, method in enumerate(self.methods):
                cache_key = (demand_index, method_index, scenario_index)
                if self.caching and self.cache.get(cache_key, False):
                    # this data is cached
                    all_data.append([method, self.cache[cache_key]])
                    continue
                data = self.calculate_contributions(demand, demand_key,
                                                    method=method, method_index=method_index,
                                                    scenario_lca=self.has_scenarios, scenario_index=scenario_index,
                                                    )
                if data:
                    data = self.reformat_data(data)
                else:
                    data = {'Total': 0}
                all_data.append([method, data])
                self.cache[cache_key] = data
        elif compare == 'Scenarios':
            # run the analysis for every scenario
            orig_idx = self.combobox_menu.scenario.currentIndex()
            for scenario_index in range(self.combobox_menu.scenario.count()):
                self.combobox_menu.scenario.setCurrentIndex(scenario_index)
                scenario = self.combobox_menu.scenario.currentText()

                cache_key = (demand_index, method_index, scenario_index)
                if self.caching and self.cache.get(cache_key, False):
                    # this data is cached
                    all_data.append([scenario, self.cache[cache_key]])
                    continue
                data = self.calculate_contributions(demand, demand_key,
                                                    method=method, method_index=method_index,
                                                    scenario_lca=self.has_scenarios, scenario_index=scenario_index,
                                                    )
                if data:
                    data = self.reformat_data(data)
                else:
                    data = {'Total': 0}
                all_data.append([scenario, data])
                self.cache[cache_key] = data
            self.combobox_menu.scenario.setCurrentIndex(orig_idx)
        df = self.data_to_df(all_data, compare)
        # TODO manage empty dataframe so overall calculation doesn't fail with plot generation
        return df

    def calculate_contributions(self, demand, demand_key,
                                method, method_index: int = None,
                                scenario_lca: bool = False, scenario_index: int = None) -> Optional[dict]:
        """Calculate LCA, do graph traversal on the first level of activities."""
        technosphere = bw.get_activity(demand_key).technosphere()

        max_calc = len([exch for exch in technosphere if
                        exch.input.key != exch.output.key])  # get the amount of exchanges that are not to self

        with warnings.catch_warnings():
            # ignore the calculation count warning, as we will hit it by design
            warnings.filterwarnings("ignore", message="Stopping traversal due to calculation count.")
            try:
                if scenario_lca:
                    #TODO review
                    # https://github.com/LCA-ActivityBrowser/activity-browser/pull/1180
                    # https://github.com/LCA-ActivityBrowser/activity-browser/pull/1117
                    # as there was a problem with getting the right method from the scenario object??
                    self.parent.mlca.update_lca_calculation_for_sankey(scenario_index, demand, method_index)
                    data = GraphTraversalWithScenario(self.parent.mlca).calculate(demand, method, cutoff=0,
                                                                                  max_calc=max_calc)
                else:
                    data = bw.GraphTraversal().calculate(demand, method, cutoff=0, max_calc=max_calc)
            except (ValueError, ZeroDivisionError) as e:
                log.info('{}, no results calculated for {}'.format(e, method))
                return
        return data

    def reformat_data(self, data: dict) -> dict:
        """Reformat the data into a useable format."""
        lca = data["lca"]
        demand = list(lca.demand.items())[0]
        demand_key = list(lca.demand.keys())[0].key
        total = lca.score
        reverse_activity_dict = {v: k for k, v in lca.activity_dict.items()}

        # get the impact data per key
        contributions = {
            bw.get_activity(reverse_activity_dict[edge['from']]).key: edge['impact'] for edge in data["edges"]
            if all(i != -1 for i in (edge["from"], edge["to"]))
        }
        # get impact for the total and demand
        diff = total - sum([v for v in contributions.values()])  # for the demand process, calculate by the difference
        contributions[demand_key] = diff
        contributions['Total'] = total
        return contributions

    def data_to_df(self, all_data: List[Tuple[object, dict]], compare: str) -> pd.DataFrame:
        """Convert the provided data into a dataframe."""
        unique_keys = []
        # get all the unique keys:
        d = {'index': ['Total'], 'reference product': [''], 'name': [''],
             'location': [''], 'unit': [''], 'database': ['']}
        meta_cols = set(d.keys())
        for i, (item, data) in enumerate(all_data):
            print('++ COL:', item, data)
            unique_keys += list(data.keys())
            # already add the total with right column formatting depending on compares
            if compare == 'Reference Flows':
                col_name = self.metadata_to_index(self.key_to_metadata(item))
            elif compare == 'Impact Categories':
                col_name = self.metadata_to_index(list(item))
            elif compare == 'Scenarios':
                col_name = item

            self.cache['totals'][col_name] = data['Total']
            if self.relative:
                d[col_name] = [1]
            else:
                d[col_name] = [data['Total']]

            all_data[i] = item, data, col_name
        unique_keys = set(unique_keys)

        # convert to dict format to feed into dataframe
        for key in unique_keys:
            if key == 'Total':
                continue
            # get metadata
            metadata = self.key_to_metadata(key)
            d['index'].append(self.metadata_to_index(metadata))
            d['reference product'].append(metadata[0])
            d['name'].append(metadata[1])
            d['location'].append(metadata[2])
            d['unit'].append(metadata[3])
            d['database'].append(metadata[4])
            # check for each dataset if we have values, otherwise add np.nan
            for item, data, col_name in all_data:
                if val := data.get(key, False):
                    if self.relative:
                        value = val / self.cache['totals'][col_name]
                    else:
                        value = val
                else:
                    value = np.nan
                d[col_name].append(value)
        df = pd.DataFrame(d)
        check_cols = list(set(df.columns) - meta_cols)
        df = df.dropna(subset=check_cols, how='all')
        # TODO sort like https://github.com/LCA-ActivityBrowser/activity-browser/issues/887
        df.sort_values(by=col_name, ascending=False)  # temporary sorting solution, just sort on the last column.
        return df

    def key_to_metadata(self, key: tuple) -> list:
        """Convert the key information to list with metadata.

        format:
        [reference product, activity name, location, unit, database]
        """
        act = bw.get_activity(key)
        return [act.get('reference product'), act.get('name'), act.get('location'), act.get('unit'), key[0]]

    def metadata_to_index(self, data: list) -> str:
        """Convert list to formatted index.

        format:
        reference product | activity name | location | unit | database
        """
        return ' | '.join(data)


class CorrelationsTab(NewAnalysisTab):
    def __init__(self, parent):
        super().__init__(parent)
        self.parent = parent

        self.tab_text = "Correlations"
        self.layout.addLayout(get_header_layout("Correlation Analysis"))

        if not self.parent.single_func_unit:
            self.plot = CorrelationPlot(self.parent)

        self.layout.addWidget(self.build_main_space())
        self.layout.addLayout(
            self.build_export(
                has_table=False, has_plot=not self.parent.single_func_unit
            )
        )

    def update_plot(self):
        """Update the plot."""
        idx = self.pt_layout.indexOf(self.plot)
        self.plot.figure.clf()
        self.plot.deleteLater()
        self.plot = CorrelationPlot(self.parent)
        self.pt_layout.insertWidget(idx, self.plot)
        df = self.parent.mlca.get_normalized_scores_df()
        super().update_plot(df)
        if self.pt_layout.parentWidget():
            self.pt_layout.parentWidget().updateGeometry()


class SankeyTab(QWidget):
    def __init__(self, parent):
        super(SankeyTab, self).__init__(parent)
        self.parent = parent


class MonteCarloTab(NewAnalysisTab):
    def __init__(self, parent=None):
        super(MonteCarloTab, self).__init__(parent)
        self.parent: LCAResultsSubTab = parent
        header_ = QToolBar()
        _header = header("Monte Carlo Simulation")
        _header.setToolTip("Left click on the question mark for help")
        header_.addWidget(_header)
        header_.addAction(
            qicons.question,
            "Left click for help on Monte Carlo analysis",
            self.explanation,
        )
        self.layout.addWidget(header_)
        self.scenario_label = QLabel("Scenario:")
        self.include_box = QGroupBox("Include uncertainty for:", self)
        grid = QGridLayout()
        self.include_tech = QCheckBox("Technosphere", self)
        self.include_tech.setChecked(True)
        self.include_bio = QCheckBox("Biosphere", self)
        self.include_bio.setChecked(True)
        self.include_cf = QCheckBox("Characterization Factors", self)
        self.include_cf.setChecked(True)
        self.include_parameters = QCheckBox("Parameters", self)
        self.include_parameters.setChecked(True)
        grid.addWidget(self.include_tech, 0, 0)
        grid.addWidget(self.include_bio, 0, 1)
        grid.addWidget(self.include_cf, 1, 0)
        grid.addWidget(self.include_parameters, 1, 1)
        self.include_box.setLayout(grid)

        self.add_MC_ui_elements()

        self.table = LCAResultsTable()
        self.table.table_name = "MonteCarlo_" + self.parent.cs_name
        self.plot = MonteCarloPlot(self.parent)
        self.plot.hide()
        self.plot.plot_name = "MonteCarlo_" + self.parent.cs_name
        self.layout.addWidget(self.plot)
        self.export_widget = self.build_export(has_plot=True, has_table=True)
        self.layout.addWidget(self.export_widget)
        self.layout.setAlignment(QtCore.Qt.AlignTop)
        self.connect_signals()
        self.explain_text = """
            <p><b>Monte Carlo Analyses</b></p>
            <p><b>Monte Carlo</b> simulations generate stochastic data samples using existing data defined parameter 
            distributions for generating the expected distribution for the reference flows. </p>
            <p>More <b>simply</b>, within the LCA model the user may define certain uncertainty distributions for some 
            (or all) parameters. Monte Carlo analysis uses these defined uncertainty distributions with a stochastic 
            generator to sample from these distributions. This results in a "posterior" (or final) probability 
            distribution, expressing the expected variance, for the reference flows.</p>
             <p><a href="https://github.com/LCA-ActivityBrowser/activity-browser/wiki/Monte-Carlo-Simulation">More 
             information can be found here</a></p>
        """

    def connect_signals(self):
        self.button_run.clicked.connect(self.calculate_mc_lca)
        # signals.monte_carlo_ready.connect(self.update_mc)
        # self.combobox_fu.currentIndexChanged.connect(self.update_plot)
        self.combobox_methods.currentIndexChanged.connect(
            # ignore the index and send the cs_name instead
            lambda x: self.update_mc(cs_name=self.parent.cs_name)
        )

        # signals
        # self.radio_button_biosphere.clicked.connect(self.button_clicked)
        # self.radio_button_technosphere.clicked.connect(self.button_clicked)

        if self.has_scenarios:
            self.scenario_box.currentIndexChanged.connect(
                self.parent.update_scenario_data
            )
            self.parent.update_scenario_box_index.connect(
                lambda index: self.set_combobox_index(self.scenario_box, index)
            )

    def add_MC_ui_elements(self):
        layout_mc = QVBoxLayout()

        # H-LAYOUT start simulation
        self.button_run = QPushButton("Run")
        self.label_iterations = QLabel("Iterations:")
        self.iterations = QLineEdit("30")
        self.iterations.setFixedWidth(40)
        self.iterations.setValidator(QtGui.QIntValidator(1, 1000))
        self.label_seed = QLabel("Random seed:")
        self.label_seed.setToolTip(
            "Seed value (integer) for the random number generator. "
            "Use this for reproducible samples."
        )
        self.seed = QLineEdit("")
        self.seed.setFixedWidth(30)

        self.hlayout_run = QHBoxLayout()
        self.hlayout_run.addWidget(self.scenario_label)
        self.hlayout_run.addWidget(self.scenario_box)
        self.hlayout_run.addWidget(self.button_run)
        self.hlayout_run.addWidget(self.label_iterations)
        self.hlayout_run.addWidget(self.iterations)
        self.hlayout_run.addWidget(self.label_seed)
        self.hlayout_run.addWidget(self.seed)
        self.hlayout_run.addWidget(self.include_box)
        self.hlayout_run.addStretch(1)
        layout_mc.addLayout(self.hlayout_run)

        # self.label_running = QLabel('Running a Monte Carlo simulation. Please allow some time for this. '
        #                             'Please do not run another simulation at the same time.')
        # self.layout_mc.addWidget(self.label_running)
        # self.label_running.hide()

        # # buttons for all FUs or for all methods
        # self.radio_button_all_fu = QRadioButton("For all reference flows")
        # self.radio_button_all_methods = QRadioButton("Technosphere flows")
        #
        # self.radio_button_biosphere.setChecked(True)
        # self.radio_button_technosphere.setChecked(False)
        #
        # self.label_for_all_fu = QLabel('For all reference flows')
        # self.combobox_fu = QRadioButton()
        # self.hlayout_fu = QHBoxLayout()

        # FU selection
        # self.label_fu = QLabel('Choose reference flow')
        # self.combobox_fu = QComboBox()
        # self.hlayout_fu = QHBoxLayout()
        #
        # self.hlayout_fu.addWidget(self.label_fu)
        # self.hlayout_fu.addWidget(self.combobox_fu)
        # self.hlayout_fu.addStretch()
        # self.layout_mc.addLayout(self.hlayout_fu)

        # method selection
        self.method_selection_widget = QWidget()
        self.label_methods = QLabel("Choose impact category")
        self.combobox_methods = QComboBox()
        self.hlayout_methods = QHBoxLayout()

        self.hlayout_methods.addWidget(self.label_methods)
        self.hlayout_methods.addWidget(self.combobox_methods)
        self.hlayout_methods.addStretch()
        self.method_selection_widget.setLayout(self.hlayout_methods)

        layout_mc.addWidget(self.method_selection_widget)
        self.method_selection_widget.hide()

        self.layout.addLayout(layout_mc)

    def build_export(self, has_table: bool = True, has_plot: bool = True) -> QWidget:
        """Construct the export layout but set it into a widget because we
        want to hide it."""
        export_layout = super().build_export(has_table, has_plot)
        export_widget = QWidget()
        export_widget.setLayout(export_layout)
        # Hide widget until MC is calculated
        export_widget.hide()
        return export_widget

    @QtCore.Slot(name="calculateMcLca")
    def calculate_mc_lca(self):
        self.method_selection_widget.hide()
        self.plot.hide()
        self.export_widget.hide()

        iterations = int(self.iterations.text())
        seed = None
        if self.seed.text():
            log.info(f"SEED: {self.seed.text()}")
            try:
                seed = int(self.seed.text())
            except ValueError as e:
                log.error(
                    "Seed value must be an integer number or left empty.", exc_info=e
                )
                QMessageBox.warning(
                    self,
                    "Warning",
                    "Seed value must be an integer number or left empty.",
                )
                self.seed.setText("")
                return
        includes = {
            "technosphere": self.include_tech.isChecked(),
            "biosphere": self.include_bio.isChecked(),
            "cf": self.include_cf.isChecked(),
            "parameters": self.include_parameters.isChecked(),
        }

        QApplication.setOverrideCursor(QtCore.Qt.WaitCursor)
        try:
            self.parent.mc.calculate(iterations=iterations, seed=seed, **includes)
            signals.monte_carlo_finished.emit()
            self.update_mc()
        except (
            InvalidParamsError
        ) as e:  # This can occur if uncertainty data is missing or otherwise broken
            # print(e)
            log.error(e)
            QMessageBox.warning(
                self, "Could not perform Monte Carlo simulation", str(e)
            )
        QApplication.restoreOverrideCursor()

        # a threaded way for this - unfortunatley this crashes as:
        # pypardsio_solver is used for the 'spsolve' and 'factorized' functions. Python crashes on windows if multiple
        # instances of PyPardisoSolver make calls to the Pardiso library
        # worker_thread = WorkerThread()
        # print('Created local worker_thread')
        # worker_thread.set_mc(self.parent.mc, iterations=iterations)
        # print('Passed object to thread.')
        # worker_thread.start()
        # self.label_running.show()

        #

        # thread = NewCSMCThread() #self.parent.mc
        # thread.calculation_finished.connect(
        #     lambda x: print('Calculation finished.'))
        # thread.start()

        # # give us a thread and start it
        # thread = QtCore.QThread()
        # thread.start()
        #
        # # create a worker and move it to our extra thread
        # worker = Worker()
        # worker.moveToThread(thread)

        # self.parent.mct.start()
        # self.parent.mct.run(iterations=iterations)
        # self.parent.mct.finished()

        # objThread = QtCore.QThread()
        # obj = QObjectMC()  # self.parent.cs_name
        # obj.moveToThread(objThread)
        # obj.finished.connect(objThread.quit)
        # objThread.started.connect(obj.long_running)
        # # objThread.finished.connect(app.exit)
        # objThread.finished.connect(
        #     lambda x: print('Finished Thread!')
        # )
        # objThread.start()

        # objThread = QtCore.QThread()
        # obj = SomeObject()
        # obj.moveToThread(objThread)
        # obj.finished.connect(objThread.quit)
        # objThread.started.connect(obj.long_running)
        # objThread.finished.connect(
        #     lambda x: print('Finished Thread!')
        # )
        # objThread.start()

        # self.method_selection_widget.show()
        # self.plot.show()
        # self.export_widget.show()

    def configure_scenario(self):
        super().configure_scenario()
        self.scenario_label.setVisible(self.has_scenarios)

    def update_tab(self):
        self.update_combobox(
            self.combobox_methods, [str(m) for m in self.parent.mc.methods]
        )
        # self.update_combobox(self.combobox_methods, [str(m) for m in self.parent.mct.mc.methods])

    def update_mc(self, cs_name=None):
        # act = self.combobox_fu.currentText()
        # activity_index = self.combobox_fu.currentIndex()
        # act_key = self.parent.mc.activity_keys[activity_index]
        # if cs_name != self.parent.cs_name:  # relevant if several CS are open at the same time
        #     return

        # self.label_running.hide()
        self.method_selection_widget.show()
        self.export_widget.show()

        method_index = self.combobox_methods.currentIndex()
        method = self.parent.mc.methods[method_index]

        # data = self.parent.mc.get_results_by(act_key=act_key, method=method)
        self.df = self.parent.mc.get_results_dataframe(method=method)

        self.update_table()
        self.update_plot(method=method)
        filename = "_".join(
            [str(x) for x in [self.parent.cs_name, "Monte Carlo results", str(method)]]
        )
        self.plot.plot_name, self.table.table_name = filename, filename

    def update_plot(self, method):
        idx = self.layout.indexOf(self.plot)
        self.plot.figure.clf()
        self.plot.deleteLater()
        # name is already altered by update_mc before update_plot
        name = self.plot.plot_name
        self.plot = MonteCarloPlot(self.parent)
        self.layout.insertWidget(idx, self.plot)
        super().update_plot(self.df, method=method)
        self.plot.plot_name = name
        self.plot.show()
        if self.layout.parentWidget():
            self.layout.parentWidget().updateGeometry()

    def update_table(self):
        super().update_table(self.df)


class GSATab(NewAnalysisTab):
    def __init__(self, parent=None):
        super(GSATab, self).__init__(parent)
        self.parent = parent

        self.GSA = GlobalSensitivityAnalysis(self.parent.mc)

        header_ = QToolBar()
        _header = header("Global Sensitivity Analysis")
        _header.setToolTip("Left click on the question mark for help")
        header_.addWidget(_header)
        header_.addAction(
            qicons.question,
            "Left click for help on Global Sensitivity Analysis",
            self.explanation,
        )

        self.layout.addWidget(header_)
        self.scenario_box = None

        self.add_GSA_ui_elements()

        self.table = LCAResultsTable()
        self.table.table_name = "GSA_" + self.parent.cs_name
        self.layout.addWidget(self.table)
        self.table.hide()
        # self.plot = MonteCarloPlot(self.parent)
        # self.plot.hide()
        # self.plot.plot_name = 'GSA_' + self.parent.cs_name
        # self.layout.addWidget(self.plot)

        self.export_widget = self.build_export(has_plot=False, has_table=True)
        self.layout.addWidget(self.export_widget)
        self.layout.setAlignment(QtCore.Qt.AlignTop)
        self.connect_signals()

        self.explain_text = """
            <p><b>Global Sensitivity Analysis (GSA)</b> is a family of methods that, used in conjunction with distribution
            generating functions, can investigate the contributions of model variables on the final results.</p>
             <p>Within the AB running a GSA depends on the use of a Monte Carlo simulation for generating the
             variable distributions for the reference flow(s), upon which the GSA is performed. Running the GSA executes
             the stochastic simulations whilst fixing the values of selected variables of interest. Taking a lower and
             upper bound for the variables, therefore, indicates the influence of the fixed variable on the overall 
             level of model variability. </p>
             <p>For a more detailed explanation <a href="https://github.com/LCA-ActivityBrowser/activity-browser/wiki/Global-Sensitivity-Analysis">see the wiki</a></p>
             <p>The paper describing the methods is published by <a href="https://onlinelibrary.wiley.com/doi/10.1111/jiec.13194">Wiley online</a></p> 
        """

    def connect_signals(self):
        self.button_run.clicked.connect(self.calculate_gsa)
        signals.monte_carlo_finished.connect(self.monte_carlo_finished)

    def add_GSA_ui_elements(self):
        # H-LAYOUT SETTINGS ROW 1

        # run button
        self.button_run = QPushButton("Run")
        self.button_run.setEnabled(False)

        # reference flow selection
        self.label_fu = QLabel("Reference Flow:")
        self.combobox_fu = QComboBox()

        # method selection
        self.label_methods = QLabel("Impact Category:")
        self.combobox_methods = QComboBox()

        # arrange layout
        self.hlayout_row1 = QHBoxLayout()
        self.hlayout_row1.addWidget(self.button_run)
        self.hlayout_row1.addWidget(self.label_fu)
        self.hlayout_row1.addWidget(self.combobox_fu)
        self.hlayout_row1.addWidget(self.label_methods)
        self.hlayout_row1.addWidget(self.combobox_methods)

        # self.hlayout_row1.addWidget(self.fu_selection_widget)
        # self.hlayout_row1.addWidget(self.method_selection_widget)
        self.hlayout_row1.addStretch(1)

        # H-LAYOUT SETTINGS ROW 2
        self.hlayout_row2 = QHBoxLayout()

        # cutoff technosphere
        self.label_cutoff_technosphere = QLabel("Cut-off technosphere:")
        self.cutoff_technosphere = QLineEdit("0.01")
        self.cutoff_technosphere.setFixedWidth(40)
        self.cutoff_technosphere.setValidator(QtGui.QDoubleValidator(0.0, 1.0, 5))

        # cutoff biosphere
        self.label_cutoff_biosphere = QLabel("Cut-off biosphere:")
        self.cutoff_biosphere = QLineEdit("0.01")
        self.cutoff_biosphere.setFixedWidth(40)
        self.cutoff_biosphere.setValidator(QtGui.QDoubleValidator(0.0, 1.0, 5))

        # export GSA input/output data automatically with run
        self.checkbox_export_data_automatically = QCheckBox(
            "Save input/output data to Excel after run"
        )
        self.checkbox_export_data_automatically.setChecked(False)

        # # exclude Pedigree
        # self.checkbox_pedigree = QCheckBox('Include Pedigree uncertainties')
        # self.checkbox_pedigree.setChecked(True)

        # arrange layout
        self.hlayout_row2.addWidget(self.label_cutoff_technosphere)
        self.hlayout_row2.addWidget(self.cutoff_technosphere)
        self.hlayout_row2.addWidget(self.label_cutoff_biosphere)
        self.hlayout_row2.addWidget(self.cutoff_biosphere)
        self.hlayout_row2.addWidget(self.checkbox_export_data_automatically)
        # self.hlayout_row2.addWidget(self.checkbox_pedigree)
        self.hlayout_row2.addStretch(1)

        # OVERALL LAYOUT OF SETTINGS
        self.layout_settings = QVBoxLayout()
        self.layout_settings.addLayout(self.hlayout_row1)
        self.layout_settings.addLayout(self.hlayout_row2)
        self.widget_settings = QWidget()
        self.widget_settings.setLayout(self.layout_settings)

        # add to GSA layout
        self.label_monte_carlo_first = QLabel(
            "You need to run a Monte Carlo Simulation first."
        )
        self.layout.addWidget(self.label_monte_carlo_first)
        self.layout.addWidget(self.widget_settings)

        # at start
        # todo: this is just for development, should be reversed later:
        self.widget_settings.hide()
        # self.label_monte_carlo_first.hide()

    def update_tab(self):
        self.update_combobox(
            self.combobox_methods, [str(m) for m in self.parent.mc.methods]
        )
        self.update_combobox(
            self.combobox_fu, list(self.parent.mlca.func_unit_translation_dict.keys())
        )

    def monte_carlo_finished(self):
        self.button_run.setEnabled(True)
        self.widget_settings.show()
        self.label_monte_carlo_first.hide()

    def calculate_gsa(self):
        act_number = self.combobox_fu.currentIndex()
        method_number = self.combobox_methods.currentIndex()
        cutoff_technosphere = float(self.cutoff_technosphere.text())
        cutoff_biosphere = float(self.cutoff_biosphere.text())
        # print('Calculating GSA for: ', act_number, method_number, cutoff_technosphere, cutoff_biosphere)

        try:
            QApplication.setOverrideCursor(QtCore.Qt.WaitCursor)
            self.GSA.perform_GSA(
                act_number=act_number,
                method_number=method_number,
                cutoff_technosphere=cutoff_technosphere,
                cutoff_biosphere=cutoff_biosphere,
            )
            # self.update_mc()
        except Exception as e:  # Catch any error...
            log.error(e)
            message = str(e)
            message_addition = ""
            if message == "singular matrix":
                message_addition = "\nIn order to avoid this happening, please increase the Monte Carlo iterations (e.g. to above 50)."
            elif message == "`dataset` input should have multiple elements.":
                message_addition = "\nIn order to avoid this happening, please increase the Monte Carlo iterations (e.g. to above 50)."
            elif message == "No objects to concatenate":
                message_addition = (
                    "\nThe reason for this is likely that there are no uncertain exchanges. Please check "
                    "the checkboxes in the Monte Carlo tab."
                )
            QMessageBox.warning(
                self, "Could not perform GSA", str(message) + message_addition
            )
        QApplication.restoreOverrideCursor()

        self.update_gsa()

    def update_gsa(self, cs_name=None):
        self.df = getattr(self.GSA, "df_final", None)
        if self.df is None:
            return
        self.update_table()
        self.table.show()
        self.export_widget.show()

        self.table.table_name = "gsa_output_" + self.GSA.get_save_name()

        if self.checkbox_export_data_automatically.isChecked():
            log.info("EXPORTING DATA")
            self.GSA.export_GSA_input()
            self.GSA.export_GSA_output()

    def update_plot(self, method):
        pass

    def update_table(self):
        super().update_table(self.df)

    def build_export(self, has_table: bool = True, has_plot: bool = True) -> QWidget:
        """Construct the export layout but set it into a widget because we
        want to hide it."""
        export_layout = super().build_export(has_table, has_plot)
        export_widget = QWidget()
        export_widget.setLayout(export_layout)
        # Hide widget until MC is calculated
        export_widget.hide()
        return export_widget

    # TODO review if can be removed
    # def set_filename(self, optional_fields: dict = None):
    #     """Given a dictionary of fields, put together a usable filename for the plot and table."""
    #     save_name = 'gsa_output_' + self.mc.cs_name + '_' + str(self.mc.iterations) + '_' + self.activity['name'] + \
    #                 '_' + str(self.method) + '.xlsx'
    #     save_name = save_name.replace(',', '').replace("'", '').replace("/", '')
    #     self.table.table_name = save_name
    #     optional = optional_fields or {}
    #     fields = (
    #         self.parent.cs_name, self.contribution_fn, optional.get("method"),
    #         optional.get("functional_unit"), self.unit
    #     )
    #     filename = '_'.join((str(x) for x in fields if x is not None))


class MonteCarloWorkerThread(QtCore.QThread):
    """A worker for Monte Carlo simulations.

    Unfortunately, pyparadiso does not allow parallel calculations on Windows (crashes).
    So this is for future reference in case this issue is solved..."""

    def __init__(self):
        pass

    def set_mc(self, mc, iterations=20):
        self.mc = mc
        self.iterations = iterations

    def run(self):
        log.info(f"Starting new Worker Thread. Iterations: {self.iterations}")
        self.mc.calculate(iterations=self.iterations)
        # res = bw.GraphTraversal().calculate(self.demand, self.method, self.cutoff, self.max_calc)
        log.info("in thread {}".format(QtCore.QThread.currentThread()))
        signals.monte_carlo_ready.emit(self.mc.cs_name)


worker_thread = MonteCarloWorkerThread()

# TODO review if can be removed

# class Worker(QtCore.QObject):
#
#     def __init__(self):
#         super().__init__()
#
#     def do_something(self, text):
#         print('in thread {} message {}'.format(QtCore.QThread.currentThread(), text))
#
#
# class SomeObject(QtCore.QObject):
#
#     finished = QtCore.pyqtSignal()
#
#     def long_running(self):
#         count = 0
#         while count < 5:
#             time.sleep(1)
#             print("B Increasing")
#             count += 1
#         self.finished.emit()<|MERGE_RESOLUTION|>--- conflicted
+++ resolved
@@ -5,12 +5,8 @@
 """
 
 from collections import namedtuple
-<<<<<<< HEAD
 from typing import List, Tuple, Optional, Union
-=======
-from typing import List, Optional, Union
 from logging import getLogger
->>>>>>> 11653999
 
 import numpy as np
 import pandas as pd
@@ -490,8 +486,6 @@
         self.table = InventoryTable(self.parent)
         self.table.table_name = "Inventory_" + self.parent.cs_name
         self.layout.addWidget(self.table)
-
-        self.layout.addStretch(1)
 
         self.layout.addLayout(self.build_export(has_plot=False, has_table=True))
         self.connect_signals()
