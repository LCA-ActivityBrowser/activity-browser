--- conflicted
+++ resolved
@@ -24,14 +24,10 @@
 from stats_arrays.errors import InvalidParamsError
 import bw2data as bd
 
-<<<<<<< HEAD
+from activity_browser import signals, project_settings
+from activity_browser.mod.bw2analyzer import ABContributionAnalysis
 from activity_browser import signals
 from bw2data import calculation_setups
-=======
-from activity_browser import signals, project_settings
-from activity_browser.mod.bw2data import calculation_setups
-from activity_browser.mod.bw2analyzer import ABContributionAnalysis
->>>>>>> e3e2394f
 
 from ...bwutils import (MLCA, Contributions, GlobalSensitivityAnalysis,
                         MonteCarloLCA, SuperstructureMLCA, calculations)
@@ -171,11 +167,8 @@
         self.currentChanged.connect(self.generate_content_on_click)
         QApplication.restoreOverrideCursor()
 
-<<<<<<< HEAD
         #calculation_setups.metadata_changed.connect(self.check_cs) CS_SIGNAL
 
-=======
->>>>>>> e3e2394f
     def setup_tabs(self):
         """Have all of the tabs pull in their required data and add them."""
         self._update_tabs()
