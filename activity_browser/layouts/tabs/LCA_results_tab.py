# -*- coding: utf-8 -*-
import traceback

from bw2calc.errors import BW2CalcError
from PySide2.QtCore import Qt, Slot
from PySide2.QtWidgets import QApplication, QMessageBox, QVBoxLayout

from activity_browser import log, signals
<<<<<<< HEAD
from .LCA_results_tabs import LCAResultsSubTab
from ..panels import ABTab
from ...bwutils.errors import ABError

=======
from activity_browser.mod import bw2data as bd

from ...bwutils.errors import ABError
from ..panels import ABTab
from .LCA_results_tabs import LCAResultsSubTab

>>>>>>> 925dff0d

class LCAResultsTab(ABTab):
    """Tab that contains subtabs for each calculation setup."""

    def __init__(self, parent):
        super(LCAResultsTab, self).__init__(parent)

        self.setMovable(True)
        self.setTabsClosable(True)

        # Generate layout
        self.layout = QVBoxLayout()
        self.setLayout(self.layout)

        self.connect_signals()

    def connect_signals(self):
        signals.lca_calculation.connect(self.generate_setup)
        self.tabCloseRequested.connect(self.close_tab)
        bd.projects.current_changed.connect(self.close_all)
        bd.parameters.parameters_changed.connect(self.close_all)

    @Slot(str, name="removeSetup")
    def remove_setup(self, name: str):
        """When calculation setup is deleted in LCA Setup, remove the tab from LCA Results."""
        if name in self.tabs:
            index = self.indexOf(self.tabs[name])
            self.close_tab(index)

    @Slot(str, name="generateSetup")
    def generate_setup(self, data: dict):
        """Check if the calculation results with this setup name exists, if it does, remove it, then create a new one."""

        cs_name = data.get("cs_name", "new calculation")
        calculation_type = data.get("calculation_type", "simple")

        if calculation_type == "scenario":
            name = "{}[Scenarios]".format(cs_name)
        else:
            name = cs_name
        self.remove_setup(name)

        try:
            new_tab = LCAResultsSubTab(data, self)
            self.tabs[name] = new_tab
            self.addTab(new_tab, name)
            self.select_tab(self.tabs[name])

            new_tab.destroyed.connect(
                lambda: (
                    self.tabs.pop(name)
                    if id(self.tabs.get(name, None)) == id(new_tab)
                    else None
                )
            )
            new_tab.destroyed.connect(signals.hide_when_empty.emit)

            signals.show_tab.emit("LCA results")
        except (BW2CalcError, ABError) as e:
            initial, *other = e.args
            log.error(traceback.format_exc())
            QApplication.restoreOverrideCursor()
            msg = QMessageBox(
                QMessageBox.Warning,
                "Calculation problem",
                str(initial),
                QMessageBox.Ok,
                self,
            )
            msg.setWindowModality(Qt.ApplicationModal)
            if other:
                msg.setDetailedText("\n".join(other))
            msg.exec_()<|MERGE_RESOLUTION|>--- conflicted
+++ resolved
@@ -6,19 +6,12 @@
 from PySide2.QtWidgets import QApplication, QMessageBox, QVBoxLayout
 
 from activity_browser import log, signals
-<<<<<<< HEAD
-from .LCA_results_tabs import LCAResultsSubTab
-from ..panels import ABTab
-from ...bwutils.errors import ABError
-
-=======
 from activity_browser.mod import bw2data as bd
 
 from ...bwutils.errors import ABError
 from ..panels import ABTab
 from .LCA_results_tabs import LCAResultsSubTab
 
->>>>>>> 925dff0d
 
 class LCAResultsTab(ABTab):
     """Tab that contains subtabs for each calculation setup."""
