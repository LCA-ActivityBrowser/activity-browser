# -*- coding: utf-8 -*-
from bw2data import databases, get_node
from bw2data.proxies import ExchangeProxyBase
from peewee import DoesNotExist
from PySide2 import QtCore, QtWidgets
from PySide2.QtCore import Qt, Slot

from activity_browser import ab_settings, project_settings, signals
from activity_browser.actions.activity.activity_redo_allocation import MultifunctionalProcessRedoAllocation
from activity_browser.bwutils import commontasks as bc
from activity_browser.mod import bw2data as bd
from activity_browser.ui.widgets.custom_allocation_editor import CustomAllocationEditor
from activity_browser.ui.widgets.property_editor import PropertyEditor

from ...ui.icons import qicons
from ...ui.style import style_activity_tab
<<<<<<< HEAD
from ...ui.tables import (
    BiosphereExchangeTable,
    DownstreamExchangeTable,
    ProductExchangeTable,
    TechnosphereExchangeTable,
)
from ...ui.widgets import (
    ActivityDataGrid,
    DetailsGroupBox,
    SignalledPlainTextEdit,
    TagEditor,
)
from ..panels.panel import ABTab
from activity_browser.logger import log
=======
from ...ui.tables import (BiosphereExchangeTable, DownstreamExchangeTable,
                          ProductExchangeTable, TechnosphereExchangeTable)
from ...ui.widgets import (ActivityDataGrid, DetailsGroupBox,
                           SignalledPlainTextEdit)
from ..panels import ABTab

>>>>>>> 023eb5a8

class ActivitiesTab(ABTab):
    """Tab that contains sub-tabs describing activity information."""

    def __init__(self, parent=None):
        super(ActivitiesTab, self).__init__(parent)
        self.setTabsClosable(True)
        self.connect_signals()

    def connect_signals(self):
        signals.unsafe_open_activity_tab.connect(self.unsafe_open_activity_tab)
        signals.safe_open_activity_tab.connect(self.safe_open_activity_tab)
        self.tabCloseRequested.connect(self.close_tab)
        signals.close_activity_tab.connect(self.close_tab_by_tab_name)
        bd.projects.current_changed.connect(self.close_all)

    @Slot(tuple, name="openActivityTab")
    def open_activity_tab(self, key: tuple, read_only: bool = True) -> None:
        """Opens new tab or focuses on already open one."""
        if key not in self.tabs:
            act = bd.get_activity(key)
            if act.get("type") not in bd.labels.node_types:
                QtWidgets.QMessageBox.information(self,
                    "Node can't be displayed",
                    "Node can't be displayed because it isn't a process or a product",
                    QtWidgets.QMessageBox.StandardButton.Ok)
                return
            new_tab = ActivityTab(key, read_only, self)

            # If this is a new or duplicated activity then we want to exit it
            # ditto check the Technosphere and Biosphere tables
            if not read_only:
                for table in new_tab.grouped_tables:
                    if table.title() in ("Technosphere Flows:", "Biosphere Flows:"):
                        table.setChecked(True)
            self.tabs[key] = new_tab
            tab_index = self.addTab(new_tab, bc.get_activity_name(act, str_length=30))

            new_tab.destroyed.connect(
                lambda: self.tabs.pop(key) if key in self.tabs else None
            )
            new_tab.destroyed.connect(signals.hide_when_empty.emit)
            new_tab.objectNameChanged.connect(
                lambda name: self.setTabText(self.indexOf(new_tab), name)
            )

        self.select_tab(self.tabs[key])
        signals.show_tab.emit("Activity Details")

    @Slot(tuple, name="unsafeOpenActivityTab")
    def unsafe_open_activity_tab(self, key: tuple) -> None:
        self.open_activity_tab(key, False)

    @Slot(tuple, name="safeOpenActivityTab")
    def safe_open_activity_tab(self, key: tuple) -> None:
        self.open_activity_tab(key)


class ActivityTab(QtWidgets.QWidget):
    """The data relating to Brightway activities can be viewed and edited through this panel interface
    The interface is a GUI representation of the standard activity data format as determined by Brightway
    This is necessitated as AB does not save its own data structures to disk
    Data format documentation is under the heading "The schema for an LCI dataset in voluptuous is:" at this link:
    https://docs.brightway.dev/en/latest/content/theory/structure.html#database-is-a-subclass-of-datastore
    Note that all activity data are optional.
    When activities contain exchanges, some fields are required (input, type, amount)
    Each exchange has a type: production, substitution, technosphere, or biosphere
    AB does not yet support 'substitution'. Other exchange types are shown in separate columns on this interface
    Required and other common exchange data fields are hardcoded as column headers in these tables
    More detail available at: https://docs.brightway.dev/en/latest/content/theory/structure.html#exchange-data-format
    The technosphere products (first table) of the visible activity are consumed by other activities downstream
    The final table of this tab lists these 'Downstream Consumers'
    """

    def __init__(self, key: tuple, read_only=True, parent=None):
        super(ActivityTab, self).__init__(parent)
        self.read_only = read_only
        self.db_read_only = project_settings.db_is_readonly(db_name=key[0])
        self.key = key
        self.db_name = key[0]
        self.activity = bd.get_activity(key)
        self.database = bd.Database(self.db_name)

        # Edit Activity checkbox
        self.checkbox_edit_act = QtWidgets.QCheckBox("Edit Activity")
        self.checkbox_edit_act.setChecked(not self.read_only)
        self.checkbox_edit_act.toggled.connect(lambda checked: self.act_read_only_changed(not checked))

        # Activity Description
        self.activity_description = SignalledPlainTextEdit(
            key=key,
            field="comment",
            parent=self,
        )

        # Activity Description checkbox
        self.checkbox_activity_description = QtWidgets.QCheckBox(
            "Description", parent=self
        )
        self.checkbox_activity_description.clicked.connect(
            self.toggle_activity_description_visibility
        )
        self.checkbox_activity_description.setChecked(not self.read_only)
        self.checkbox_activity_description.setToolTip(
            "Show/hide the activity description"
        )
        self.toggle_activity_description_visibility()

        # Reveal/hide uncertainty columns
        self.checkbox_uncertainty = QtWidgets.QCheckBox("Uncertainty")
        self.checkbox_uncertainty.setToolTip("Show/hide the uncertainty columns")
        self.checkbox_uncertainty.setChecked(False)
        self.checkbox_uncertainty.toggled.connect(self.show_exchange_uncertainty)

        # Reveal/hide exchange comment columns
        self.checkbox_comment = QtWidgets.QCheckBox("Comments")
        self.checkbox_comment.setToolTip("Show/hide the comment column")
        self.checkbox_comment.setChecked(False)
        self.checkbox_comment.toggled.connect(self.show_comments)

        # Properties button
        properties = QtWidgets.QPushButton("Properties")
        properties.clicked.connect(self.open_property_editor)
        properties.setToolTip("Show the properties dialog")

        # Tags button
        self.tags_button = QtWidgets.QPushButton("Tags")
        self.tags_button.clicked.connect(self.open_tag_editor)
        self.tags_button.setToolTip("Show the tags dialog")

        # Toolbar Layout
        toolbar = QtWidgets.QToolBar()
        self.graph_action = toolbar.addAction(
            qicons.graph_explorer, "Show in Graph Explorer", self.open_graph
        )
        toolbar.addWidget(self.checkbox_edit_act)
        toolbar.addWidget(self.checkbox_activity_description)
        toolbar.addWidget(self.checkbox_uncertainty)
        toolbar.addWidget(self.checkbox_comment)
        toolbar.addWidget(properties)
        toolbar.addWidget(self.tags_button)

        # Activity information
        # this contains: activity name, location, database
        self.activity_data_grid = ActivityDataGrid(
            read_only=self.read_only, parent=self
        )
        self.db_read_only_changed(db_name=self.db_name, db_read_only=self.db_read_only)

        # Exchange tables
        self.production = ProductExchangeTable(self)
        self.technosphere = TechnosphereExchangeTable(self)
        self.biosphere = BiosphereExchangeTable(self)
        self.downstream = DownstreamExchangeTable(self)

        self.exchange_groups = [
            DetailsGroupBox("Outputs:", self.production),
            DetailsGroupBox("Inputs:", self.technosphere),
            DetailsGroupBox("Biosphere Flows:", self.biosphere),
            DetailsGroupBox("Downstream Consumers:", self.downstream),
        ]
        self.exchange_groups[-1].setChecked(False)  # hide Downstream table by default

        self.group_splitter = QtWidgets.QSplitter(QtCore.Qt.Vertical)
        for group in self.exchange_groups:
            self.group_splitter.addWidget(group)
        if state := ab_settings.settings.get("activity_table_layout", None):
            self.group_splitter.restoreState(bytearray.fromhex(state))
        self.group_splitter.setChildrenCollapsible(False)

        # Full layout
        layout = QtWidgets.QVBoxLayout()
        layout.setContentsMargins(10, 10, 4, 1)
        layout.setAlignment(QtCore.Qt.AlignTop)

        layout.addWidget(toolbar)
        layout.addWidget(self.activity_data_grid)
        layout.addWidget(self.activity_description)
        layout.addWidget(self.group_splitter)

        self.setLayout(layout)

        self.exchange_tables_read_only_changed()
        self.populate()
        self.update_tooltips()
        self.update_style()
        self.connect_signals()

        # Make the activity tab editable in case it's new
        if not self.read_only:
            self.act_read_only_changed(False)

    def connect_signals(self):
        signals.database_read_only_changed.connect(self.db_read_only_changed)
        self.activity.changed.connect(self.populate)
        self.activity.deleted.connect(self.deleteLater)
        bd.parameters.parameters_changed.connect(self.populate)

        self.group_splitter.splitterMoved.connect(self.save_splitter_state)

    @Slot(name="openGraph")
    def open_graph(self) -> None:
        signals.open_activity_graph_tab.emit(self.key)

    @Slot(name="populatePage")
    def populate(self) -> None:
        """Populate the various tables and boxes within the Activity Detail tab"""
        if self.db_name in bd.databases:
            # Avoid a weird signal interaction in the tests
            try:
                self.activity = bd.get_activity(self.key)  # Refresh activity.
            except DoesNotExist:
                signals.close_activity_tab.emit(self.key)
                return
        self.populate_description_box()

        # update the object name to be the activity name
        self.setObjectName(self.activity["name"])

        # fill in the values of the ActivityTab widgets, excluding the ActivityDataGrid which is populated separately
        # todo: add count of results for each exchange table, to label above each table
        self.production.model.load(self.activity.production())
        self.technosphere.model.load(self.activity.technosphere())
        self.biosphere.model.load(self.activity.biosphere())
        self.downstream.model.load(self.activity.upstream())
        self.production.model.exchange_changed.connect(self._handle_exchange_changed,
                                                  Qt.ConnectionType.UniqueConnection)
        self.technosphere.model.exchange_changed.connect(self._handle_exchange_changed,
                                                    Qt.ConnectionType.UniqueConnection)

        self.show_exchange_uncertainty(self.checkbox_uncertainty.isChecked())
        self.show_comments(self.checkbox_comment.isChecked())
        self.activity_data_grid.populate()

    def populate_description_box(self):
        """Populate the activity description."""
        self.activity_description.refresh_text(self.activity.get("comment", ""))
        self.activity_description.setReadOnly(self.read_only)

    @Slot(name="toggleDescription")
    def toggle_activity_description_visibility(self) -> None:
        """Show only if checkbox is checked."""
        self.activity_description.setVisible(
            self.checkbox_activity_description.isChecked()
        )

    @Slot(bool, name="toggleUncertaintyColumns")
    def show_exchange_uncertainty(self, toggled: bool) -> None:
        self.production.show_uncertainty(toggled)
        self.technosphere.show_uncertainty(toggled)
        self.biosphere.show_uncertainty(toggled)

    @Slot(bool, name="toggleCommentColumn")
    def show_comments(self, toggled: bool) -> None:
        self.production.show_comments(toggled)
        self.technosphere.show_comments(toggled)
        self.biosphere.show_comments(toggled)

    @Slot(bool, name="toggleReadOnly")
    def act_read_only_changed(self, read_only: bool) -> None:
        """When read_only=False specific data fields in the tables below become user-editable
        When read_only=True these same fields become read-only"""
        self.read_only = read_only
        self.activity_description.setReadOnly(self.read_only)

        if (
            not self.read_only
        ):  # update unique locations, units, etc. for editing (metadata)
            signals.edit_activity.emit(self.db_name)

        self.activity_data_grid.set_activity_fields_read_only(read_only=self.read_only)
        self.activity_data_grid.populate_database_combo()
        self.exchange_tables_read_only_changed()

        self.update_tooltips()
        self.update_style()

    def exchange_tables_read_only_changed(self) -> None:
        """The user should not be able to edit the exchange tables when read_only

        Read-only flag set to True in models to prevent DoubleClick-selection editing.
        DragDropMode set to NoDragDrop prevents exchanges dropped on the table to add.
        """
        for table in [
            self.production,
            self.technosphere,
            self.biosphere,
            self.downstream,
        ]:
<<<<<<< HEAD
            table.set_read_only_flag(self.read_only)
=======
            if self.read_only:
                table.setEditTriggers(QtWidgets.QTableView.NoEditTriggers)
                table.setAcceptDrops(False)
                table.delete_exchange_action.setEnabled(False)
                table.remove_formula_action.setEnabled(False)
                table.modify_uncertainty_action.setEnabled(False)
                table.remove_uncertainty_action.setEnabled(False)
            else:
                table.setEditTriggers(QtWidgets.QTableView.DoubleClicked)
                table.delete_exchange_action.setEnabled(True)
                table.remove_formula_action.setEnabled(True)
                table.modify_uncertainty_action.setEnabled(True)
                table.remove_uncertainty_action.setEnabled(True)
                if (
                    not table.downstream
                ):  # downstream consumers table never accepts drops
                    table.setAcceptDrops(True)
>>>>>>> 023eb5a8

    @Slot(str, bool, name="dbReadOnlyToggle")
    def db_read_only_changed(self, db_name: str, db_read_only: bool) -> None:
        """If database of open activity is set to read-only, the read-only checkbox cannot now be unchecked by user"""
        if db_name == self.db_name:
            self.db_read_only = db_read_only

            # if activity was editable, but now the database is read-only, read_only state must be changed to false.
            if not self.read_only and self.db_read_only:
                self.checkbox_edit_act.setChecked(False)
                self.act_read_only_changed(read_only=True)

            # update checkbox to greyed-out or not
            read_only_process = self.activity.get("type") == "readonly_process"
            self.checkbox_edit_act.setEnabled(not self.db_read_only and not read_only_process)
            self.update_tooltips()

        else:  # on read-only state change for a database different to the open activity...
            # update values in database list to ensure activity cannot be duplicated to read-only db
            self.activity_data_grid.populate_database_combo()

    def update_tooltips(self) -> None:
        if self.db_read_only:
            self.checkbox_edit_act.setToolTip(
                "The database this activity belongs to is read-only."
                " Enable database editing with checkbox in databases list"
            )
        else:
            if self.read_only:
                self.checkbox_edit_act.setToolTip(
                    "Click to enable editing. Edits are saved automatically"
                )
            else:
                self.checkbox_edit_act.setToolTip(
                    "Click to prevent further edits. Edits are saved automatically"
                )

    def update_style(self) -> None:
        # pass
        if self.read_only:
            self.setStyleSheet(style_activity_tab.style_sheet_read_only)
        else:
            self.setStyleSheet(style_activity_tab.style_sheet_editable)

    def save_splitter_state(self):
        ab_settings.settings["activity_table_layout"] = bytearray(
            self.group_splitter.saveState()
        ).hex()
        ab_settings.write_settings()

    def open_property_editor(self):
        """Opens the property editor for the current """
        # Do not save the changes if nothing changed
        if PropertyEditor.edit_properties(self.activity, self.read_only, self):
            self.activity.save()
            # Properties changed, redo allocations, the values might have changed
            MultifunctionalProcessRedoAllocation.run(self.activity)

    def open_tag_editor(self):
        """Opens the tag editor for the current"""
        # Do not save the changes if nothing changed
        if TagEditor.edit(self.activity, self.read_only, self):
            self.activity.save()

    def _handle_exchange_changed(self, exc: ExchangeProxyBase):
        # Count functional exchanges
        functional_count = sum(
            (1 for exc in self.activity.exchanges() if exc.get("functional", False))
        )
        # Change process to multifunctional, if there are more than one functional
        # exchanges
        if self.activity["type"] == "process" and functional_count > 1:
            # change process and database type to `multifunctional`
            log.info(f"{functional_count} functional exchanges detected. "
                     f"Changing process type to multifunctional for {self.activity}")
            # Change database to multifunctional, if it is not already
            if databases[self.db_name]["backend"] != "multifunctional":
                log.info(f"Changing database type to multifunctional for {self.db_name}")
                databases[self.db_name]["backend"] = "multifunctional"
                # Make the user choose a default allocation, even if there are errors
                current_allocation = databases[self.db_name].get("default_allocation", "")
                default_allocation = CustomAllocationEditor.define_custom_allocation(
                                    current_allocation, self.db_name,
                                    first_open=True, parent=self
                                )
                if default_allocation:
                    databases[self.db_name]["default_allocation"] = default_allocation
                databases.flush()

            # Might need a new activity base class if database backend changed
            self.activity = get_node(id=self.activity.id)
            self.activity["type"] = "multifunctional"
            self.activity.save()

        # Change process type to `process`, if there is maximum one functional
        # exchange. Do not change back database type.
        if self.activity["type"] == "multifunctional" and functional_count <= 1:
            self.activity = get_node(id=self.activity.id)
            self.activity["type"] = "process"
            self.activity.save()<|MERGE_RESOLUTION|>--- conflicted
+++ resolved
@@ -1,4 +1,6 @@
 # -*- coding: utf-8 -*-
+from logging import getLogger
+
 from bw2data import databases, get_node
 from bw2data.proxies import ExchangeProxyBase
 from peewee import DoesNotExist
@@ -14,7 +16,6 @@
 
 from ...ui.icons import qicons
 from ...ui.style import style_activity_tab
-<<<<<<< HEAD
 from ...ui.tables import (
     BiosphereExchangeTable,
     DownstreamExchangeTable,
@@ -28,15 +29,9 @@
     TagEditor,
 )
 from ..panels.panel import ABTab
-from activity_browser.logger import log
-=======
-from ...ui.tables import (BiosphereExchangeTable, DownstreamExchangeTable,
-                          ProductExchangeTable, TechnosphereExchangeTable)
-from ...ui.widgets import (ActivityDataGrid, DetailsGroupBox,
-                           SignalledPlainTextEdit)
-from ..panels import ABTab
-
->>>>>>> 023eb5a8
+
+log = getLogger(__name__)
+
 
 class ActivitiesTab(ABTab):
     """Tab that contains sub-tabs describing activity information."""
@@ -326,27 +321,7 @@
             self.biosphere,
             self.downstream,
         ]:
-<<<<<<< HEAD
             table.set_read_only_flag(self.read_only)
-=======
-            if self.read_only:
-                table.setEditTriggers(QtWidgets.QTableView.NoEditTriggers)
-                table.setAcceptDrops(False)
-                table.delete_exchange_action.setEnabled(False)
-                table.remove_formula_action.setEnabled(False)
-                table.modify_uncertainty_action.setEnabled(False)
-                table.remove_uncertainty_action.setEnabled(False)
-            else:
-                table.setEditTriggers(QtWidgets.QTableView.DoubleClicked)
-                table.delete_exchange_action.setEnabled(True)
-                table.remove_formula_action.setEnabled(True)
-                table.modify_uncertainty_action.setEnabled(True)
-                table.remove_uncertainty_action.setEnabled(True)
-                if (
-                    not table.downstream
-                ):  # downstream consumers table never accepts drops
-                    table.setAcceptDrops(True)
->>>>>>> 023eb5a8
 
     @Slot(str, bool, name="dbReadOnlyToggle")
     def db_read_only_changed(self, db_name: str, db_read_only: bool) -> None:
