from PySide2 import QtCore, QtWidgets

from activity_browser import actions, signals
from activity_browser.mod import bw2data as bd

from ...ui.icons import qicons
<<<<<<< HEAD
from ...ui.tables import (
    DatabasesTable,
    ProjectListWidget,
    ActivitiesBiosphereTable,
    ActivitiesBiosphereTree
)
=======
from ...ui.style import header
from ...ui.tables import (ActivitiesBiosphereTable, DatabasesTable,
                          ProjectListWidget)
from ..panels import ABTab
>>>>>>> 0dca4045

class ProjectTab(QtWidgets.QWidget):
    def __init__(self, parent):
        super(ProjectTab, self).__init__(parent)
        # main widgets
        self.projects_widget = ProjectsWidget(self)
        self.databases_widget = DatabaseWidget(self)
        self.activity_biosphere_tabs = ActivityBiosphereTabs(self)

        # Layout
        self.splitter = QtWidgets.QSplitter(QtCore.Qt.Vertical)
        self.splitter.addWidget(self.databases_widget)
        self.splitter.addWidget(self.activity_biosphere_tabs)
        self.splitter.moveSplitter(0, 1)

        self.overall_layout = QtWidgets.QVBoxLayout()
        self.overall_layout.setAlignment(QtCore.Qt.AlignTop)
        self.overall_layout.addWidget(self.projects_widget)
        self.overall_layout.addWidget(self.splitter)
        self.setLayout(self.overall_layout)

        self.connect_signals()

    def connect_signals(self):
        bd.projects.current_changed.connect(self.change_project)
        bd.databases.metadata_changed.connect(self.update_widgets)

        signals.database_selected.connect(self.update_widgets)

    def change_project(self):
        self.update_widgets()

    def update_widgets(self):
        """Update widgets when a new database has been selected or the project has been changed.
        Hide empty widgets (e.g. Biosphere Flows table when an inventory database is selected).
        """
        no_databases = len(self.activity_biosphere_tabs.tabs) == 0

        self.activity_biosphere_tabs.setVisible(not no_databases)


class ProjectsWidget(QtWidgets.QWidget):
    def __init__(self, parent):
        super(ProjectsWidget, self).__init__(parent)
        self.projects_list = ProjectListWidget()

        # Buttons
        self.new_project_button = actions.ProjectNew.get_QButton()
        self.copy_project_button = actions.ProjectDuplicate.get_QButton()
        self.delete_project_button = actions.ProjectDelete.get_QButton()

        self.construct_layout()

    def construct_layout(self):
        h_widget = QtWidgets.QWidget()
        h_layout = QtWidgets.QHBoxLayout()
        h_layout.setAlignment(QtCore.Qt.AlignLeft)
        h_layout.addWidget(header("Project:"))
        h_layout.addWidget(self.projects_list)
        h_layout.addWidget(self.new_project_button)
        h_layout.addWidget(self.copy_project_button)
        h_layout.addWidget(self.delete_project_button)
        h_widget.setLayout(h_layout)

        # Overall Layout
        layout = QtWidgets.QVBoxLayout()
        layout.setAlignment(QtCore.Qt.AlignTop)
        layout.addWidget(h_widget)
        self.setLayout(layout)

        self.setSizePolicy(
            QtWidgets.QSizePolicy(
                QtWidgets.QSizePolicy.Expanding, QtWidgets.QSizePolicy.Maximum
            )
        )


class DatabaseWidget(QtWidgets.QWidget):
    def __init__(self, parent):
        super().__init__(parent)
        self.table = DatabasesTable()
        self.table.setToolTip("To select a database, double-click on an entry")

        # Temporary inclusion to explain things before checkbox is back
        self.label_change_readonly = QtWidgets.QLabel(
            "To change a database from read-only to editable and back,"
            + " click on the checkbox in the table."
        )

        # Buttons
        self.add_default_data_button = actions.DefaultInstall.get_QButton()
        self.new_database_button = actions.DatabaseNew.get_QButton()
        self.import_database_button = actions.DatabaseImport.get_QButton()

        self.setMinimumHeight(200)

        self._construct_layout()

        # Signals
        bd.databases.metadata_changed.connect(self.update_widget)
        bd.projects.current_changed.connect(self.update_widget)

    def _construct_layout(self):
        header_widget = QtWidgets.QWidget()
        header_layout = QtWidgets.QHBoxLayout()
        header_layout.setAlignment(QtCore.Qt.AlignLeft)
        header_layout.addWidget(header("Databases:"))
        header_layout.addWidget(self.add_default_data_button)
        header_layout.addWidget(self.new_database_button)
        header_layout.addWidget(self.import_database_button)
        header_widget.setLayout(header_layout)

        # Overall Layout
        layout = QtWidgets.QVBoxLayout()
        layout.setAlignment(QtCore.Qt.AlignTop)
        layout.addWidget(header_widget)
        layout.addWidget(self.label_change_readonly)
        layout.addWidget(self.table)
        self.setLayout(layout)

    def update_widget(self):
        no_databases = self.table.rowCount() == 0
        self.add_default_data_button.setVisible(no_databases)
        self.import_database_button.setVisible(not no_databases)
        self.new_database_button.setVisible(not no_databases)

        self.table.setVisible(not no_databases)
        self.label_change_readonly.setVisible(not no_databases)


class ActivityBiosphereTabs(ABTab):
    def __init__(self, parent=None):
        super(ActivityBiosphereTabs, self).__init__(parent)
        self.setTabsClosable(True)

        self.connect_signals()

    def connect_signals(self) -> None:
        bd.projects.current_changed.connect(self.close_all)

        self.tabCloseRequested.connect(self.close_tab)
        signals.database_selected.connect(self.open_or_focus_tab)

    def open_or_focus_tab(self, db_name: str) -> None:
        """Put focus on tab, if not open yet, open it."""
        # create the tab if it doesn't exist yet
        if not self.tabs.get(db_name, False):
            widget = ActivityBiosphereWidget(parent=self, db_name=db_name)
            self.add_tab(widget, db_name)

            widget.destroyed.connect(
                lambda: self.tabs.pop(db_name) if db_name in self.tabs else None
            )

        # put the focus on this tab + send signal that this is the open db
        self.select_tab(self.tabs[db_name])

    def current_index_changed(self, current_index: int) -> None:
        if current_index < 0:
            self.hide()
            return
        db_name = self.get_tab_name_from_index(current_index)
        signals.database_tab_open.emit(db_name)


class ActivityBiosphereWidget(QtWidgets.QWidget):
    def __init__(self, parent, db_name: str):
        super(ActivityBiosphereWidget, self).__init__(parent)
        self.database = bd.Database(db_name)
        self.table = ActivitiesBiosphereTable(self)
        self.tree = None

        self.database.changed.connect(self.database_changed)
        self.database.deleted.connect(self.deleteLater)

        # Header widget
        self.header_widget = QtWidgets.QWidget()
        self.header_layout = QtWidgets.QHBoxLayout()
        self.header_layout.setAlignment(QtCore.Qt.AlignLeft)
        self.header_widget.setLayout(self.header_layout)

        # auto-search
        self.debounce_search = QtCore.QTimer()
        self.debounce_search.setInterval(300)
        self.debounce_search.setSingleShot(True)
        self.debounce_search.timeout.connect(self.set_search_term)

        self.setup_search()
        self.search_active = False

        self.mode_radio_list = QtWidgets.QRadioButton("List view")
        self.mode_radio_list.setChecked(True)
        self.mode_radio_list.setToolTip("List view of the database")
        self.mode_radio_list.hide()
        self.mode_radio_tree = QtWidgets.QRadioButton("Tree view")
        self.mode_radio_tree.setToolTip("Tree view of the database")
        self.mode_radio_tree.hide()
        self.mode_radio_tree.toggled.connect(self.update_view)

        self.header_layout.addWidget(self.mode_radio_list)
        self.header_layout.addWidget(self.mode_radio_tree)

        # Overall Layout
        self.v_layout = QtWidgets.QVBoxLayout()
        self.v_layout.setAlignment(QtCore.Qt.AlignTop)
        self.v_layout.addWidget(self.header_widget)
        self.v_layout.addWidget(self.table)
        self.setLayout(self.v_layout)

        # load data
        self.database_changed(self.database)

    def create_tree(self):
        self.tree = ActivitiesBiosphereTree(self, self.database.name)

        # check if search was active, if so, apply to tree
        if self.search_active:
            self.tree.search(self.search_active)

        self.v_layout.addWidget(self.tree)
        self.reset_search_button.clicked.connect(self.tree.reset_search)

    def connect_signals(self):
        self.mode_radio_tree.toggled.connect(self.update_view)

    def reset_widget(self):
        self.hide()
        self.table.model.clear()
        self.tree = None

    def setup_search(self):
        # 1st search box
        self.search_box = QtWidgets.QLineEdit()
        self.search_box.setPlaceholderText("Search")
        self.search_box.textChanged.connect(self.debounce_search.start)
        self.search_box.returnPressed.connect(self.set_search_term)

        # search
        self.search_button = QtWidgets.QToolButton()
        self.search_button.setIcon(qicons.search)
        self.search_button.setToolTip("Filter activities")
        self.search_button.clicked.connect(self.set_search_term)

        # reset search
        self.reset_search_button = QtWidgets.QToolButton()
        self.reset_search_button.setIcon(qicons.delete)
        self.reset_search_button.setToolTip("Clear the search")
        self.reset_search_button.clicked.connect(self.table.reset_search)
        self.reset_search_button.clicked.connect(self.search_box.clear)

        bd.projects.current_changed.connect(self.search_box.clear)
        self.header_layout.addWidget(self.search_box)
        self.header_layout.addWidget(self.search_button)
        self.header_layout.addWidget(self.reset_search_button)

    def set_search_term(self):
        search_term = self.search_box.text().strip()
        self.search_active = search_term
        self.table.search(search_term)
        if isinstance(self.tree, ActivitiesBiosphereTree):
            self.tree.search(search_term)

    def reset_search(self):
        self.search_active = False
        self.search_box.clear()

    @QtCore.Slot(bool, name="isListToggled")
    def update_view(self, toggled: bool):
        self.table.setVisible(not toggled)

        if not isinstance(self.tree, ActivitiesBiosphereTree):
            self.create_tree()
        self.tree.setVisible(toggled)

    def database_changed(self, database: bd.Database) -> None:
        if database.name != self.database.name:  # only update if the database changed is the one shown by this widget
            return

        self.table.model.sync(self.database.name, query=self.table.model.query)

        if 'ISIC rev.4 ecoinvent' in self.table.model._dataframe.columns \
                and not isinstance(self.tree, ActivitiesBiosphereTree):
            # a treeview does not exist and should be able to navigate to

            # set the view to list and show the radio buttons
            self.mode_radio_list.setChecked(True)
            self.mode_radio_tree.setChecked(False)
            self.mode_radio_list.show()
            self.mode_radio_tree.show()
        elif 'ISIC rev.4 ecoinvent' in self.table.model._dataframe.columns:
            # a treeview exists
            self.tree.model.setup_and_sync()

            # make sure that the radio buttons are available
            self.mode_radio_list.show()
            self.mode_radio_tree.show()
        else:
            # a treeview does not need to be shown

            # delete the tree if it exists
            if self.tree:
                self.tree.hide()
                self.tree = None
            # set the view to list and hide radio buttons
            self.mode_radio_list.hide()
            self.mode_radio_tree.hide()
            self.table.show()<|MERGE_RESOLUTION|>--- conflicted
+++ resolved
@@ -4,19 +4,12 @@
 from activity_browser.mod import bw2data as bd
 
 from ...ui.icons import qicons
-<<<<<<< HEAD
 from ...ui.tables import (
     DatabasesTable,
     ProjectListWidget,
     ActivitiesBiosphereTable,
     ActivitiesBiosphereTree
 )
-=======
-from ...ui.style import header
-from ...ui.tables import (ActivitiesBiosphereTable, DatabasesTable,
-                          ProjectListWidget)
-from ..panels import ABTab
->>>>>>> 0dca4045
 
 class ProjectTab(QtWidgets.QWidget):
     def __init__(self, parent):
