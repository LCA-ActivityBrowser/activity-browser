--- conflicted
+++ resolved
@@ -240,9 +240,6 @@
         # print('Updateing database table: ', db_name)
         if self.table.database_name:
             self.show()
-<<<<<<< HEAD
-        self.label_database.setText("[{}]".format(db_name))
-=======
         if len(db_name) > 15:
             self.label_database.setToolTip(db_name)
             db_display_name = db_name[:12] + '...'
@@ -250,8 +247,6 @@
             db_display_name = db_name
             self.label_database.setToolTip('')
         self.label_database.setText("[{}]".format(db_display_name))
-        self.table.sync(db_name=db_name)
->>>>>>> 906d0edc
 
     def set_search_term(self):
         search_term = self.search_box.text()
