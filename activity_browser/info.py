import ast
import os.path
from importlib.metadata import PackageNotFoundError, version

from .logger import log
<<<<<<< HEAD
=======
from .utils import safe_link_fetch, sort_semantic_versions
>>>>>>> 925dff0d

# get AB version
try:
    __version__ = version(__package__)
except PackageNotFoundError:
    __version__ = "0.0.0"


def get_compatible_versions() -> list:
    """Get compatible versions of ecoinvent for this AB version.

    Reads this file on github repo: activity-browser/better_biosphere_handling/compatible_ei_versions.txt'.
    Converts file content to available ecoinvent versions for each version of AB.
    Finds the correct available versions for this AB version, if failing to read version,
    the lowest version in the file is chosen.
    """
    try:
        # read versions
        versions_URL = "https://raw.githubusercontent.com/LCA-ActivityBrowser/activity-browser/main/activity_browser/bwutils/ecoinvent_biosphere_versions/compatible_ei_versions.txt"
        page, error = safe_link_fetch(versions_URL)
        if not error:
            file = page.text
        else:
            # silently try a local fallback:
            log.debug(
                f"Reading online compatible ecoinvent versions failed "
                f"-attempting local fallback- with this error: {error}"
            )
            file_path = os.path.join(
                os.path.dirname(__file__),
                "bwutils",
                "ecoinvent_biosphere_versions",
                "compatible_ei_versions.txt",
            )
            with open(file_path, "r") as f:
                file = f.read()
        all_versions = ast.literal_eval(file)

        # select either the latest lower version available or if none available the lowest version for safety
        sorted_versions = sort_semantic_versions(all_versions.keys())
        for ab_version in sorted_versions:
            if sort_semantic_versions([__version__, ab_version])[0] == __version__:
                # current version is higher than or equal to tested AB version:
                ei_versions = all_versions[ab_version]
                break
        else:
            ei_versions = all_versions[sorted_versions[-1]]

        log.debug(
            f"Following versions of ecoinvent are compatible with AB {__version__}: {ei_versions}"
        )
        return ei_versions

    except Exception as error:
        log.debug(f"Reading local fallback failed with: {error}")
        return ["3.4", "3.5", "3.6", "3.7", "3.7.1", "3.8", "3.9", "3.9.1"]


__ei_versions__ = get_compatible_versions()<|MERGE_RESOLUTION|>--- conflicted
+++ resolved
@@ -3,10 +3,7 @@
 from importlib.metadata import PackageNotFoundError, version
 
 from .logger import log
-<<<<<<< HEAD
-=======
 from .utils import safe_link_fetch, sort_semantic_versions
->>>>>>> 925dff0d
 
 # get AB version
 try:
