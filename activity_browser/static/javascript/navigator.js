--- conflicted
+++ resolved
@@ -1,4 +1,4 @@
-console.log ("Starting "+(is_sankey_mode ? "Sankey" : "Navigator"));
+console.log("Starting " + (is_sankey_mode ? "Sankey" : "Navigator"));
 
 // SETUP GRAPH
 // https://github.com/dagrejs/graphlib/wiki/API-Reference
@@ -17,21 +17,21 @@
 
 function getWindowSize() {
     w = window,
-    d = document,
-    e = d.documentElement,
-    g = d.getElementsByTagName('body')[0],
-    x = w.innerWidth ; //|| e.clientWidth || g.clientWidth;
-    y = w.innerHeight ; //|| e.clientHeight || g.clientHeight;
+        d = document,
+        e = d.documentElement,
+        g = d.getElementsByTagName('body')[0],
+        x = w.innerWidth; //|| e.clientWidth || g.clientWidth;
+    y = w.innerHeight; //|| e.clientHeight || g.clientHeight;
 
     //preventing the svg canvas to be 0x0, as page is loaded in the background with dimensions 0x0
-    if (x,y == 0) {
+    if (x, y == 0) {
         x = 600;
         y = 500;
     };
 
     globalWidth = x;
     globalHeight = y;
-    return {x,y};
+    return { x, y };
 };
 
 var max_string_length = 20;
@@ -55,25 +55,25 @@
 
 /** CANVAS **/
 // function object for the canvas
-d3.demo.canvas = function() {
+d3.demo.canvas = function () {
 
     getWindowSize();
 
     "use strict";
-    console.log("w: "+globalWidth+ " ; h: "+globalHeight)
-    var width           = globalWidth*(is_sankey_mode?0.9:1.0),
-        height          = globalHeight*0.6,
-        base            = null,
-        wrapperBorder   = 0,
-        minimap         = null,
-        minimapPadding  = 10,
-        minimapScale    = 0.1; //reduced minimap scale to (help) prevent graph to exceed panel size
+    console.log("w: " + globalWidth + " ; h: " + globalHeight)
+    var width = globalWidth * (is_sankey_mode ? 0.9 : 1.0),
+        height = globalHeight * 0.6,
+        base = null,
+        wrapperBorder = 0,
+        minimap = null,
+        minimapPadding = 10,
+        minimapScale = 0.1; //reduced minimap scale to (help) prevent graph to exceed panel size
 
     //introduced function to reset width/height according to new window sizes
-    updateDimensions = function() {
+    updateDimensions = function () {
         getWindowSize();
-        width           = globalWidth*0.99;
-        height          = globalHeight*(is_sankey_mode?0.6:0.65);
+        width = globalWidth * 0.99;
+        height = globalHeight * (is_sankey_mode ? 0.6 : 0.65);
     }
 
 
@@ -81,8 +81,8 @@
 
         base = selection;
         //changed location of MiniMap to under the graph for better layout with very wide graphs
-        var svgWidth = (width  + (wrapperBorder*2) + minimapPadding*2);
-        var svgHeight = (height + (wrapperBorder*2) + minimapPadding*2 + (height*minimapScale));
+        var svgWidth = (width + (wrapperBorder * 2) + minimapPadding * 2);
+        var svgHeight = (height + (wrapperBorder * 2) + minimapPadding * 2 + (height * minimapScale));
         var svg = selection.append("svg")
             .attr("class", "svg canvas")
             .attr("width", svgWidth)
@@ -155,8 +155,8 @@
             .attr("transform", "translate(0, " + minimapPadding + ")");
         outerWrapper.append("rect")
             .attr("class", "background")
-            .attr("width", width + wrapperBorder*2)
-            .attr("height", height + wrapperBorder*2);
+            .attr("width", width + wrapperBorder * 2)
+            .attr("height", height + wrapperBorder * 2);
 
         var innerWrapper = outerWrapper.append("g")
             .attr("class", "wrapper inner")
@@ -183,7 +183,7 @@
             .scaleExtent([0.25, 5]);
 
         // updates the zoom boundaries based on the current size and scale
-        var updateCanvasZoomExtents = function() {
+        var updateCanvasZoomExtents = function () {
             var scale = innerWrapper.property("__zoom").k;
             var targetWidth = svgWidth;
             var targetHeight = svgHeight;
@@ -197,7 +197,7 @@
             //]);
         };
 
-        var zoomHandler = function() {
+        var zoomHandler = function () {
             panCanvas.attr("transform", d3.event.transform);
             // here we filter out the emitting of events that originated outside of the normal ZoomBehavior; this prevents an infinite loop
             // between the host and the minimap
@@ -218,38 +218,38 @@
             .target(panCanvas)
             .minimapScale(minimapScale)
             .x(minimapPadding)
-            .y(height + 2*minimapPadding);
+            .y(height + 2 * minimapPadding);
 
         svg.call(minimap);
 
         /** ADD SHAPE **/
         // function to update dimensions, reset the canvas (with new dimensions), render the graph in canvas & minimap
-        canvas.addItem = function() {
+        canvas.addItem = function () {
             //canvas.render();
             updateDimensions();
             canvas.reset();
-            panCanvas.call(render,graph);
+            panCanvas.call(render, graph);
             // get panCanvas width here?
             // pan to node (implement here)
             minimap.render();
         };
 
         /** RENDER **/
-        canvas.render = function() {
-        updateDimensions(); //added call to update window sizes
+        canvas.render = function () {
+            updateDimensions(); //added call to update window sizes
             svgDefs
                 .select(".clipPath .background")
                 .attr("width", width)
                 .attr("height", height);
             //changed location of MiniMap to under the graph for better layout with very wide graphs
             svg
-                .attr("width",  width  + (wrapperBorder*2) )
-                .attr("height", height + (wrapperBorder*2) + minimapPadding*2 + (width*minimapScale));
+                .attr("width", width + (wrapperBorder * 2))
+                .attr("height", height + (wrapperBorder * 2) + minimapPadding * 2 + (width * minimapScale));
 
             outerWrapper
                 .select(".background")
-                .attr("width", width + wrapperBorder*2)
-                .attr("height", height + wrapperBorder*2);
+                .attr("width", width + wrapperBorder * 2)
+                .attr("height", height + wrapperBorder * 2);
 
             innerWrapper
                 .attr("transform", "translate(" + (wrapperBorder) + "," + (wrapperBorder) + ")")
@@ -266,11 +266,11 @@
 
             minimap
                 .x(minimapPadding)
-                .y(height + 2*minimapPadding)
+                .y(height + 2 * minimapPadding)
                 .render();
         };
 
-        canvas.reset = function() {
+        canvas.reset = function () {
 
             //svg.call(zoom.event);
             //svg.transition().duration(750).call(zoom.event);
@@ -279,7 +279,7 @@
             minimap.update(d3.zoomIdentity);
         };
 
-        canvas.update = function(minimapZoomTransform) {
+        canvas.update = function (minimapZoomTransform) {
             zoom.transform(panCanvas, minimapZoomTransform);
             // update the '__zoom' property with the new transform on the rootGroup which is where the zoomBehavior stores it since it was the
             // call target during initialization
@@ -296,13 +296,13 @@
     // Accessors
     //============================================================
 
-    canvas.width = function(value) {
+    canvas.width = function (value) {
         if (!arguments.length) return width;
         width = parseInt(value, 10);
         return this;
     };
 
-    canvas.height = function(value) {
+    canvas.height = function (value) {
         if (!arguments.length) return height;
         height = parseInt(value, 10);
         return this;
@@ -314,18 +314,18 @@
 
 
 /** MINIMAP **/
-d3.demo.minimap = function() {
+d3.demo.minimap = function () {
 
     "use strict";
 
-    var minimapScale    = 0.1,
-        host            = null,
-        base            = null,
-        target          = null,
-        width           = 0,
-        height          = 0,
-        x               = 0,
-        y               = 0;
+    var minimapScale = 0.1,
+        host = null,
+        base = null,
+        target = null,
+        width = 0,
+        height = 0,
+        x = 0,
+        y = 0;
 
     function minimap(selection) {
 
@@ -335,7 +335,7 @@
             .scaleExtent([0.25, 5]);
 
         // updates the zoom boundaries based on the current size and scale
-        var updateMinimapZoomExtents = function() {
+        var updateMinimapZoomExtents = function () {
             var scale = container.property("__zoom").k;
             var targetWidth = parseInt(target.attr("width"));
             var targetHeight = parseInt(target.attr("height"));
@@ -349,7 +349,7 @@
             //]);
         };
 
-        var zoomHandler = function() {
+        var zoomHandler = function () {
             frame.attr("transform", d3.event.transform);
             // here we filter out the emitting of events that originated outside of the normal ZoomBehavior; this prevents an infinite loop
             // between the host and the minimap
@@ -357,7 +357,7 @@
                 // invert the outgoing transform and apply it to the host
                 var transform = d3.event.transform;
                 // ordering matters here! you have to scale() before you translate()
-                var modifiedTransform = d3.zoomIdentity.scale(1/transform.k).translate(-transform.x, -transform.y);
+                var modifiedTransform = d3.zoomIdentity.scale(1 / transform.k).translate(-transform.x, -transform.y);
                 host.update(modifiedTransform);
             }
 
@@ -383,9 +383,9 @@
             .attr("filter", "url(#minimapDropShadow_qPWKOg)");
 
 
-        minimap.update = function(hostTransform) {
+        minimap.update = function (hostTransform) {
             // invert the incoming zoomTransform; ordering matters here! you have to scale() before you translate()
-            var modifiedTransform = d3.zoomIdentity.scale((1/hostTransform.k)).translate(-hostTransform.x, -hostTransform.y);
+            var modifiedTransform = d3.zoomIdentity.scale((1 / hostTransform.k)).translate(-hostTransform.x, -hostTransform.y);
             // call this.zoom.transform which will reuse the handleZoom method below
             zoom.transform(frame, modifiedTransform);
             // update the new transform onto the minimapCanvas which is where the zoomBehavior stores it since it was the call target during initialization
@@ -396,7 +396,7 @@
 
 
         /** RENDER **/
-        minimap.render = function() {
+        minimap.render = function () {
             // update the placement of the minimap
             container.attr("transform", "translate(" + x + "," + y + ")scale(" + minimapScale + ")");
             // update the visualization being shown by the minimap in case its appearance has changed
@@ -421,52 +421,52 @@
     //============================================================
 
 
-    minimap.width = function(value) {
+    minimap.width = function (value) {
         if (!arguments.length) return width;
         width = parseInt(value, 10);
         return this;
     };
 
 
-    minimap.height = function(value) {
+    minimap.height = function (value) {
         if (!arguments.length) return height;
         height = parseInt(value, 10);
         return this;
     };
 
 
-    minimap.x = function(value) {
+    minimap.x = function (value) {
         if (!arguments.length) return x;
         x = parseInt(value, 10);
         return this;
     };
 
 
-    minimap.y = function(value) {
+    minimap.y = function (value) {
         if (!arguments.length) return y;
         y = parseInt(value, 10);
         return this;
     };
 
 
-    minimap.host = function(value) {
-        if (!arguments.length) { return host;}
+    minimap.host = function (value) {
+        if (!arguments.length) { return host; }
         host = value;
         return this;
     }
 
 
-    minimap.minimapScale = function(value) {
+    minimap.minimapScale = function (value) {
         if (!arguments.length) { return minimapScale; }
         minimapScale = value;
         return this;
     };
 
 
-    minimap.target = function(value) {
+    minimap.target = function (value) {
         if (!arguments.length) { return target; }
         target = value;
-        width  = parseInt(target.attr("width"),  10);
+        width = parseInt(target.attr("width"), 10);
         height = parseInt(target.attr("height"), 10);
         return this;
     };
@@ -475,7 +475,7 @@
 };
 
 /** GRAPH **/
-const cartographer = function() {
+const cartographer = function () {
     // call to render to ensure sizing is correct.
     let max_impact;
     canvas.render();
@@ -488,10 +488,10 @@
     cartographer.update_graph = function (json_data) {
         console.log("Updating Graph");
         let data = JSON.parse(json_data);
-        if(is_sankey_mode) {
+        if (is_sankey_mode) {
             max_impact = data["max_impact"];
-	        console.log("Max impact:", max_impact)
-	    }
+            console.log("Max impact:", max_impact)
+        }
         heading.innerHTML = data.title;
         // Reset graph to empty
         graph = new dagre.graphlib.Graph({ multigraph: true }).setGraph({});
@@ -513,9 +513,9 @@
         var nodes = panCanvas.selectAll("g .node")
             .on("click", handleMouseClick);
 
-        if(is_sankey_mode) {
+        if (is_sankey_mode) {
             nodes.on("mouseover", handleMouseOverNode)
-            nodes.on("mouseout", function(d) {
+            nodes.on("mouseout", function (d) {
                 div.transition()
                     .duration(500)
                     .style("opacity", 0);
@@ -539,13 +539,13 @@
         // listener for mouse-hovers
         var edges = panCanvas.selectAll("g .edgePath")
             .on("mouseover", handleMouseOverEdge)
-            .on("mouseout", function(d) {
-            div.transition()
-            .duration(500)
-            .style("opacity", 0);
-        });
-
-        if(is_sankey_mode) {
+            .on("mouseout", function (d) {
+                div.transition()
+                    .duration(500)
+                    .style("opacity", 0);
+            });
+
+        if (is_sankey_mode) {
 
             // change edge width based on impact
             edges.attr("stroke-width", function (d) { return graph.edge(d).weight; })
@@ -554,7 +554,6 @@
             d3.selectAll("marker")
                 .attr("viewBox", "0 0 60 60");  // basically zoom out on the arrowhead
 
-<<<<<<< HEAD
             // center node text
             d3.selectAll(".label g").attr("transform", function () {
 
@@ -580,13 +579,12 @@
                 let t = getTranslation(d3.select(this).attr("transform"));
                 return "translate(0," + t[1] + ")";
             })
-=======
+
             // fix arrowhead urls
-            d3.selectAll("path").attr("marker-end", function(data) {
+            d3.selectAll("path").attr("marker-end", function (data) {
                 if (!this.attributes["marker-end"]) return null;
                 else return "url(" + /url\(.*?(#.*?)\)/.exec(this.attributes["marker-end"].textContent)[1] + ")";
             });
->>>>>>> 18619255
         }
     };
 
@@ -600,14 +598,14 @@
             shape: n['class'] == "biosphere" ? "ellipse" : "rect",
         };
 
-        if(is_sankey_mode) {
+        if (is_sankey_mode) {
             node_data.label = wrapText(n['name'], max_string_length)
-                          + '\n' + n['location']
-                          + '\n(' + Math.round(n['ind_norm'] * 100) + '%)';
+                + '\n' + n['location']
+                + '\n(' + Math.round(n['ind_norm'] * 100) + '%)';
             node_data.ind_norm = n['ind_norm'];
             node_data.tooltip = '<b>' + n['name'] + '</b>'
-                      + '<br>Individual impact: &nbsp&nbsp&nbsp' + roundNumber(n['ind']) + ' ' + n['LCIA_unit'] +  ' (' + Math.round(n['ind_norm'] * 100) + '%)'
-                      + '<br>Cumulative impact: ' + roundNumber(n['cum']) + ' ' + n['LCIA_unit'] +  ' (' + Math.round(n['cum_norm'] * 100) + '%)';
+                + '<br>Individual impact: &nbsp&nbsp&nbsp' + roundNumber(n['ind']) + ' ' + n['LCIA_unit'] + ' (' + Math.round(n['ind_norm'] * 100) + '%)'
+                + '<br>Cumulative impact: ' + roundNumber(n['cum']) + ' ' + n['LCIA_unit'] + ' (' + Math.round(n['cum_norm'] * 100) + '%)';
         } else {
             node_data.label = formatNodeText(n['name'], n['location']);
             node_data.labelType = "html";
@@ -625,12 +623,12 @@
             curve: d3.curveBasis,
         }
 
-        if(is_sankey_mode) {
+        if (is_sankey_mode) {
             edge_data.label = wrapText(e['product']
-                + '\n(' + roundNumber(e['ind_norm']*100) + '%)', max_string_length);
-            edge_data.weight = Math.abs(e["impact"] / max_impact ) * max_edge_width;
+                + '\n(' + roundNumber(e['ind_norm'] * 100) + '%)', max_string_length);
+            edge_data.weight = Math.abs(e["impact"] / max_impact) * max_edge_width;
             let impact_or_benefit = "impact";
-            if (e['impact'] < 0) {impact_or_benefit = "benefit"; console.log("BENEFIT");};
+            if (e['impact'] < 0) { impact_or_benefit = "benefit"; console.log("BENEFIT"); };
             edge_data.class = impact_or_benefit;
         } else {
             edge_data.label = formatEdgeText(e['product'], max_string_length);
@@ -661,23 +659,23 @@
     };
 
     const handleMouseOverNode = function (n) {
-        console.log ("mouseover Node!");
+        console.log("mouseover Node!");
         node = graph.node(n);
         div.transition()
             .duration(200)
             .style("opacity", .9);
-        div	.html(node.tooltip)
+        div.html(node.tooltip)
             .style("left", (d3.event.pageX) + "px")
             .style("top", (d3.event.pageY - 28) + "px");
     };
 
     const handleMouseOverEdge = function (e) {
-        console.log ("mouseover Edge!");
+        console.log("mouseover Edge!");
         edge = graph.edge(e);
         div.transition()
             .duration(200)
             .style("opacity", .9);
-        div	.html(edge.tooltip)
+        div.html(edge.tooltip)
             .style("left", (d3.event.pageX) + "px")
             .style("top", (d3.event.pageY - 28) + "px");
     };
@@ -690,11 +688,11 @@
 var canvas = d3.demo.canvas();
 d3.select("#canvasqPWKOg").call(canvas);
 
-d3.select("#resetButtonqPWKOg").on("click", function() {
+d3.select("#resetButtonqPWKOg").on("click", function () {
     canvas.reset();
 });
 
-d3.select("#downloadSVGtButtonqPWKOg").on("click", function() {
+d3.select("#downloadSVGtButtonqPWKOg").on("click", function () {
 
     // create new svg element
     var clone = document.createElementNS("http://www.w3.org/2000/svg", "svg");
@@ -769,19 +767,19 @@
 // break strings into multiple lines after certain length if necessary
 function wrapText(str, length) {
     //console.log(str.replace(/.{10}\S*\s+/g, "$&@").split(/\s+@/).join("\n"))
-    return str.replace(/.{15}\S*\s+/g, "$&@").split(/\s+@/).join(is_sankey_mode?"\n":"<br>")
-//    return str.match(new RegExp('.{1,' + length + '}', 'g')).join("\n");
+    return str.replace(/.{15}\S*\s+/g, "$&@").split(/\s+@/).join(is_sankey_mode ? "\n" : "<br>")
+    //    return str.match(new RegExp('.{1,' + length + '}', 'g')).join("\n");
 }
 
 function roundNumber(number) {
-//    return number.toFixed(2)
+    //    return number.toFixed(2)
     return number.toPrecision(3)
-//    return Math.round(number * 100)/100
+    //    return Math.round(number * 100)/100
 }
 
 function formatNodeText(name, location) {
     html = '<text class="activityNameText">' + wrapText(name) + '<br>'
-    + '</span><span class="locationText">' + location + '</text>'
+        + '</span><span class="locationText">' + location + '</text>'
     return html
 }
 
