# -*- coding: utf-8 -*-
import sys

<<<<<<< HEAD
from .logger import log
from activity_browser.brightway import bw2data
=======
from .logger import log, exception_hook, log_file_location
>>>>>>> 2e0a60d2
from .application import application
from .signals import signals
from .settings import ab_settings, project_settings
from .controllers import *
from .info import __version__ as version
from .layouts.main import MainWindow
from .plugin import Plugin


def load_settings() -> None:
    if ab_settings.settings:
        log.info("Loading user settings:")
        bw2data.projects.switch_dir(ab_settings.current_bw_dir)
        bw2data.projects.set_current(ab_settings.startup_project)
    log.info(f'Brightway2 data directory: {bw2data.projects.base_dir}')
    log.info(f'Brightway2 active project: {bw2data.projects.current}')


def run_activity_browser():
    log.info(f'Activity Browser version: {version}')
    if log_file_location:
        log.info(f'The log file can be found at {log_file_location}')

    application.main_window = MainWindow(application)
    load_settings()
    application.show()

    sys.excepthook = exception_hook

    sys.exit(application.exec_())<|MERGE_RESOLUTION|>--- conflicted
+++ resolved
@@ -1,12 +1,8 @@
 # -*- coding: utf-8 -*-
 import sys
 
-<<<<<<< HEAD
-from .logger import log
 from activity_browser.brightway import bw2data
-=======
 from .logger import log, exception_hook, log_file_location
->>>>>>> 2e0a60d2
 from .application import application
 from .signals import signals
 from .settings import ab_settings, project_settings
