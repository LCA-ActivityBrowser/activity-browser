--- conflicted
+++ resolved
@@ -12,12 +12,9 @@
 from .layouts.main import MainWindow
 from .plugin import Plugin
 from .controllers import *
-<<<<<<< HEAD
-=======
 
 log = getLogger(__name__)
 
->>>>>>> 023eb5a8
 
 def load_settings() -> None:
     if ab_settings.settings:
