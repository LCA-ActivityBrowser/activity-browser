try:
    import PySide6
except ImportError:
    import qtpy

from .ui.application import application
from .signals import signals
<<<<<<< HEAD
from .settings import ab_settings, project_settings
from .info import __version__ as version
from .layouts.main import MainWindow

log = getLogger(__name__)


def load_settings() -> None:
    if ab_settings.settings:
        from pathlib import Path

        base_dir = Path(ab_settings.current_bw_dir)
        project_name = ab_settings.startup_project

        bw2data.projects.change_base_directories(base_dir, project_name=project_name, update=False)

    if not bw2data.projects.twofive:
        from .actions import ProjectSwitch
        log.warning(f"Project: {bw2data.projects.current} is not yet BW25 compatible")
        ProjectSwitch.set_warning_bar()

    log.info(f"Brightway2 data directory: {bw2data.projects._base_data_dir}")
    log.info(f"Brightway2 current project: {bw2data.projects.current}")

=======
>>>>>>> 9a816f94

def run_activity_browser():
    from .__main__ import run_activity_browser<|MERGE_RESOLUTION|>--- conflicted
+++ resolved
@@ -5,33 +5,6 @@
 
 from .ui.application import application
 from .signals import signals
-<<<<<<< HEAD
-from .settings import ab_settings, project_settings
-from .info import __version__ as version
-from .layouts.main import MainWindow
-
-log = getLogger(__name__)
-
-
-def load_settings() -> None:
-    if ab_settings.settings:
-        from pathlib import Path
-
-        base_dir = Path(ab_settings.current_bw_dir)
-        project_name = ab_settings.startup_project
-
-        bw2data.projects.change_base_directories(base_dir, project_name=project_name, update=False)
-
-    if not bw2data.projects.twofive:
-        from .actions import ProjectSwitch
-        log.warning(f"Project: {bw2data.projects.current} is not yet BW25 compatible")
-        ProjectSwitch.set_warning_bar()
-
-    log.info(f"Brightway2 data directory: {bw2data.projects._base_data_dir}")
-    log.info(f"Brightway2 current project: {bw2data.projects.current}")
-
-=======
->>>>>>> 9a816f94
 
 def run_activity_browser():
     from .__main__ import run_activity_browser