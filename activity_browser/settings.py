--- conflicted
+++ resolved
@@ -6,13 +6,8 @@
 from typing import Optional, Any
 from logging import getLogger
 
-<<<<<<< HEAD
 import platformdirs
-from PySide2.QtWidgets import QMessageBox
-=======
-import appdirs
 from qtpy.QtWidgets import QMessageBox
->>>>>>> cfd9c2b5
 
 from activity_browser.signals import signals
 from activity_browser.mod import bw2data as bd
