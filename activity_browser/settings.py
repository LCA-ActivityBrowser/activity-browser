# -*- coding: utf-8 -*-
import json
import os
import shutil
from pathlib import Path
<<<<<<< HEAD
from typing import Optional, Any
=======
from typing import Optional
from logging import getLogger
>>>>>>> 023eb5a8

import platformdirs
from PySide2.QtWidgets import QMessageBox

from activity_browser.signals import signals
from activity_browser.mod import bw2data as bd

<<<<<<< HEAD
DEFAULT_BW_DATA_DIR = bd.projects._base_data_dir


def pathlib_encoder(value: Any) -> Any:
    if isinstance(value, Path):
        return str(value)
    else:
        return value

=======
log = getLogger(__name__)
>>>>>>> 023eb5a8

class BaseSettings(object):
    """Base Class for handling JSON settings files."""

    def __init__(self, directory: str, filename: str = None):
        self.data_dir = directory
        self.filename = filename or "default_settings.json"
        self.settings_file = os.path.join(self.data_dir, self.filename)
        self.settings: Optional[dict] = None
        self.initialize_settings()

    @classmethod
    def get_default_settings(cls) -> dict:
        """Returns dictionary containing the default settings for the file"""
        raise NotImplementedError

    def restore_default_settings(self) -> None:
        """Undo all user settings and return to original state."""
        self.settings = self.get_default_settings()
        self.write_settings()

    def initialize_settings(self) -> None:
        """Attempt to find and read the settings_file, creates a default
        if not found
        """
        if os.path.isfile(self.settings_file):
            self.load_settings()
        else:
            self.settings = self.get_default_settings()
            self.write_settings()

    def load_settings(self) -> None:
        with open(self.settings_file, "r") as infile:
            self.settings = json.load(infile)

    def write_settings(self) -> None:
        with open(self.settings_file, "w") as outfile:
            json.dump(self.settings, outfile, indent=4, sort_keys=True, default=pathlib_encoder)


class ABSettings(BaseSettings):
    """
    Interface to the json settings file. Will create a userdata directory via platformdirs if not
    already present.
    """

    def __init__(self, filename: str):
        ab_dir = str(platformdirs.user_data_dir(appname="ActivityBrowser", appauthor="ActivityBrowser"))
        if not os.path.isdir(ab_dir):
            os.makedirs(ab_dir, exist_ok=True)
        self.update_old_settings(ab_dir, filename)

        # Currently loaded plugins objects as:
        # {plugin_name: <plugin_object>, ...}
        # this list is generated at startup and never writen in settings.
        # it is filled by the plugin controller
        self.plugins = {}

        super().__init__(ab_dir, filename)

        if not self.healthy():
            log.warn("Settings health check failed, resetting")
            self.restore_default_settings()

    def healthy(self) -> bool:
        """
        Checks the settings file to see if it is healthy. Returns True if all checks pass, otherwise returns False.
        """
        healthy = True

        # check for write access to the current bw dir
        healthy = healthy and os.access(self.settings.get("current_bw_dir"), os.W_OK)

        # check for write access to the custom bw dirs
        access = [os.access(path, os.W_OK) for path in self.settings.get("custom_bw_dirs")]
        healthy = healthy and False not in access

        return healthy

    @staticmethod
    def update_old_settings(directory: str, filename: str) -> None:
        """Recycling code to enable backward compatibility: This function is only required for compatibility
        with the old settings file and can be removed in a future release
        """
        file = os.path.join(directory, filename)
        if not os.path.exists(file):
            package_dir = Path(__file__).resolve().parents[1]
            old_settings = os.path.join(package_dir, "ABsettings.json")
            if os.path.exists(old_settings):
                shutil.copyfile(old_settings, file)
        if os.path.isfile(file):
            with open(file, "r") as current:
                current_settings = json.load(current)
            if "current_bw_dir" not in current_settings:
                new_settings_content = {
                    "current_bw_dir": current_settings["custom_bw_dir"],
                    "custom_bw_dirs": [current_settings["custom_bw_dir"]],
                    "startup_project": current_settings["startup_project"],
                }
                with open(file, "w") as new_file:
                    json.dump(new_settings_content, new_file, default=pathlib_encoder)

    @classmethod
    def get_default_settings(cls) -> dict:
        """Using methods from the commontasks file to set default settings"""
        return {
            "current_bw_dir": cls.get_default_directory(),
            "custom_bw_dirs": [cls.get_default_directory()],
            "startup_project": cls.get_default_project_name(),
        }

    @property
    def custom_bw_dir(self) -> str:
        """Returns the custom brightway directory, or the default"""
        return self.settings.get("custom_bw_dirs", self.get_default_directory())

    @property
    def current_bw_dir(self) -> str:
        """Returns the current brightway directory"""
        return self.settings.get("current_bw_dir", self.get_default_directory())

    @current_bw_dir.setter
    def current_bw_dir(self, directory: str) -> None:
        self.settings["current_bw_dir"] = directory
        self.write_settings()

    @custom_bw_dir.setter
    def custom_bw_dir(self, directory: str) -> None:
        """Sets the custom brightway directory to `directory`"""
        if directory not in self.settings["custom_bw_dirs"]:
            self.settings["custom_bw_dirs"].append(directory)
            self.write_settings()

    def remove_custom_bw_dir(self, directory: str) -> None:
        """Removes the brightway directory to 'directory'"""
        try:
            self.settings["custom_bw_dirs"].remove(directory)
            self.write_settings()
        except KeyError as e:
            QMessageBox.warning(
                self,
                f"Error while attempting to remove a brightway environmental dir: {e}",
            )

    @property
    def startup_project(self) -> str:
        """Get the startup project from the settings, or the default"""
        project = self.settings.get("startup_project", self.get_default_project_name())
        if project and project not in bd.projects:
            project = self.get_default_project_name()
        return project

    @startup_project.setter
    def startup_project(self, project: str) -> None:
        """Sets the startup project to `project`"""
        self.settings.update({"startup_project": project})

    @staticmethod
    def get_default_directory() -> str:
        """Returns the default brightway application directory"""
        return DEFAULT_BW_DATA_DIR

    @staticmethod
    def get_default_project_name() -> Optional[str]:
        """Returns the default project name."""
        if "default" in bd.projects:
            return "default"
        elif len(bd.projects):
            return next(iter(bd.projects)).name
        else:
            return None

    @property
    def theme(self) -> str:
        """Returns the current brightway directory"""
        return self.settings.get("theme", "Light theme")

    @theme.setter
    def theme(self, new_theme: str) -> None:
        self.settings.update({"theme": new_theme})


class ProjectSettings(BaseSettings):
    """
    Handles user settings which are specific to projects. Created initially to handle read-only/writable database status
    Code based on ABSettings class, if more different types of settings are needed, could inherit from a base class

    structure: singleton, loaded dependent on which project is selected.
        Persisted on disc, Stored in the BW2 projects data folder for each project
        a dictionary1 of dictionaries2
        Dictionary1 keys are settings names (currently just 'read-only-databases'), values are dictionary2s
        Dictionary2 keys are database names, values are bools

    For now, decided to not include saving writable-activities to settings.
    As activities are identified by tuples, and saving them to json requires extra code
    https://stackoverflow.com/questions/15721363/preserve-python-tuples-with-json
    This is currently not worth the effort but could be returned to later

    """

    def __init__(self, filename: str):
        # on selection of a project (signal?), find the settings file for that project if it exists
        # it can be a custom location, based on ABsettings. So check that, and if not, use default?
        # once found, load the settings or just an empty dict.
        self.connect_signals()
        super().__init__(bd.projects.dir, filename)

        # https://github.com/LCA-ActivityBrowser/activity-browser/issues/235
        # Fix empty settings file and populate with currently active databases
        if "read-only-databases" not in self.settings:
            self.settings.update(self.process_brightway_databases())
            self.write_settings()
        if "plugins_list" not in self.settings:
            self.settings.update({"plugins_list": []})
            self.write_settings()

    def connect_signals(self):

        # Reload the project settings whenever a project switch occurs.
        bd.projects.current_changed.connect(self.reset_for_project_selection)

        # save new plugin for this project
        signals.plugin_selected.connect(self.add_plugin)

    @classmethod
    def get_default_settings(cls) -> dict:
        """Return default empty settings dictionary."""
        settings = cls.process_brightway_databases()
        settings["plugins_list"] = []
        return settings

    @staticmethod
    def process_brightway_databases() -> dict:
        """Process brightway database list and return new settings dictionary.

        NOTE: This ignores the existing database read-only settings.
        """
        return {"read-only-databases": {name: True for name in bd.databases.list}}

    def reset_for_project_selection(self) -> None:
        """On switching project, attempt to read the settings for the new
        project.
        """
        log.info(f"Project settings directory: {bd.projects.dir}")
        self.settings_file = os.path.join(bd.projects.dir, self.filename)
        self.initialize_settings()
        # create a plugins_list entry for old projects
        if "plugins_list" not in self.settings:
            self.settings.update({"plugins_list": []})
            self.write_settings()

    def add_db(self, db_name: str, read_only: bool = True) -> None:
        """Store new databases and relevant settings here when created/imported"""
        self.settings["read-only-databases"].setdefault(db_name, read_only)
        self.write_settings()

    def modify_db(self, db_name: str, read_only: bool) -> None:
        """Update write-rules for the given database"""
        self.settings["read-only-databases"].update({db_name: read_only})
        self.write_settings()

    def remove_db(self, db_name: str) -> None:
        """When a database is deleted from a project, the settings are also deleted."""
        self.settings["read-only-databases"].pop(db_name, None)
        self.write_settings()

    def db_is_readonly(self, db_name: str) -> bool:
        """Check if given database is read-only, defaults to yes."""
        return self.settings["read-only-databases"].get(db_name, True)

    def get_editable_databases(self):
        """Return list of database names where read-only is false

        NOTE: discards the biosphere3 database based on name.
        """
        iterator = self.settings.get("read-only-databases", {}).items()
        return (name for name, ro in iterator if not ro and name != "biosphere3")

    def add_plugin(self, name: str, select: bool = True):
        """Add a plugin to settings or remove it"""
        if select:
            self.settings["plugins_list"].append(name)
            self.write_settings()
            return
        if name in self.settings["plugins_list"]:
            self.settings["plugins_list"].remove(name)
            self.write_settings()

    def get_plugins_list(self):
        """Return a list of plugins names"""
        return self.settings["plugins_list"]


ab_settings = ABSettings("ABsettings.json")
project_settings = ProjectSettings("AB_project_settings.json")<|MERGE_RESOLUTION|>--- conflicted
+++ resolved
@@ -3,12 +3,8 @@
 import os
 import shutil
 from pathlib import Path
-<<<<<<< HEAD
 from typing import Optional, Any
-=======
-from typing import Optional
 from logging import getLogger
->>>>>>> 023eb5a8
 
 import platformdirs
 from PySide2.QtWidgets import QMessageBox
@@ -16,7 +12,7 @@
 from activity_browser.signals import signals
 from activity_browser.mod import bw2data as bd
 
-<<<<<<< HEAD
+log = getLogger(__name__)
 DEFAULT_BW_DATA_DIR = bd.projects._base_data_dir
 
 
@@ -26,9 +22,6 @@
     else:
         return value
 
-=======
-log = getLogger(__name__)
->>>>>>> 023eb5a8
 
 class BaseSettings(object):
     """Base Class for handling JSON settings files."""
