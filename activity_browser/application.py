--- conflicted
+++ resolved
@@ -2,14 +2,9 @@
 import os
 from logging import getLogger
 
-<<<<<<< HEAD
-from PySide2.QtCore import QCoreApplication, QSysInfo, Qt
-from PySide2.QtWidgets import QApplication, QWidget
-=======
 import qtpy
 from qtpy.QtCore import QCoreApplication, QObject, QSysInfo, Qt
-from qtpy.QtWidgets import QApplication, QStyleFactory
->>>>>>> cfd9c2b5
+from qtpy.QtWidgets import QApplication, QStyleFactory, QWidget
 
 log = getLogger(__name__)
 
