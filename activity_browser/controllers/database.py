# -*- coding: utf-8 -*-
import brightway2 as bw
from bw2data.backends.peewee import sqlite3_lci_db
from bw2data.parameters import Group
from PySide2 import QtWidgets
from PySide2.QtCore import QObject, Slot, Qt

from activity_browser import log, signals, project_settings, application
from .project import ProjectController
from ..bwutils import commontasks as bc
from ..bwutils.strategies import relink_exchanges_existing_db
from ..ui.widgets import (
    CopyDatabaseDialog, DatabaseLinkingDialog, DefaultBiosphereDialog,
    BiosphereUpdater, DatabaseLinkingResultsDialog, EcoinventVersionDialog
)
from ..ui.wizards.db_export_wizard import DatabaseExportWizard
from ..ui.wizards.db_import_wizard import DatabaseImportWizard
from ..info import __ei_versions__
from ..utils import sort_semantic_versions


class DatabaseController(QObject):

    def __init__(self, parent=None):
        super().__init__(parent)
        signals.import_database.connect(self.import_database_wizard)
        signals.export_database.connect(self.export_database_wizard)
        signals.update_biosphere.connect(self.update_biosphere)
        signals.add_database.connect(self.add_database)
        signals.delete_database.connect(self.delete_database)
        signals.copy_database.connect(self.copy_database)
        signals.install_default_data.connect(self.install_default_data)
        signals.relink_database.connect(self.relink_database)

        signals.project_selected.connect(self.ensure_sqlite_indices)

    @Slot(name="openImportWizard")
    def import_database_wizard(self) -> None:
        """Start the database import wizard."""
        wizard = DatabaseImportWizard(application.main_window)
        wizard.show()

    @Slot(name="openExportWizard")
    def export_database_wizard(self) -> None:
        wizard = DatabaseExportWizard(application.main_window)
        wizard.show()

    @Slot(name="fixBrokenIndexes")
    def ensure_sqlite_indices(self):
        """
        - fix for https://github.com/LCA-ActivityBrowser/activity-browser/issues/189
        - also see bw2data issue: https://bitbucket.org/cmutel/brightway2-data/issues/60/massive-sqlite-query-performance-decrease
        @LegacyCode?
        """
        if bw.databases and not sqlite3_lci_db._database.get_indexes('activitydataset'):
            log.info("creating missing sqlite indices")
            bw.Database(list(bw.databases)[-1])._add_indices()

    @Slot(name="bw2Setup")
    def install_default_data(self) -> None:

        # let user choose version
        version_dialog = EcoinventVersionDialog(application.main_window)
        if version_dialog.exec_() != EcoinventVersionDialog.Accepted: return
        version = version_dialog.options.currentText()

        dialog = DefaultBiosphereDialog(version[:3], application.main_window)  # only read Major/Minor part of version
        dialog.show()

    @Slot(name="updateBiosphereDialog")
    def update_biosphere(self) -> None:
        """ Open a popup with progression bar and run through the different
        functions for adding ecoinvent biosphere flows.
        """
        # warn user of consequences of updating
        warn_dialog = QtWidgets.QMessageBox.question(
<<<<<<< HEAD
            self.window, "Update biosphere3?",
            'Newer versions of the biosphere database may not'
            'always be compatible with older ecoinvent versions.'
            '\nUpdating the biosphere3 database cannot be undone!',
=======
            application.main_window, "Update biosphere3?",
            'Newer versions of the biosphere database may not\n'
            'always be compatible with older ecoinvent versions.\n'
            '\nUpdating the biosphere3 database cannot be undone!\n',
>>>>>>> 21f38b23
            QtWidgets.QMessageBox.Ok | QtWidgets.QMessageBox.Abort,
            QtWidgets.QMessageBox.Abort
        )
        if warn_dialog is not QtWidgets.QMessageBox.Ok: return

        # let user choose version
        version_dialog = EcoinventVersionDialog(application.main_window)
        if version_dialog.exec_() != EcoinventVersionDialog.Accepted: return
        version = version_dialog.options.currentText()

        # reduce biosphere update list up to the selected version
        sorted_versions = sort_semantic_versions(__ei_versions__, highest_to_lowest=False)
        ei_versions = sorted_versions[:sorted_versions.index(version) + 1]

        # show updating dialog
        dialog = BiosphereUpdater(ei_versions, application.main_window)
        dialog.show()

    @Slot(name="addDatabase")
    def add_database(self):
        name, ok = QtWidgets.QInputDialog.getText(
            application.main_window,
            "Create new database",
            "Name of new database:" + " " * 25
        )

        if ok and name:
            if name not in bw.databases:
                bw.Database(name).register()
                bw.Database(name).write({})  # write nothing to the database so we set a modified time
                project_settings.add_db(name, False)
                signals.databases_changed.emit()
                signals.database_selected.emit(name)
            else:
                QtWidgets.QMessageBox.information(
                    application.main_window, "Not possible", "A database with this name already exists."
                )

    @Slot(str, QObject, name="copyDatabaseAction")
    def copy_database(self, name: str) -> None:
        new_name, ok = QtWidgets.QInputDialog.getText(
            application.main_window,
            "Copy {}".format(name),
            "Name of new database:" + " " * 25)
        if ok and new_name:
            try:
                # Attaching the created wizard to the class avoids the copying
                # thread being prematurely destroyed.
                copy_progress = CopyDatabaseDialog(application.main_window)
                copy_progress.show()
                copy_progress.begin_copy(name, new_name)
                project_settings.add_db(new_name, project_settings.db_is_readonly(name))
            except ValueError as e:
                QtWidgets.QMessageBox.information(application.main_window, "Not possible", str(e))

    @Slot(str, name="deleteDatabase")
    def delete_database(self, name: str) -> None:
        ok = QtWidgets.QMessageBox.question(
            application.main_window,
            "Delete database?",
            ("Are you sure you want to delete database '{}'? It has {} activity datasets").format(
                name, bc.count_database_records(name))
        )
        if ok == QtWidgets.QMessageBox.Yes:
            project_settings.remove_db(name)
            del bw.databases[name]
            Group.delete().where(Group.name == name).execute()
            ProjectController.change_project(bw.projects.current, reload=True)
            signals.delete_database_confirmed.emit(name)

    @Slot(str, name="relinkDatabase")
    def relink_database(self, db_name: str) -> None:
        """Relink technosphere exchanges within the given database."""
        db = bw.Database(db_name)
        depends = db.find_dependents()
        options = [(depend, bw.databases.list) for depend in depends]
        dialog = DatabaseLinkingDialog.relink_sqlite(db_name, options, application.main_window)
        relinking_results = dict()
        if dialog.exec_() == DatabaseLinkingDialog.Accepted:
            # Now, start relinking.
            QtWidgets.QApplication.setOverrideCursor(Qt.WaitCursor)
            for old, new in dialog.relink.items():
                other = bw.Database(new)
                failed, succeeded, examples = relink_exchanges_existing_db(db, old, other)
                relinking_results[f"{old} --> {other.name}"] = (failed, succeeded)
            QtWidgets.QApplication.restoreOverrideCursor()
            if failed > 0:
                QtWidgets.QApplication.restoreOverrideCursor()
                relinking_dialog = DatabaseLinkingResultsDialog.present_relinking_results(application.main_window, relinking_results, examples)
                relinking_dialog.exec_()
                activity = relinking_dialog.open_activity()
            QtWidgets.QApplication.restoreOverrideCursor()
            signals.database_changed.emit(db_name)
            signals.databases_changed.emit()


database_controller = DatabaseController(application)<|MERGE_RESOLUTION|>--- conflicted
+++ resolved
@@ -74,17 +74,10 @@
         """
         # warn user of consequences of updating
         warn_dialog = QtWidgets.QMessageBox.question(
-<<<<<<< HEAD
-            self.window, "Update biosphere3?",
-            'Newer versions of the biosphere database may not'
-            'always be compatible with older ecoinvent versions.'
-            '\nUpdating the biosphere3 database cannot be undone!',
-=======
             application.main_window, "Update biosphere3?",
             'Newer versions of the biosphere database may not\n'
             'always be compatible with older ecoinvent versions.\n'
             '\nUpdating the biosphere3 database cannot be undone!\n',
->>>>>>> 21f38b23
             QtWidgets.QMessageBox.Ok | QtWidgets.QMessageBox.Abort,
             QtWidgets.QMessageBox.Abort
         )
