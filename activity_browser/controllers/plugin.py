# -*- coding: utf-8 -*-
import importlib.util
from pkgutil import iter_modules

from PySide2.QtCore import QObject

<<<<<<< HEAD
from activity_browser import log, signals, project_settings, ab_settings, application
from ..ui.wizards.plugins_manager_wizard import PluginsManagerWizard
=======
from activity_browser import (ab_settings, application, log, project_settings,
                              signals)
from activity_browser.mod import bw2data as bd
>>>>>>> 925dff0d


class PluginController(QObject):

    def __init__(self, parent=None):
        super().__init__(parent)
        self.connect_signals()
        # Shortcut to ab_settings plugins list
        self.plugins = ab_settings.plugins
        self.load_plugins()

    def connect_signals(self):
        bd.projects.current_changed.connect(self.reload_plugins)
        signals.plugin_selected.connect(self.add_plugin)

<<<<<<< HEAD
    @Slot(name="openManagerWizard")
    def manage_plugins_wizard(self) -> None:
        self.wizard = PluginsManagerWizard(application.main_window)
        self.wizard.show()

=======
>>>>>>> 925dff0d
    def load_plugins(self):
        names = self.discover_plugins()
        for name in names:
            self.plugins[name] = self.load_plugin(name)

    def discover_plugins(self):
        plugins = []
        for module in iter_modules():
            if module.name.startswith("ab_plugin"):
                plugins.append(module.name)
        return plugins

    def load_plugin(self, name):
        try:
            log.info("Importing plugin {}".format(name))
            plugin_lib = importlib.import_module(name)
            importlib.reload(plugin_lib)
            return plugin_lib.Plugin()
        except Exception as e:
            log.error("Error: Import of plugin {} failed".format(name), error=e)

    def add_plugin(self, name, select: bool = True):
        """add or reload tabs of the given plugin"""
        if select:
            plugin = self.plugins[name]
            # Apply plugin load() function
            plugin.load()
            # Add plugins tabs
            for tab in plugin.tabs:
<<<<<<< HEAD
                application.main_window.add_tab_to_panel(tab, plugin.infos["name"], tab.panel)
=======
                application.main_window.add_tab_to_panel(
                    tab, plugin.infos["name"], tab.panel
                )
>>>>>>> 925dff0d
            log.info("Loaded tab {}".format(name))
            return
        log.info("Removing plugin {}".format(name))
        # Apply plugin remove() function
        self.plugins[name].remove()
        # Close plugin tabs
        self.close_plugin_tabs(self.plugins[name])

    def close_plugin_tabs(self, plugin):
<<<<<<< HEAD
        for panel in (application.main_window.left_panel, application.main_window.right_panel):
=======
        for panel in (
            application.main_window.left_panel,
            application.main_window.right_panel,
        ):
>>>>>>> 925dff0d
            panel.close_tab_by_tab_name(plugin.infos["name"])

    def reload_plugins(self):
        """close all plugins tabs then import all plugins tabs"""
        plugins_list = [name for name in self.plugins.keys()]  # copy plugins list
        for name in plugins_list:
            self.close_plugin_tabs(self.plugins[name])
        for name in project_settings.get_plugins_list():
            try:
                self.add_plugin(name)
            except:
                log.error(f"Error: plugin {name} not installed")

    def close(self):
<<<<<<< HEAD
        """ close all plugins
        """
=======
        """close all plugins"""
>>>>>>> 925dff0d
        for plugin in self.plugins.values():
            plugin.close()


plugin_controller = PluginController(application)<|MERGE_RESOLUTION|>--- conflicted
+++ resolved
@@ -4,14 +4,9 @@
 
 from PySide2.QtCore import QObject
 
-<<<<<<< HEAD
-from activity_browser import log, signals, project_settings, ab_settings, application
-from ..ui.wizards.plugins_manager_wizard import PluginsManagerWizard
-=======
 from activity_browser import (ab_settings, application, log, project_settings,
                               signals)
 from activity_browser.mod import bw2data as bd
->>>>>>> 925dff0d
 
 
 class PluginController(QObject):
@@ -27,14 +22,6 @@
         bd.projects.current_changed.connect(self.reload_plugins)
         signals.plugin_selected.connect(self.add_plugin)
 
-<<<<<<< HEAD
-    @Slot(name="openManagerWizard")
-    def manage_plugins_wizard(self) -> None:
-        self.wizard = PluginsManagerWizard(application.main_window)
-        self.wizard.show()
-
-=======
->>>>>>> 925dff0d
     def load_plugins(self):
         names = self.discover_plugins()
         for name in names:
@@ -64,13 +51,9 @@
             plugin.load()
             # Add plugins tabs
             for tab in plugin.tabs:
-<<<<<<< HEAD
-                application.main_window.add_tab_to_panel(tab, plugin.infos["name"], tab.panel)
-=======
                 application.main_window.add_tab_to_panel(
                     tab, plugin.infos["name"], tab.panel
                 )
->>>>>>> 925dff0d
             log.info("Loaded tab {}".format(name))
             return
         log.info("Removing plugin {}".format(name))
@@ -80,14 +63,10 @@
         self.close_plugin_tabs(self.plugins[name])
 
     def close_plugin_tabs(self, plugin):
-<<<<<<< HEAD
-        for panel in (application.main_window.left_panel, application.main_window.right_panel):
-=======
         for panel in (
             application.main_window.left_panel,
             application.main_window.right_panel,
         ):
->>>>>>> 925dff0d
             panel.close_tab_by_tab_name(plugin.infos["name"])
 
     def reload_plugins(self):
@@ -102,12 +81,7 @@
                 log.error(f"Error: plugin {name} not installed")
 
     def close(self):
-<<<<<<< HEAD
-        """ close all plugins
-        """
-=======
         """close all plugins"""
->>>>>>> 925dff0d
         for plugin in self.plugins.values():
             plugin.close()
 
