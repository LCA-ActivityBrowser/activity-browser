# -*- coding: utf-8 -*-
import sys
import importlib.util
import traceback
from pkgutil import iter_modules
from shutil import rmtree

from PySide2.QtCore import QObject, Slot

from ..ui.wizards.plugins_manager_wizard import PluginsManagerWizard
from ..signals import signals
from ..settings import project_settings, ab_settings


class PluginController(QObject):

    def __init__(self, parent=None):
        super().__init__(parent)
        self.window = parent
        self.connect_signals()
        # Shortcut to ab_settings plugins list
        self.plugins = ab_settings.plugins
        self.load_plugins()

    def connect_signals(self):
        signals.manage_plugins.connect(self.manage_plugins_wizard)
        signals.project_selected.connect(self.reload_plugins)
        signals.plugin_selected.connect(self.add_plugin)
        signals.plugin_deselected.connect(self.remove_plugin)

    @Slot(name="openManagerWizard")
    def manage_plugins_wizard(self) -> None:
        self.wizard = PluginsManagerWizard(self.window)
        self.wizard.show()

    def load_plugins(self):
        names = self.discover_plugins()
        for name in names:
            self.plugins[name] = self.load_plugin(name)

    def discover_plugins(self):
        plugins = []
        for module in iter_modules():
            if module.name.startswith('ab_plugin'):
                plugins.append(module.name)
        return plugins

    def load_plugin(self, name):
        try:
            print("Importing plugin {}".format(name))
            plugin_lib = importlib.import_module(name)
            importlib.reload(plugin_lib)
            return plugin_lib.Plugin()
        except:
            print("Error: Import of plugin {} failed".format(name))
            print(traceback.format_exc())

    def remove_plugin(self, name):
        print("Removing plugin {}".format(name))
        # Apply plugin remove() function
        self.plugins[name].remove()
        # Close plugin tabs
        self.close_plugin_tabs(self.plugins[name])

    def add_plugin(self, name, select: bool = True):
        """ add or reload tabs of the given plugin
        """
        if select:
            plugin = self.plugins[name]
            # Apply plugin load() function
            plugin.load()
            # Add plugins tabs
            for tab in plugin.tabs:
                self.window.add_tab_to_panel(tab, plugin.infos["name"], tab.panel)
<<<<<<< HEAD
=======
            print("Loaded tab {}".format(name))
>>>>>>> 63cea10c
            return
        print("Removing plugin {}".format(name))
        # Apply plugin remove() function
        self.plugins[name].remove()
        # Close plugin tabs
        self.close_plugin_tabs(self.plugins[name])

    def close_plugin_tabs(self, plugin):
        for panel in (self.window.left_panel, self.window.right_panel):
            panel.close_tab_by_tab_name(plugin.infos["name"])

    def reload_plugins(self):
        """ close all plugins tabs then import all plugins tabs
        """
        plugins_list = [name for name in self.plugins.keys()]   # copy plugins list
        for name in plugins_list:
            self.close_plugin_tabs(self.plugins[name])
        for name in project_settings.get_plugins_list():
            try:
                self.add_plugin(name)
            except:
                print(f"Error: plugin {name} not installed")

    def close_plugins(self):
        """ close all plugins
        """
        for plugin in self.plugins.values():
            plugin.close()<|MERGE_RESOLUTION|>--- conflicted
+++ resolved
@@ -72,10 +72,7 @@
             # Add plugins tabs
             for tab in plugin.tabs:
                 self.window.add_tab_to_panel(tab, plugin.infos["name"], tab.panel)
-<<<<<<< HEAD
-=======
             print("Loaded tab {}".format(name))
->>>>>>> 63cea10c
             return
         print("Removing plugin {}".format(name))
         # Apply plugin remove() function
