# -*- coding: utf-8 -*-
import sys
import importlib.util
import traceback
from pkgutil import iter_modules
from shutil import rmtree

from PySide2.QtCore import QObject, Slot

from ..ui.wizards.plugins_manager_wizard import PluginsManagerWizard
from ..signals import signals
from ..settings import project_settings, ab_settings

import logging
from activity_browser.logger import ABHandler

logger = logging.getLogger('ab_logs')
log = ABHandler.setup_with_logger(logger, __name__)


class PluginController(QObject):

    def __init__(self, parent=None):
        super().__init__(parent)
        self.window = parent
        self.connect_signals()
        # Shortcut to ab_settings plugins list
        self.plugins = ab_settings.plugins
        self.load_plugins()

    def connect_signals(self):
        signals.manage_plugins.connect(self.manage_plugins_wizard)
        signals.project_selected.connect(self.reload_plugins)
        signals.plugin_selected.connect(self.add_plugin)

    @Slot(name="openManagerWizard")
    def manage_plugins_wizard(self) -> None:
        self.wizard = PluginsManagerWizard(self.window)
        self.wizard.show()

    def load_plugins(self):
        names = self.discover_plugins()
        for name in names:
            self.plugins[name] = self.load_plugin(name)

    def discover_plugins(self):
        plugins = []
        for module in iter_modules():
            if module.name.startswith('ab_plugin'):
                plugins.append(module.name)
        return plugins

    def load_plugin(self, name):
        try:
            log.info("Importing plugin {}".format(name))
            plugin_lib = importlib.import_module(name)
            importlib.reload(plugin_lib)
            return plugin_lib.Plugin()
        except Exception as e:
            log.error("Error: Import of plugin {} failed".format(name), error=e)
<<<<<<< HEAD

    def remove_plugin(self, name):
        log.info("Removing plugin {}".format(name))
        # Apply plugin remove() function
        self.plugins[name].remove()
        # Close plugin tabs
        self.close_plugin_tabs(self.plugins[name])
=======
>>>>>>> 0916c449

    def add_plugin(self, name, select: bool = True):
        """ add or reload tabs of the given plugin
        """
        if select:
            plugin = self.plugins[name]
            # Apply plugin load() function
            plugin.load()
            # Add plugins tabs
            for tab in plugin.tabs:
                self.window.add_tab_to_panel(tab, plugin.infos["name"], tab.panel)
            log.info("Loaded tab {}".format(name))
            return
        log.info("Removing plugin {}".format(name))
        # Apply plugin remove() function
        self.plugins[name].remove()
        # Close plugin tabs
        self.close_plugin_tabs(self.plugins[name])

    def close_plugin_tabs(self, plugin):
        for panel in (self.window.left_panel, self.window.right_panel):
            panel.close_tab_by_tab_name(plugin.infos["name"])

    def reload_plugins(self):
        """ close all plugins tabs then import all plugins tabs
        """
        plugins_list = [name for name in self.plugins.keys()]   # copy plugins list
        for name in plugins_list:
            self.close_plugin_tabs(self.plugins[name])
        for name in project_settings.get_plugins_list():
            try:
                self.add_plugin(name)
            except:
                log.error(f"Error: plugin {name} not installed")

    def close_plugins(self):
        """ close all plugins
        """
        for plugin in self.plugins.values():
            plugin.close()<|MERGE_RESOLUTION|>--- conflicted
+++ resolved
@@ -58,16 +58,6 @@
             return plugin_lib.Plugin()
         except Exception as e:
             log.error("Error: Import of plugin {} failed".format(name), error=e)
-<<<<<<< HEAD
-
-    def remove_plugin(self, name):
-        log.info("Removing plugin {}".format(name))
-        # Apply plugin remove() function
-        self.plugins[name].remove()
-        # Close plugin tabs
-        self.close_plugin_tabs(self.plugins[name])
-=======
->>>>>>> 0916c449
 
     def add_plugin(self, name, select: bool = True):
         """ add or reload tabs of the given plugin
