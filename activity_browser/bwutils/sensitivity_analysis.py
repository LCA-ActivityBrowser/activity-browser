# -*- coding: utf-8 -*-

# =============================================================================
# Global Sensitivity Analysis (GSA) functions and class for the Delta
# Moment-Independent measure based on Monte Carlo simulation LCA results.
# see: https://salib.readthedocs.io/en/latest/api.html#delta-moment-independent-measure
# =============================================================================
import os
import traceback
from time import time
from logging import getLogger

import bw2calc as bc
import numpy as np
import pandas as pd
from SALib.analyze import delta

<<<<<<< HEAD
from bw_graph_tools.graph_traversal import NewNodeEachVisitGraphTraversal

from activity_browser import log
=======
>>>>>>> 023eb5a8
from activity_browser.mod import bw2data as bd

from ..settings import ab_settings
from .montecarlo import MonteCarloLCA, perform_MonteCarlo_LCA

<<<<<<< HEAD
from bw_graph_tools.graph_traversal import NewNodeEachVisitGraphTraversal
=======
try:
    # attempt bw25 import
    from bw2calc.graph_traversal import \
        AssumedDiagonalGraphTraversal as GraphTraversal
except ImportError:
    # standard import on failure
    from bw2calc import GraphTraversal
>>>>>>> 023eb5a8

log = getLogger(__name__)


def get_lca(fu, method):
    """Calculates a non-stochastic LCA and returns a the LCA object."""
    lca = bc.LCA(fu, method=method)
    lca.lci()
    lca.lcia()
    log.info(f"Non-stochastic LCA score: {lca.score}")

    # add reverse dictionaries
    lca.activity_dict_rev, lca.product_dict_rev, lca.biosphere_dict_rev = (
        lca.reverse_dict()
    )

    return lca


def filter_technosphere_exchanges(fu, method, cutoff=0.05, max_calc=1000):
    """Use brightway's GraphTraversal to identify the relevant
    technosphere exchanges in a non-stochastic LCA."""
    start = time()
    res = NewNodeEachVisitGraphTraversal.calculate(fu, method, cutoff=cutoff, max_calc=int(max_calc))

    # get all edges
    technosphere_exchange_indices = []
    for e in res["edges"]:
        if e["to"] != -1:  # filter out head introduced in graph traversal
            technosphere_exchange_indices.append((e["from"], e["to"]))
    log.info(
        "TECHNOSPHERE {} filtering resulted in {} of {} exchanges and took {} iterations in {} seconds.".format(
            res["lca"].technosphere_matrix.shape,
            len(technosphere_exchange_indices),
            res["lca"].technosphere_matrix.getnnz(),
            res["counter"],
            np.round(time() - start, 2),
        )
    )
    return technosphere_exchange_indices


def filter_biosphere_exchanges(lca, cutoff=0.005):
    """Reduce biosphere exchanges to those that matter for a given impact
    category in a non-stochastic LCA."""
    start = time()

    inv = lca.characterized_inventory
    finv = inv.multiply(abs(inv) > abs(lca.score / (1 / cutoff)))
    biosphere_exchange_indices = list(zip(*finv.nonzero()))
    explained_fraction = finv.sum() / lca.score
    log.info(
        "BIOSPHERE {} filtering resulted in {} of {} exchanges ({}% of total impact) and took {} seconds.".format(
            inv.shape,
            finv.nnz,
            inv.nnz,
            np.round(explained_fraction * 100, 2),
            np.round(time() - start, 2),
        )
    )
    return biosphere_exchange_indices


def get_exchanges(lca, indices, biosphere=False, only_uncertain=True):
    """Get actual exchange objects from indices.
    By default get only exchanges that have uncertainties.

    Returns
    -------
    exchanges : list
        List of exchange objects
    indices : list of tuples
        List of indices
    """
    exchanges = list()
    for i in indices:
        if biosphere:
            from_act = bd.get_activity(lca.biosphere_dict_rev[i[0]])
        else:  # technosphere
            from_act = bd.get_activity(lca.activity_dict_rev[i[0]])
        to_act = bd.get_activity(lca.activity_dict_rev[i[1]])

        for exc in to_act.exchanges():
            if exc.input == from_act.key:
                exchanges.append(exc)
                # continue  # if there was always only one max exchange between two activities

    # in theory there should be as many exchanges as indices, but since
    # multiple exchanges are possible between two activities, the number of
    # exchanges must be at least equal or higher to the number of indices
    if len(exchanges) < len(
        indices
    ):  # must have at least as many exchanges as indices (assu)
        raise ValueError(
            "Error: mismatch between indices provided ({}) and Exchanges received ({}).".format(
                len(indices), len(exchanges)
            )
        )

    # by default drop exchanges and indices if the have no uncertainties
    if only_uncertain:
        exchanges, indices = drop_no_uncertainty_exchanges(exchanges, indices)

    return exchanges, indices


def drop_no_uncertainty_exchanges(excs, indices):
    excs_no = list()
    indices_no = list()
    for exc, ind in zip(excs, indices):
        if exc.get("uncertainty type") and exc.get("uncertainty type") >= 1:
            excs_no.append(exc)
            indices_no.append(ind)
    log.info(
        "Dropping {} exchanges of {} with no uncertainty. {} remaining.".format(
            len(excs) - len(excs_no), len(excs), len(excs_no)
        )
    )
    return excs_no, indices_no


def get_exchanges_dataframe(exchanges, indices, biosphere=False):
    """Returns a Dataframe from the exchange data and a bit of additional information."""

    for exc, i in zip(exchanges, indices):
        from_act = bd.get_activity(exc.get("input"))
        to_act = bd.get_activity(exc.get("output"))

        exc.update(
            {
                "index": i,
                "from name": from_act.get("name", np.nan),
                "from location": from_act.get("location", np.nan),
                "to name": to_act.get("name", np.nan),
                "to location": to_act.get("location", np.nan),
            }
        )

        # GSA name (needs to yield unique labels!)
        if biosphere:
            exc.update(
                {
                    "GSA name": "B: {} // {} ({}) [{}]".format(
                        from_act.get("name", ""),
                        to_act.get("name", ""),
                        to_act.get("reference product", ""),
                        to_act.get("location", ""),
                    )
                }
            )
        else:
            exc.update(
                {
                    "GSA name": "T: {} FROM {} [{}] TO {} ({}) [{}]".format(
                        from_act.get("reference product", ""),
                        from_act.get("name", ""),
                        from_act.get("location", ""),
                        to_act.get("name", ""),
                        to_act.get("reference product", ""),
                        to_act.get("location", ""),
                    )
                }
            )

    return pd.DataFrame(exchanges)


def get_CF_dataframe(lca, only_uncertain_CFs=True):
    """Returns a dataframe with the metadata for the characterization factors
    (in the biosphere matrix). Filters non-stochastic CFs if desired (default)."""
    data = dict()
    for params_index, row in enumerate(lca.cf_params):
        if only_uncertain_CFs and row["uncertainty_type"] <= 1:
            continue
        cf_index = row["row"]
        bio_act = bd.get_activity(lca.biosphere_dict_rev[cf_index])

        data.update({params_index: bio_act.as_dict()})

        for name in row.dtype.names:
            data[params_index][name] = row[name]

        data[params_index]["index"] = cf_index
        data[params_index]["GSA name"] = (
            "CF: " + bio_act["name"] + str(bio_act["categories"])
        )

    log.info(
        "CHARACTERIZATION FACTORS filtering resulted in including {} of {} characteriation factors.".format(
            len(data),
            len(lca.cf_params),
        )
    )
    df = pd.DataFrame(data).T
    df.rename(columns={"uncertainty_type": "uncertainty type"}, inplace=True)
    return df


def get_parameters_DF(mc):
    """Function to make parameters dataframe"""
    if bool(mc.parameter_data):  # returns False if dict is empty
        dfp = pd.DataFrame(mc.parameter_data).T
        dfp["GSA name"] = "P: " + dfp["name"]
        log.info(f"PARAMETERS: {len(dfp)}")
        return dfp
    else:
        log.info("PARAMETERS: None included.")
        return pd.DataFrame()  # return emtpy df


def get_exchange_values(matrix, indices):
    """Get technosphere exchanges values from a list of exchanges
    (row and column information)"""
    return [matrix[i] for i in indices]


def get_X(matrix_list, indices):
    """Get the input data to the GSA, i.e. A and B matrix values for each
    model run."""
    X = np.zeros((len(matrix_list), len(indices)))
    for row, M in enumerate(matrix_list):
        X[row, :] = get_exchange_values(M, indices)
    return X


def get_X_CF(mc, dfcf, method):
    """Get the characterization factors used for each model run. Only those CFs
    that are in the dfcf dataframe will be returned (i.e. by default only the
    CFs that have uncertainties."""
    # get all CF inputs
    CF_data = np.array(mc.CF_dict[method])  # has the same shape as the Xa and Xb below

    # reduce this to uncertain CFs only (if this was done for the dfcf)
    params_indices = dfcf.index.values

    # if params_indices:
    return CF_data[:, params_indices]


def get_X_P(dfp):
    """Get the parameter values for each model run"""
    lists = [d for d in dfp["values"]]
    return list(zip(*lists))


def get_problem(X, names):
    return {
        "num_vars": X.shape[1],
        "names": names,
        "bounds": list(zip(*(np.amin(X, axis=0), np.amax(X, axis=0)))),
    }


class GlobalSensitivityAnalysis(object):
    """Class for Global Sensitivity Analysis.
    For now Delta Moment Independent Measure based on:
    https://salib.readthedocs.io/en/latest/api.html#delta-moment-independent-measure
    Builds on top of Monte Carlo Simulation results.
    """

    def __init__(self, mc):
        self.update_mc(mc)
        self.act_number = int()
        self.method_number = int()
        self.cutoff_technosphere = float()
        self.cutoff_biosphere = float()

    def update_mc(self, mc):
        "Update the Monte Carlo Simulation object (and results)."
        try:
            assert isinstance(mc, MonteCarloLCA)
            self.mc = mc
        except AssertionError:
            raise AssertionError(
                "mc should be an instance of MonteCarloLCA, but instead it is a {}.".format(
                    type(mc)
                )
            )

    def perform_GSA(
        self,
        act_number=0,
        method_number=0,
        cutoff_technosphere=0.01,
        cutoff_biosphere=0.01,
    ):
        """Perform GSA for specific reference flow and impact category."""
        start = time()

        # set FU and method
        try:
            self.act_number = act_number
            self.method_number = method_number
            self.cutoff_technosphere = cutoff_technosphere
            self.cutoff_biosphere = cutoff_biosphere

            self.fu = self.mc.cs["inv"][act_number]
            self.activity = bd.get_activity(self.mc.rev_activity_index[act_number])
            self.method = self.mc.cs["ia"][method_number]

        except Exception as e:
            traceback.print_exc()
            # todo: QMessageBox.warning(self, 'Could not perform Delta analysis', str(e))
            log.error("Initializing the GSA failed.")
            return None

        log.info(
            f"-- GSA --\n Project: {bd.projects.current} CS: {self.mc.cs_name} "
            f"Activity: {self.activity} Method: {self.method}",
        )

        # get non-stochastic LCA object with reverse dictionaries
        self.lca = get_lca(self.fu, self.method)

        # =============================================================================
        #   Filter exchanges and get metadata DataFrames
        # =============================================================================
        dfs = []
        # technosphere
        if self.mc.include_technosphere:
            self.t_indices = filter_technosphere_exchanges(
                self.fu, self.method, cutoff=cutoff_technosphere, max_calc=1e4
            )
            self.t_exchanges, self.t_indices = get_exchanges(self.lca, self.t_indices)
            self.dft = get_exchanges_dataframe(self.t_exchanges, self.t_indices)
            if not self.dft.empty:
                dfs.append(self.dft)

        # biosphere
        if self.mc.include_biosphere:
            self.b_indices = filter_biosphere_exchanges(
                self.lca, cutoff=cutoff_biosphere
            )
            self.b_exchanges, self.b_indices = get_exchanges(
                self.lca, self.b_indices, biosphere=True
            )
            self.dfb = get_exchanges_dataframe(
                self.b_exchanges, self.b_indices, biosphere=True
            )
            if not self.dfb.empty:
                dfs.append(self.dfb)

        # characterization factors
        if self.mc.include_cfs:
            self.dfcf = get_CF_dataframe(
                self.lca, only_uncertain_CFs=True
            )  # None if no stochastic CFs
            if not self.dfcf.empty:
                dfs.append(self.dfcf)

        # parameters
        # todo: if parameters, include df, but remove exchanges from T and B (skipped for now)
        self.dfp = get_parameters_DF(self.mc)  # Empty df if no parameters
        if not self.dfp.empty:
            dfs.append(self.dfp)

        # Join dataframes to get metadata
        self.metadata = pd.concat(dfs, axis=0, ignore_index=True, sort=False)
        self.metadata.set_index("GSA name", inplace=True)

        # =============================================================================
        #     GSA
        # =============================================================================

        # Get X (Technosphere, Biosphere and CF values)
        X_list = list()
        if self.mc.include_technosphere and self.t_indices:
            self.Xa = get_X(self.mc.A_matrices, self.t_indices)
            X_list.append(self.Xa)
        if self.mc.include_biosphere and self.b_indices:
            self.Xb = get_X(self.mc.B_matrices, self.b_indices)
            X_list.append(self.Xb)
        if self.mc.include_cfs and not self.dfcf.empty:
            self.Xc = get_X_CF(self.mc, self.dfcf, self.method)
            X_list.append(self.Xc)
        if self.mc.include_parameters and not self.dfp.empty:
            self.Xp = get_X_P(self.dfp)
            X_list.append(self.Xp)

        self.X = np.concatenate(X_list, axis=1)
        # print('X', self.X.shape)

        # Get Y (LCA scores)
        self.Y = self.mc.get_results_dataframe(act_key=self.activity.key)[
            self.method
        ].to_numpy()

        # log-transformation. This makes it more robust for very uneven distributions of LCA results (e.g. toxicity related impacts).
        # Can only be applied if all Monte-Carlo LCA scores are either positive or negative.
        # Should not be used when LCA scores overlap zero (sometimes positive and sometimes negative)
        # if np.all(self.Y > 0) if self.Y[0] > 0 else np.all(self.Y < 0):  # check if all LCA scores are of the same sign
        #     self.Y = np.log(np.abs(self.Y))  # this makes it more robust for very uneven distributions of LCA results
        if np.all(self.Y > 0):  # all positive numbers
            self.Y = np.log(np.abs(self.Y))
            log.info("All positive LCA scores. Log-transformation performed.")
        elif np.all(self.Y < 0):  # all negative numbers
            self.Y = -np.log(np.abs(self.Y))
            log.info("All negative LCA scores. Log-transformation performed.")
        else:  # mixed positive and negative numbers
            log.warning(
                "Log-transformation cannot be applied as LCA scores overlap zero."
            )

        # print('Filtering took {} seconds'.format(np.round(time() - start, 2)))

        # define problem
        self.names = self.metadata.index  # ['GSA name']
        # print('Names:', len(self.names))
        self.problem = get_problem(self.X, self.names)

        # perform delta analysis
        time_delta = time()
        self.Si = delta.analyze(self.problem, self.X, self.Y, print_to_console=False)
        log.info(
            "Delta analysis took {} seconds".format(
                np.round(time() - time_delta, 2),
            )
        )

        # put GSA results in to dataframe
        self.dfgsa = pd.DataFrame(self.Si, index=self.names).sort_values(
            by="delta", ascending=False
        )
        self.dfgsa.index.names = ["GSA name"]

        # join with metadata
        self.df_final = self.dfgsa.join(self.metadata, on="GSA name")
        self.df_final.reset_index(inplace=True)
        self.df_final["pedigree"] = [str(x) for x in self.df_final["pedigree"]]

        log.info("GSA took {} seconds".format(np.round(time() - start, 2)))

    def get_save_name(self):
        save_name = (
            self.mc.cs_name
            + "_"
            + str(self.mc.iterations)
            + "_"
            + self.activity["name"]
            + "_"
            + str(self.method)
            + ".xlsx"
        )
        save_name = save_name.replace(",", "").replace("'", "").replace("/", "")
        return save_name

    def export_GSA_output(self):
        save_name = "gsa_output_" + self.get_save_name()
        self.df_final.to_excel(os.path.join(ab_settings.data_dir, save_name))

    def export_GSA_input(self):
        """Export the input data to the GSA with a human readible index"""
        X_with_index = pd.DataFrame(self.X.T, index=self.metadata.index)
        save_name = "gsa_input_" + self.get_save_name()
        X_with_index.to_excel(os.path.join(ab_settings.data_dir, save_name))


if __name__ == "__main__":
    mc = perform_MonteCarlo_LCA(project="ei34", cs_name="kraft paper", iterations=20)
    g = GlobalSensitivityAnalysis(mc)
    g.perform_GSA(
        act_number=0, method_number=1, cutoff_technosphere=0.01, cutoff_biosphere=0.01
    )
    g.export()<|MERGE_RESOLUTION|>--- conflicted
+++ resolved
@@ -15,28 +15,18 @@
 import pandas as pd
 from SALib.analyze import delta
 
-<<<<<<< HEAD
-from bw_graph_tools.graph_traversal import NewNodeEachVisitGraphTraversal
-
-from activity_browser import log
-=======
->>>>>>> 023eb5a8
 from activity_browser.mod import bw2data as bd
 
 from ..settings import ab_settings
 from .montecarlo import MonteCarloLCA, perform_MonteCarlo_LCA
 
-<<<<<<< HEAD
-from bw_graph_tools.graph_traversal import NewNodeEachVisitGraphTraversal
-=======
 try:
     # attempt bw25 import
-    from bw2calc.graph_traversal import \
-        AssumedDiagonalGraphTraversal as GraphTraversal
+    from bw_graph_tools.graph_traversal import NewNodeEachVisitGraphTraversal
 except ImportError:
     # standard import on failure
     from bw2calc import GraphTraversal
->>>>>>> 023eb5a8
+
 
 log = getLogger(__name__)
 
