# -*- coding: utf-8 -*-
"""
bwutils is a collection of methods that build upon brightway2 and are generic enough to provide here so that we avoid
re-typing the same code in different parts of the Activity Browser.
"""
import bw_functional

from .commontasks import cleanup_deleted_bw_projects as cleanup
from .commontasks import (refresh_node, refresh_node_or_none, refresh_parameter, refresh_edge, refresh_edge_or_none,
<<<<<<< HEAD
                          parameters_in_scope, exchanges_to_sdf, projects_by_last_opened)
=======
                          parameters_in_scope, exchanges_to_sdf, database_is_locked, database_is_legacy)
>>>>>>> cc1ab35c
from .metadata import AB_metadata
from .montecarlo import MonteCarloLCA
from .multilca import MLCA, Contributions
from .pedigree import PedigreeMatrix
from .sensitivity_analysis import GlobalSensitivityAnalysis
from .superstructure import SuperstructureContributions, SuperstructureMLCA
from .uncertainty import (CFUncertaintyInterface, ExchangeUncertaintyInterface,
                          ParameterUncertaintyInterface,
                          get_uncertainty_interface)
from .utils import Parameter<|MERGE_RESOLUTION|>--- conflicted
+++ resolved
@@ -7,11 +7,8 @@
 
 from .commontasks import cleanup_deleted_bw_projects as cleanup
 from .commontasks import (refresh_node, refresh_node_or_none, refresh_parameter, refresh_edge, refresh_edge_or_none,
-<<<<<<< HEAD
+                          parameters_in_scope, exchanges_to_sdf, database_is_locked, database_is_legacy)
                           parameters_in_scope, exchanges_to_sdf, projects_by_last_opened)
-=======
-                          parameters_in_scope, exchanges_to_sdf, database_is_locked, database_is_legacy)
->>>>>>> cc1ab35c
 from .metadata import AB_metadata
 from .montecarlo import MonteCarloLCA
 from .multilca import MLCA, Contributions
