--- conflicted
+++ resolved
@@ -4,7 +4,6 @@
 from bw2calc.errors import BW2CalcError
 from PySide2.QtWidgets import QApplication
 
-<<<<<<< HEAD
 from activity_browser import log
 from simple_regional import OneSpatialScaleLCA
 
@@ -15,10 +14,6 @@
     SuperstructureContributions,
     SuperstructureMLCA,
 )
-=======
-from ..bwutils import (MLCA, Contributions, MonteCarloLCA,
-                       SuperstructureContributions, SuperstructureMLCA)
->>>>>>> 023eb5a8
 from .errors import CriticalCalculationError, ScenarioExchangeNotFoundError
 
 log = getLogger(__name__)
