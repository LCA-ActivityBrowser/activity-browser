--- conflicted
+++ resolved
@@ -3,15 +3,10 @@
 import pandas as pd
 from bw2data.errors import UnknownObject
 
-<<<<<<< HEAD
-from activity_browser import log
-from .commontasks import count_database_records
-=======
 import activity_browser.bwutils.commontasks as bc
 from activity_browser import log
 from activity_browser.mod import bw2data as bd
 from activity_browser.mod.bw2data.backends import ActivityDataset
->>>>>>> 925dff0d
 
 # todo: extend store over several projects
 
