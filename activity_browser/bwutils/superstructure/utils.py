# -*- coding: utf-8 -*-
import brightway2 as bw
import pandas as pd


# Different kinds of indexes, to allow for quick selection of data from
# the Superstructure DataFrame.
SUPERSTRUCTURE = pd.Index([
    "from activity name",
    "from reference product",
    "from location",
    "from categories",
    "from database",
    "from key",
    "to activity name",
    "to reference product",
    "to location",
    "to categories",
    "to database",
    "to key",
    "flow type",
<<<<<<< HEAD
])
=======
])
EXCHANGE_KEYS = pd.Index(["from key", "to key"])
INDEX_KEYS = pd.Index(["from key", "to key", "flow type"])
FROM_ALL = pd.Index([
    "from activity name", "from reference product", "from location",
    "from categories", "from database", "from key"
])
TO_ALL = pd.Index([
    "to activity name", "to reference product", "to location", "to categories",
    "to database", "to key"
])


def guess_flow_type(row: pd.Series) -> str:
    """Given a series of input- and output keys, make a guess on the flow type.
    """
    if row.iat[0][0] == bw.config.biosphere:
        return "biosphere"
    elif row.iat[0] == row.iat[1]:
        return "production"
    else:
        return "technosphere"
>>>>>>> a043b396
<|MERGE_RESOLUTION|>--- conflicted
+++ resolved
@@ -19,19 +19,6 @@
     "to database",
     "to key",
     "flow type",
-<<<<<<< HEAD
-])
-=======
-])
-EXCHANGE_KEYS = pd.Index(["from key", "to key"])
-INDEX_KEYS = pd.Index(["from key", "to key", "flow type"])
-FROM_ALL = pd.Index([
-    "from activity name", "from reference product", "from location",
-    "from categories", "from database", "from key"
-])
-TO_ALL = pd.Index([
-    "to activity name", "to reference product", "to location", "to categories",
-    "to database", "to key"
 ])
 
 
@@ -43,5 +30,4 @@
     elif row.iat[0] == row.iat[1]:
         return "production"
     else:
-        return "technosphere"
->>>>>>> a043b396
+        return "technosphere"