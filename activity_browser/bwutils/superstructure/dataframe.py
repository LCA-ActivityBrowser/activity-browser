--- conflicted
+++ resolved
@@ -34,33 +34,7 @@
     return df
 
 
-<<<<<<< HEAD
-def arrays_from_indexed_superstructure(df: pd.DataFrame) -> (np.ndarray, np.ndarray):
-    def guess(row: tuple) -> str:
-        if row[0][0] == bw.config.biosphere:
-            return "biosphere"
-        elif row[0] == row[1]:
-            return "production"
-        else:
-            return "technosphere"
-=======
-def arrays_from_superstructure(df: pd.DataFrame) -> Tuple[np.ndarray, np.ndarray]:
-    """Construct a presamples package from a superstructure DataFrame.
-
-    Shortcut over the previous method, avoiding database calls improves
-    speed at the risk of allowing possibly invalid data.
-    """
-    assert df.loc[:, EXCHANGE_KEYS].notna().all().all(), "Need all the keys for this."
-    data = df.loc[:, INDEX_KEYS].rename(columns={"from key": "input", "to key": "output"})
-    result = np.zeros(data.shape[0], dtype=object)
-    for i, data in enumerate(data.to_dict("records")):
-        result[i] = Index.build_from_dict(data)
-    values = df.loc[:, scenario_columns(df)]
-    return result, values.to_numpy()
-
-
 def arrays_from_indexed_superstructure(df: pd.DataFrame) -> Tuple[np.ndarray, np.ndarray]:
->>>>>>> a043b396
     result = np.zeros(df.shape[0], dtype=object)
     for i, data in enumerate(df.index.to_flat_index()):
         result[i] = Index.build_from_dict(
