# -*- coding: utf-8 -*-
import itertools
<<<<<<< HEAD
from typing import Union, Optional, List
=======
from typing import List, Optional, Union
>>>>>>> 925dff0d

import numpy as np
import pandas as pd
import brightway2 as bw
from pandas.api.types import is_numeric_dtype
from PySide2.QtCore import Qt
<<<<<<< HEAD

from activity_browser import log
from .activities import fill_df_keys_with_fields, get_activities_from_keys
from .dataframe import scenario_columns
from .utils import guess_flow_type, SUPERSTRUCTURE, _time_it_
from .file_dialogs import ABPopup
from ..errors import (CriticalScenarioExtensionError, ScenarioExchangeNotFoundError,
                      ImportCanceledError, ScenarioExchangeDataNotFoundError,
                        UnalignableScenarioColumnsWarning, ScenarioExchangeDataNonNumericError
                      )

=======
from PySide2.QtWidgets import QApplication, QPushButton

from activity_browser import log
from activity_browser.mod import bw2data as bd

from ..errors import (CriticalScenarioExtensionError, ImportCanceledError,
                      ScenarioExchangeDataNonNumericError,
                      ScenarioExchangeDataNotFoundError,
                      ScenarioExchangeNotFoundError,
                      UnalignableScenarioColumnsWarning)
from .activities import fill_df_keys_with_fields, get_activities_from_keys
from .dataframe import scenario_columns
from .file_dialogs import ABPopup
from .utils import SUPERSTRUCTURE, _time_it_, guess_flow_type
>>>>>>> 925dff0d

EXCHANGE_KEYS = pd.Index(["from key", "to key"])
INDEX_KEYS = pd.Index(["from key", "to key", "flow type"])


class SuperstructureManager(object):
    """A combination of methods used to manipulate and transform superstructures."""

    def __init__(self, df: pd.DataFrame, *dfs: pd.DataFrame):
        # Prepare dataframes for further processing
        self.frames: List[pd.DataFrame] = [
            SuperstructureManager.format_dataframe(df)
        ] + [SuperstructureManager.format_dataframe(f) for f in dfs]
        self.is_multiple = len(self.frames) > 1

    def combined_data(
        self, kind: str = "product", skip_checks: bool = False
    ) -> pd.DataFrame:
        """
        Combines multiple superstructures using logic specified by the first argument (kind).

        Currently implemented: 'product' creates an outer-product combination
        from all of the columns of the dataframes and injects values from all
        the frames for their specific indexes, any shared indexes are overridden
        where the later dataframes have preference.

        Uses parts of https://stackoverflow.com/a/45286061

        If only a single dataframe is given to the manager, return this dataframe instead.

        Parameters
        ----------
        kind: a string that indicates the type of combination to make for the class self.frames variable
        can be of the form 'product', or 'addition'
        skip_checks: A boolean trigger that should be set to True if the duplicate checks are not required.
        Primarily of use when removing a dataframe, in which case duplicates are removed without warnings
        provided to the user.

        Returns
        -------
        A single pandas dataframe built from the separate dataframes held in the objects frame variable
        """
        if not self.is_multiple:
            df = next(iter(self.frames))
            if skip_checks:
                df = SuperstructureManager.remove_duplicates(df)
            cols = scenario_columns(df)
            SuperstructureManager.check_scenario_exchange_values(df, cols)
            df = SuperstructureManager.merge_flows_to_self(df)
            return pd.DataFrame(data=df.loc[:, cols], index=df.index, columns=cols)
        combo_idx = self._combine_indexes()

        if kind == "product":
            combo_cols = self._combine_columns()
            df = SuperstructureManager.product_combine_frames(
                self.frames, combo_idx, combo_cols, skip_checks
            )
            # Flatten the columns again for later processing.
            df.columns = df.columns.to_flat_index()
        elif kind == "addition":
            # Find the intersection subset of scenarios.
            cols = self._combine_columns_intersect()
            df = SuperstructureManager.addition_combine_frames(
                self.frames, combo_idx, cols, skip_checks
            )
            # Note the dataframe is built with a common index built from all files.
            # So no duplicates will be present in the DataFrame (df), eliminating checks
        else:
            df = pd.DataFrame([], index=combo_idx)
        cols = scenario_columns(df)
        return pd.DataFrame(data=df.loc[:, cols], index=df.index, columns=cols)

    def _combine_columns(self) -> pd.MultiIndex:
        """
        Combines the scenario columns from the objects self.frames variable following combinatoric
        principles.

        Raises
        ------
        CriticalScenarioExtensionError if multiple dataframes in the self.frames variable contain the
        same scenario names

        Returns
        -------
        A pandas multi-index with the separate dataframes in self.frames contributing to the index levels
        """
        cols = [scenario_columns(df).to_list() for df in self.frames]
        return pd.Index([str(c) for c in list(itertools.product(*cols))])

    def _combine_columns_intersect(self) -> pd.Index:
        iterable = iter(self.frames)
        cols = scenario_columns(next(iterable))
        absent = set()
        for df in iterable:
            absent.update(cols.symmetric_difference(scenario_columns(df)))
            cols = cols.intersection(scenario_columns(df))
            for name in absent:
                log.warning(
                    "The following scenario is not found in all provided files and is being dropped: {}".format(
                        name
                    )
                )
        if cols.empty:
            msg = "While attempting to combine the scenario files an error was detected. No scenario columns were found in common between the files. For combining scenarios by extension at least one scenario needs to be found in common."
            critical = ABPopup.abCritical(
                "Combining scenario files.", msg, QPushButton("Cancel")
            )
            critical.exec_()
            raise CriticalScenarioExtensionError
        elif len(absent) > 0:
            msg = (
                "<p>While importing the scenario difference files one, or more, of the scenarios could not be found "
                "between the files.</p> In these circumstances the Activity-Browser will only retain those "
                "scenarios found in common between these files. If some desired scenarios are not included, then "
                "please inspect your scenario files for the relevant columns."
            )
            warning = ABPopup.abWarning(
                "Scenarios being dropped", msg, QPushButton("Ok"), QPushButton("Cancel")
            )
            warning.dataframe(pd.DataFrame({"Scenarios": list(absent)}), ["Scenarios"])
            response = warning.exec_()
            if response == warning.Rejected:
                raise UnalignableScenarioColumnsWarning()
        return cols

    def _combine_indexes(self) -> pd.MultiIndex:
        """Returns a union of all of the given dataframe indexes."""
        iterable = iter(self.frames)
        idx = next(iterable).index
        for df in iterable:
            idx = idx.union(df.index)
        return idx

    @staticmethod
    def product_combine_frames(
        data: List[pd.DataFrame],
        index: pd.MultiIndex,
        cols: pd.MultiIndex,
        skip_checks: bool = False,
    ) -> pd.DataFrame:
        """Iterate through the dataframes, filling data into the combined
        dataframe with duplicate indexes being resolved using a 'last one wins'
        logic.

        Parameters
        ----------
        data: A List of dataframes, each dataframe corresponding to a dataframe from a single scenario difference file
        index: The combined Multi-index for the final merged dataframe
        cols: A Multi-index object that contains all of the levels (scenario names) from the different scenario files)
        this is used to create a combined set of scenario names
        skip_checks: a boolean that triggers the use of duplicate checks (not required when removing scenario files)

        Returns
        -------
        A pandas dataframe constructed from the combined inputs to the class self.frames variable
        """

        def combine(one, two):
            """Should hopefully provide a failsafe approach to combining the different scenario combinations,
            by using a simple vector - vector assignment approach.
            """
            for col_two in SUPERSTRUCTURE.symmetric_difference(two.columns):
                for idx in one.columns:
                    if col_two in idx:
                        one.loc[two.index, idx] = two.loc[:, col_two]

        base_scenario_data = pd.DataFrame([], index=index, columns=SUPERSTRUCTURE)
        scenarios_data = pd.DataFrame([], index=index, columns=cols)
        if not skip_checks:
            tmp_df = SuperstructureManager.check_duplicates(data)
            for idx, f in enumerate(tmp_df):
                SuperstructureManager.check_scenario_exchange_values(
                    f, scenario_columns(f)
                )
                combine(scenarios_data, f)
                base_scenario_data.loc[f.index, :] = f.loc[:, SUPERSTRUCTURE]
        else:
            for idx, f in enumerate(data):
                f = SuperstructureManager.remove_duplicates(f)
                combine(scenarios_data, f)
                base_scenario_data.loc[f.index, :] = f.loc[:, SUPERSTRUCTURE]

        scenarios_data.columns = cols.to_flat_index()
        df = pd.concat([base_scenario_data, scenarios_data], axis=1)
        df = SuperstructureManager.merge_flows_to_self(df)
        #        df.replace(np.nan, 0, inplace=True)
        return df

    @staticmethod
    def addition_combine_frames(
        data: List[pd.DataFrame],
        index: pd.MultiIndex,
        cols: pd.Index,
        skip_checks: bool = False,
    ) -> pd.DataFrame:
        """
        Iterates through the combined dataframes to produce a single merged dataframe where duplicates are resolved
        with a "last one wins" approach

        Parameters
        ----------
        data: list of input dataframes from the scenario difference files
        index: pandas Multi-Index used to create the x-index from the merged indexes of the data input
        cols: the list of scenario columns from the scenario difference files
        skip_checks: a simple boolean used to avoid the duplicate checks (when removing a scenario file)

        Returns
        -------
        A pandas dataframe constructed from the combined inputs to the class self.frames variable
        """
        #        columns = data.columns if isinstance(data, pd.DataFrame) else data[0].columns
        columns = SUPERSTRUCTURE.append(cols)
        df = pd.DataFrame([], index=index, columns=columns)
        if not skip_checks:
            SuperstructureManager.check_duplicates(data)
            for f in data:
                SuperstructureManager.check_scenario_exchange_values(f, cols)
                df.loc[f.index, columns] = f.loc[:, columns]
        else:
            for f in data:
                f = SuperstructureManager.remove_duplicates(f)
                df.loc[f.index, columns] = f.loc[:, columns]
        df = SuperstructureManager.merge_flows_to_self(df)
        #        df.replace(np.nan, 0, inplace=True)
        return df.loc[:, cols]

    @staticmethod
    def format_dataframe(df: pd.DataFrame) -> pd.DataFrame:
        """Format the input superstructure dataframes.
        If in the future more formatting functions are needed, they should be added here.
        """
        if not isinstance(df.index, pd.MultiIndex):
            df.index = SuperstructureManager.build_index(df)
        # all import checks should take place before merge_flows_to_self
        #        df = SuperstructureManager.check_duplicates(df)
        #        df = SuperstructureManager.merge_flows_to_self(df)

        return df

    @staticmethod
    @_time_it_
    def merge_flows_to_self(df: pd.DataFrame) -> pd.DataFrame:
        """
        This function checks if any technosphere flows to self exist and merges them with a production flow.
        If no production flow exists, it is added using the default value from the respective brightway database

        Parameters
        ----------
        df: a pandas dataframe for the scenario files with the exchanges to be checked

        Returns
        -------
        A pandas dataframe with the changes made to the scenario dataframe for these self referential flows
        """
        self_referential_production_flows = df.loc[
            df.apply(
                lambda x: (
                    True
                    if x["from key"] == x["to key"] and x["flow type"] == "technosphere"
                    else False
                ),
                axis=1,
            ),
            :,
        ].copy()
        self_referential_production_flows.index = pd.MultiIndex.from_arrays(
            [
                self_referential_production_flows.index.get_level_values(0),
                self_referential_production_flows.index.get_level_values(1),
                self_referential_production_flows.index.get_level_values(2).str.replace(
                    "technosphere", "production"
                ),
            ],
            names=["input", "output", "flow"],
        )
        scenario_cols = df.columns.difference(SUPERSTRUCTURE)
        prod_indexes = self_referential_production_flows.loc[
            self_referential_production_flows.index.isin(df.index)
        ].index
        self_referential_production_flows.loc[prod_indexes, scenario_cols] = df.loc[
            df.index.isin(self_referential_production_flows.index), scenario_cols
        ]
        self_referential_production_flows.loc[prod_indexes, "flow type"] = "production"

        # TODO use metadata for the default production values
        for idx in self_referential_production_flows.loc[
            ~self_referential_production_flows.index.isin(df.index)
        ].index:

            # this flow to self does not have a similar 'production' flow to self.
            # find the default production value and add it as a 'production' flow

            # WARNING: this way of getting the production amount only works for processes with
            # 1 reference flow (because we just take index 0 from list of production exchanges)
            # Once AB has support for multiple reference flows, we need to adjust this code to match the
            # right flow -something with looping over the flows and getting the right product or something-.
            prod_amt = list(bd.get_activity(idx[0]).production())[0].get("amount", 1)
            # make a new df to edit the production, add the correct values/indices where needed
            # and concat to the main df
            self_referential_production_flows.loc[idx, "flow type"] = "production"
            self_referential_production_flows.loc[idx, scenario_cols] = prod_amt
        if len(self_referential_production_flows) > 0:
            tech_idxs = [
                (x[0], x[1], "technosphere")
                for x in self_referential_production_flows.index
            ]

            denominator = (
                self_referential_production_flows.loc[:, scenario_cols]
                + df.loc[tech_idxs, scenario_cols].values
            )
            self_referential_production_flows.loc[:, scenario_cols] = (
                self_referential_production_flows.loc[:, scenario_cols] / denominator
            )
            # if we did divide by 0 then replace these nans by 0
            self_referential_production_flows.loc[:, scenario_cols] = (
                self_referential_production_flows.loc[:, scenario_cols].where(
                    ~denominator.isin([0]), 0
                )
            )

            # drop the 'technosphere' flows
            df = df.drop(tech_idxs)
            df = df.drop(prod_indexes)
            df = pd.concat([df, self_referential_production_flows], axis=0)
        return df

    @staticmethod
    def remove_duplicates(df: pd.DataFrame) -> pd.DataFrame:
        """Using the input/output index for a superstructure, drop duplicates
        where the last instance survives.
        """
        duplicates = df.index.duplicated(keep="last")
        if duplicates.any():
            log.warning(
                "Found and dropped {} duplicate exchanges.".format(duplicates.sum())
            )
            return df.loc[~duplicates, :]
        return df

    @staticmethod
    def build_index(df: pd.DataFrame) -> pd.MultiIndex:
        """Construct MultiIndex from exchange keys and flows, allowing for
        data merging.

        - If any of the exchange key columns are missing keys, attempt to fill
        them. If filling them does not succeed, raise an assertion.
        """
        unknown_flows = df.loc[:, "flow type"].isna()
        if unknown_flows.any():
            log.warning(
                "Not all flow types are known, guessing {} flows".format(
                    unknown_flows.sum()
                )
            )
            df.loc[unknown_flows, "flow type"] = df.loc[
                unknown_flows, EXCHANGE_KEYS
            ].apply(guess_flow_type, axis=1)
        return pd.MultiIndex.from_tuples(
            df.loc[:, INDEX_KEYS].apply(tuple, axis=1),
            names=["input", "output", "flow"],
        )

    @staticmethod
    def exchangesPopup() -> ABPopup:
        """
        Provides a popup message if there is an issue to find some of the scenario exchanges in the uploaded files

        Returns
        -------
        A QDialog with a critical Error
        """
        msg = (
            "<p>One, or several, exchanges (rows) in the scenario file could not be found in the database (meaning:"
            " a part or all of the exchange information, i.e. input or output product/activity/unit/geography, or the"
            " key, have no match in the project databases).</p> <p>It is not possible to proceed at this point."
            " you may save the scenario file with an additional column indicating the problematic exchanges.</p>"
        )
        pop = ABPopup.abCritical(
            "Exchange(s) not found", msg, QPushButton("Save"), QPushButton("Cancel")
        )
        pop.save_options()
        return pop

    @staticmethod
    @_time_it_
    def fill_empty_process_keys_in_exchanges(df: pd.DataFrame) -> pd.DataFrame:
        """identifies those exchanges in the input dataframe that are missing keys.
        If the keys cannot be found in the available databases then an Exception is
        raised

        Raises
        ------
        ScenarioExchangeNotFoundError if a scenario exchange is not present in the local database

        Parameters
        ----------
        df: the input dataframe containing scenario data with exchanges that need to be
        checked for the presence of a key

        Returns
        -------
        A pandas dataframe with complete entries for the dataframes 'to key' and 'from key' fields
        """
        if df.loc[:, EXCHANGE_KEYS].isna().any().any():
            df = fill_df_keys_with_fields(df)
            _df = df.loc[df.loc[:, EXCHANGE_KEYS].isna().any(axis=1)]
            if not _df.empty:
                sdf_keys = SuperstructureManager.exchangesPopup()
                sdf_keys.dataframe_to_file(df, _df.index)
                QApplication.restoreOverrideCursor()
                sdf_keys.exec_()
                raise ScenarioExchangeNotFoundError(
                    "Cannot find key(s) in local databases."
                )
        return df

    @staticmethod
    @_time_it_
    def verify_scenario_process_keys(df: pd.DataFrame) -> pd.DataFrame:
        """Checks all process keys in the scenario file and does not provide alternative keys based on exchange
        metadata.

        Raises
        ------
        ScenarioExchangeNotFoundError if a scenario exchange is not present in the local database

        Parameters
        -------
        df: the dataframe with process keys that need to be verified

        Returns
        -------
        A scenario dataframe with all scenario exchange keys verified with the local brightway databases
        """
        dbs = set(df.loc[:, "from database"]).union(df.loc[:, "to database"])
        df_ = pd.DataFrame({}, columns=df.columns)
        for db in dbs:
            _ = get_activities_from_keys(df, db)
            df_ = pd.concat([df_, _], axis=0, ignore_index=False)
        if not df_.empty:
            sdf_keys = SuperstructureManager.exchangesPopup()
            sdf_keys.dataframe(df_, SUPERSTRUCTURE)
            sdf_keys.dataframe_to_file(df, df_.index)
            QApplication.restoreOverrideCursor()
            sdf_keys.exec_()
            raise ScenarioExchangeNotFoundError(
                "A key provided in the scenario file is not valid for the available database, consult the respective output."
            )

    @staticmethod
    @_time_it_
    def check_scenario_exchange_values(df: pd.DataFrame, cols: pd.Index):
        """ "
        Checks the scenario exchange amounts from the dataframes for valid values, if none are found an error
        is raised, if some exchange amounts are absent a warning is raised and default values are used.

        Raises
        ------
        A ScenarioExchangeDataNotFoundError if no valid values are found in the scenario 'amounts'
        A ScenarioExchangeDataNonNumericError if non-numeric values are found for the scenario 'amounts'
        A logged warning before replacement of invalid scenario values

        Parameters
        ----------
        df: a pandas dataframe holding the current file scenario data, should be in the full scenario file format, with
        all fields defined in the utils.SUPERSTRUCTURE global
        cols: a pandas index that indicates the scenario columns holding the 'amounts' to be used in the scenario
        calculations
        """
        _df = df.copy()
        assert len(cols) > 0
        nas = _df.loc[:, cols].isna()
        if nas.all(axis=0).all():
            msg = (
                "<p>No exchange values could be observed in the last loaded scenario file. "
                + "Exchange values must be recorded in a labelled scenario column with a name distinguishable from the"
                + " default (required) columns, which are:</p>"
                + SuperstructureManager.edit_superstructure_for_string()
                + "<p>Please check the file contents for the scenario columns and the exchange amounts before loading again.</p>"
            )
            critical = ABPopup.abCritical(
                "No scenario exchange data", msg, QPushButton("Cancel")
            )
            critical.exec_()
            raise ScenarioExchangeDataNotFoundError
        elif nas.any(axis=0).any():
            log.warning(
                "Replacing empty values from the last loaded scenario difference file"
            )
        if not is_numeric_dtype(np.array(_df.loc[:, cols])):
            # converting to numeric only works on lists and with the coercive option
            # any errors convert to np.nan and can then only be excluded if previous
            # NaNs are masked by conversion to numeric values
            _df.loc[:, cols].fillna(0, inplace=True)
            bad_entries = pd.DataFrame(index=_df.index)
            for col in cols:
                bad_entries[col] = pd.to_numeric(df.loc[:, col], errors="coerce")
            msg = (
                "<p>Non-numeric data is present in the scenario exchange columns.</p><p> The Activity-Browser can "
                "only deal with numeric data for the calculations. To resolve this corrections will need to be made "
                "to these values in the scenario file.</p>"
            )
            critical = ABPopup.abCritical(
                "Bad (non-numeric) input data",
                msg,
                QPushButton("Save"),
                QPushButton("Cancel"),
            )
            QApplication.restoreOverrideCursor()
            critical.dataframe(df[bad_entries.isna().any(axis=1)], SUPERSTRUCTURE)
            critical.save_options()
            critical.dataframe_to_file(df, bad_entries.isna().any(axis=1))
            critical.exec_()
            raise ScenarioExchangeDataNonNumericError()

    @staticmethod
    @_time_it_
    def check_duplicates(
        data: Optional[Union[pd.DataFrame, list]],
        index: list = ["to key", "from key", "flow type"],
    ):
        """
        Checks three fields to identify whether a scenario difference file contains duplicate exchanges:
        'from key', 'to key' and 'flow type'
        Produces a warning

        Raises
        ------
        ImportCanceledError if the user cancels the import due to duplicate exchanges

        Parameters
        ----------
        data: a pandas dataframe or list of pandas dataframes that will be checked for containing duplicates
        index: nominally required, but probably best to avoid overwriting the default values. Used to indicate the
            columns to check for duplication of an exchange

        Returns
        -------
        A dataframe that contains only unique flow exchanges
        """
        if isinstance(data, pd.DataFrame):
            return SuperstructureManager._check_duplicate(data, index)
        else:
            # Each time the frames are gathered into a list
            # and we are always checking the last file
            # So only comparisons with the last file are required
            count = 1
            df = data[-count].copy()
            duplicated = {}
            while count < len(data):
                count += 1
                popped = data[-count].copy()
                duplicates = SuperstructureManager._check_duplicates(df, popped, count)
                if not duplicates.empty:
                    duplicated[count] = duplicates

            if duplicated:
                msg = (
                    "<p>Duplicates have been found, meaning that there are several rows in the scenario file describing "
                    "scenarios for the same flow. The AB can deal with this by discarding all but the last row for this "
                    "exchange.</p> <p>Press 'Ok' to proceed, press 'Cancel' to abort.</p>"
                )
                warning = ABPopup.abWarning(
                    "Duplicate flow exchanges",
                    msg,
                    QPushButton("Ok"),
                    QPushButton("Cancel"),
                )
                warning.dataframe(
                    pd.concat([file for file in duplicated.values()]),
                    ["file"] + SUPERSTRUCTURE.tolist(),
                )
                QApplication.restoreOverrideCursor()
                response = warning.exec_()
                QApplication.setOverrideCursor(Qt.WaitCursor)
                if response == warning.Rejected:
                    raise ImportCanceledError
            return data

    @staticmethod
    def _check_duplicates(
        dfp: pd.DataFrame,
        pdf: pd.DataFrame,
        count: int,
        index: list = ["to key", "from key", "flow type"],
    ) -> pd.DataFrame:
        # TODO fix variable names 'dfp' & 'pdf' to something undearstandeable
        # TODO create useful docstring, already clear this is a private method from '_' prefix
        """NOT TO BE USED OUTSIDE OF CALLING METHOD check_duplicates"""
        # First save the original index and create a new one that can help the user identify duplicates in their files
        d_idx = dfp.index
        dfp.insert(0, "file", "1", allow_duplicates=True)  # add the file number
        dfp.index = pd.Index([str(i) for i in range(dfp.shape[0])])
        p_idx = pdf.index
        pdf.insert(0, "file", str(count), allow_duplicates=True)  # add the file number
        pdf.index = pd.Index([str(i) for i in range(pdf.shape[0])])
        df = pd.concat([dfp, pdf], ignore_index=True)
        dfp.index = d_idx
        pdf.index = p_idx
        dfp.drop_duplicates(index, keep="last", inplace=True)
        return df.loc[df.duplicated(index, keep=False)]

    @staticmethod
    def _check_duplicate(
        data: pd.DataFrame, index: list = ["to key", "from key", "flow type"]
    ) -> pd.DataFrame:
        # TODO create useful docstring, already clear this is a private method from '_' prefix
        """NOT TO BE USED OUTSIDE OF CALLING METHOD check_duplicates"""
        df = data.copy()
        df.index = pd.Index([str(i) for i in range(df.shape[0])])
        duplicates = df.duplicated(index, keep=False)
        if duplicates.any():
            msg = (
                "<p>Duplicates have been found, meaning that there are several rows in the scenario file describing "
                "scenarios for the same flow. The AB can deal with this by discarding all but the last row for this "
                "exchange.</p> <p>Press 'Ok' to proceed, press 'Cancel' to abort.</p>"
            )
            warning = ABPopup.abWarning(
                "Duplicate flow exchanges",
                msg,
                QPushButton("Ok"),
                QPushButton("Cancel"),
            )
            warning.dataframe(df.loc[duplicates], SUPERSTRUCTURE)
            QApplication.restoreOverrideCursor()
            response = warning.exec_()
            QApplication.setOverrideCursor(Qt.WaitCursor)
            if response == warning.Rejected:
                raise ImportCanceledError
            data.drop_duplicates(index, keep="last", inplace=True)
        return data<|MERGE_RESOLUTION|>--- conflicted
+++ resolved
@@ -1,29 +1,11 @@
 # -*- coding: utf-8 -*-
 import itertools
-<<<<<<< HEAD
-from typing import Union, Optional, List
-=======
 from typing import List, Optional, Union
->>>>>>> 925dff0d
 
 import numpy as np
 import pandas as pd
-import brightway2 as bw
 from pandas.api.types import is_numeric_dtype
 from PySide2.QtCore import Qt
-<<<<<<< HEAD
-
-from activity_browser import log
-from .activities import fill_df_keys_with_fields, get_activities_from_keys
-from .dataframe import scenario_columns
-from .utils import guess_flow_type, SUPERSTRUCTURE, _time_it_
-from .file_dialogs import ABPopup
-from ..errors import (CriticalScenarioExtensionError, ScenarioExchangeNotFoundError,
-                      ImportCanceledError, ScenarioExchangeDataNotFoundError,
-                        UnalignableScenarioColumnsWarning, ScenarioExchangeDataNonNumericError
-                      )
-
-=======
 from PySide2.QtWidgets import QApplication, QPushButton
 
 from activity_browser import log
@@ -38,7 +20,6 @@
 from .dataframe import scenario_columns
 from .file_dialogs import ABPopup
 from .utils import SUPERSTRUCTURE, _time_it_, guess_flow_type
->>>>>>> 925dff0d
 
 EXCHANGE_KEYS = pd.Index(["from key", "to key"])
 INDEX_KEYS = pd.Index(["from key", "to key", "flow type"])
