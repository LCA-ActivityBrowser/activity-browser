# -*- coding: utf-8 -*-
import itertools
from typing import List

import pandas as pd

from .activities import fill_df_keys_with_fields
from .dataframe import scenario_columns
<<<<<<< HEAD


EXCHANGE_KEYS = pd.Index(["from key", "to key"])
=======
from .utils import EXCHANGE_KEYS, INDEX_KEYS, guess_flow_type
>>>>>>> a043b396


class SuperstructureManager(object):
    """A combination of methods used to manipulate and transform superstructures."""
    def __init__(self, df: pd.DataFrame, *dfs: pd.DataFrame):
        # Prepare dataframes for further processing
        self.frames: List[pd.DataFrame] = [
            SuperstructureManager.remove_duplicates(df)
        ] + [SuperstructureManager.remove_duplicates(f) for f in dfs]
        self.is_multiple = len(self.frames) > 1

    def combined_data(self, kind: str = "product") -> pd.DataFrame:
        """Combines multiple superstructures using a specific kind of logic.

        Currently implemented: 'product' creates an outer-product combination
        from all of the columns of the dataframes and injects values from all
        the frames for their specific indexes, any shared indexes are overridden
        where the later dataframes have preference.

        Uses parts of https://stackoverflow.com/a/45286061

        If only a single dataframe is given to the manager, return this dataframe instead.
        """
        if not self.is_multiple:
            df = next(iter(self.frames))
            cols = scenario_columns(df)
            return pd.DataFrame(
                data=df.loc[:, cols], index=df.index, columns=cols
            )
        combo_idx = self._combine_indexes()

        if kind == "product":
            combo_cols = self._combine_columns()
            df = SuperstructureManager.product_combine_frames(
                self.frames, combo_idx, combo_cols
            )
            # Flatten the columns again for later processing.
            df.columns = df.columns.to_flat_index()
        elif kind == "addition":
            # Find the intersection subset of scenarios.
            cols = self._combine_columns_intersect()
            df = SuperstructureManager.addition_combine_frames(
                self.frames, combo_idx, cols
            )
        else:
            df = pd.DataFrame([], index=combo_idx)

        return df

    def _combine_columns(self) -> pd.MultiIndex:
        cols = [scenario_columns(df).to_list() for df in self.frames]
        return pd.MultiIndex.from_tuples(list(itertools.product(*cols)))

    def _combine_columns_intersect(self) -> pd.Index:
        iterable = iter(self.frames)
        cols = scenario_columns(next(iterable))
        for df in iterable:
            cols = cols.intersection(scenario_columns(df))
        return cols

    def _combine_indexes(self) -> pd.MultiIndex:
        """Returns a union of all of the given dataframe indexes."""
        iterable = iter(self.frames)
        idx = next(iterable).index
        for df in iterable:
            idx = idx.union(df.index)
        return idx

    @staticmethod
    def product_combine_frames(data: List[pd.DataFrame], index: pd.MultiIndex, cols: pd.MultiIndex) -> pd.DataFrame:
        """Iterate through the dataframes, filling data into the combined
        dataframe with duplicate indexes being resolved using a 'last one wins'
        logic.
        """
        df = pd.DataFrame([], index=index, columns=cols)
        for idx, f in enumerate(data):
            data = f.loc[:, cols.get_level_values(idx)]
            data.columns = cols
            df.loc[data.index, :] = data
        return df

    @staticmethod
    def addition_combine_frames(data: List[pd.DataFrame], index: pd.MultiIndex, cols: pd.Index) -> pd.DataFrame:
        df = pd.DataFrame([], index=index, columns=cols)
        for f in data:
            data = f.loc[:, cols]
            df.loc[data.index, :] = data
        return df

    @staticmethod
    def remove_duplicates(df: pd.DataFrame) -> pd.DataFrame:
        """Using the input/output index for a superstructure, drop duplicates
        where the last instance survives.
        """
        if not isinstance(df.index, pd.MultiIndex):
            df.index = SuperstructureManager.build_index(df)
        duplicates = df.index.duplicated(keep="last")
        if duplicates.any():
            print("Found and dropped {} duplicate exchanges.".format(duplicates.sum()))
            return df.loc[~duplicates, :]
        return df

    @staticmethod
    def build_index(df: pd.DataFrame) -> pd.MultiIndex:
        """Construct MultiIndex from exchange keys and flows, allowing for
        data merging.

        - If any of the exchange key columns are missing keys, attempt to fill
        them. If filling them does not succeed, raise an assertion.
        """
        if df.loc[:, EXCHANGE_KEYS].isna().any().all():
            df = fill_df_keys_with_fields(df)
            assert df.loc[:, EXCHANGE_KEYS].notna().all().all(), "Cannot find all keys."
        unknown_flows = df.loc[:, "flow type"].isna()
        if unknown_flows.any():
            print("Not all flow types are known, guessing {} flows".format(
                unknown_flows.sum()
            ))
            df.loc[unknown_flows, "flow type"] = df.loc[
                unknown_flows, EXCHANGE_KEYS].apply(guess_flow_type, axis=1)
        return pd.MultiIndex.from_tuples(
            df.loc[:, INDEX_KEYS].apply(tuple, axis=1),
            names=["input", "output", "flow"]
        )<|MERGE_RESOLUTION|>--- conflicted
+++ resolved
@@ -6,13 +6,11 @@
 
 from .activities import fill_df_keys_with_fields
 from .dataframe import scenario_columns
-<<<<<<< HEAD
+from .utils import guess_flow_type
 
 
 EXCHANGE_KEYS = pd.Index(["from key", "to key"])
-=======
-from .utils import EXCHANGE_KEYS, INDEX_KEYS, guess_flow_type
->>>>>>> a043b396
+INDEX_KEYS = pd.Index(["from key", "to key", "flow type"])
 
 
 class SuperstructureManager(object):
