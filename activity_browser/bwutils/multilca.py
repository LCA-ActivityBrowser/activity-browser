--- conflicted
+++ resolved
@@ -1,16 +1,5 @@
 from collections import OrderedDict
 from typing import Iterable, Optional, Union
-<<<<<<< HEAD
-from collections import OrderedDict
-
-import numpy as np
-import pandas as pd
-import brightway2 as bw
-from bw2analyzer import ContributionAnalysis
-from PySide2.QtWidgets import QMessageBox, QApplication
-
-from activity_browser import log
-=======
 
 import bw2analyzer as ba
 import bw2calc as bc
@@ -22,17 +11,12 @@
 from activity_browser.mod import bw2data as bd
 from activity_browser.mod.bw2data.backends import ActivityDataset
 
->>>>>>> 925dff0d
 from .commontasks import wrap_text
 from .errors import ReferenceFlowValueError
 from .metadata import AB_metadata
 
-<<<<<<< HEAD
-ca = ContributionAnalysis()
-=======
 ca = ba.ContributionAnalysis()
 
->>>>>>> 925dff0d
 
 class MLCA(object):
     """Wrapper class for performing LCA calculations with many reference flows and impact categories.
