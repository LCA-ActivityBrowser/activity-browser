--- conflicted
+++ resolved
@@ -43,11 +43,7 @@
         log_file_location = self.filepath
 
         # create the logfile and write the headers
-<<<<<<< HEAD
-        with open(self.filepath, "a", encoding="utf-8") as log_file:
-=======
         with open(self.filepath, "a", encoding='utf-8') as log_file:
->>>>>>> 4f7b073f
             log_file.write(";".join(self.headers) + "\n")
 
     def emit(self, record: logging.LogRecord):
@@ -56,11 +52,7 @@
         message = self.format(record)
 
         # append to the logfile
-<<<<<<< HEAD
-        with open(self.filepath, "a", encoding="utf-8") as log_file:
-=======
         with open(self.filepath, "a", encoding='utf-8') as log_file:
->>>>>>> 4f7b073f
             log_file.write(message)
 
             # if there's exception info, write the exception traceback to the file as well
