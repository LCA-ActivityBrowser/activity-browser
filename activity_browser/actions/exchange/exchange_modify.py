--- conflicted
+++ resolved
@@ -25,18 +25,15 @@
 
     @classmethod
     @exception_dialogs
-<<<<<<< HEAD
     def run(cls, exchange: ExchangeProxyBase, data: dict):
-=======
-    def run(cls, exchange: Any, data: dict):
         # remove the formula if it is an empty string
         if "formula" in exchange and data.get("formula") == "":
             del data["formula"]
             ExchangeFormulaRemove.run([exchange])
 
->>>>>>> 4f7b073f
         for key, value in data.items():
             exchange[key] = value
+
         exchange.save()
 
         if "formula" in data:
