--- conflicted
+++ resolved
@@ -1,18 +1,10 @@
 # -*- coding: utf-8 -*-
-<<<<<<< HEAD
-from PySide2.QtCore import QObject, Signal
-=======
 from bw2data import Method, get_activity
 from bw2data.parameters import ParameterBase
 from PySide2.QtCore import QObject, Qt, QThread, Signal, SignalInstance
->>>>>>> 925dff0d
 
 from .application import application
 
-<<<<<<< HEAD
-class ABSignals(QObject):
-    """ Signals used for the Activity Browser should be defined here.
-=======
 try:
     from bw2data.backends.peewee.proxies import Activity, Exchange
 except ModuleNotFoundError:
@@ -22,7 +14,6 @@
 
 class ABSignals(QObject):
     """Signals used for the Activity Browser should be defined here.
->>>>>>> 925dff0d
     While arguments can be passed to signals, it is good practice not to do this if possible.
     Every signal should have a comment (no matter how descriptive the name of the signal) that describes what a
     signal is used for and after a pipe (|), what variables are sent, if any.
@@ -449,13 +440,8 @@
 qmethods = QMethods()
 qparameters = QParameters()
 
-<<<<<<< HEAD
-
-signals = ABSignals()
-=======
 qdatabase_list = QDatabaseList()
 qactivity_list = QActivityList()
 qexchange_list = QExchangeList()
 qmethod_list = QMethodList()
-qparameter_list = QParameterList()
->>>>>>> 925dff0d
+qparameter_list = QParameterList()