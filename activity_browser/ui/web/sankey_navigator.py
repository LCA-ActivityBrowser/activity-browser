# -*- coding: utf-8 -*-
import json
import os
import time
from typing import List

import bw2calc as bc
from PySide2 import QtWidgets
from PySide2.QtCore import Slot
from PySide2.QtWidgets import QComboBox

from activity_browser import log, signals
<<<<<<< HEAD
from .base import BaseGraph, BaseNavigatorWidget
from ...bwutils.commontasks import identify_activity_type
from ...bwutils.superstructure.graph_traversal_with_scenario import GraphTraversalWithScenario
=======
from activity_browser.mod import bw2data as bd
from activity_browser.mod.bw2data.backends import ActivityDataset

from ...bwutils.commontasks import identify_activity_type
from ...bwutils.superstructure.graph_traversal_with_scenario import \
    GraphTraversalWithScenario
from .base import BaseGraph, BaseNavigatorWidget

try:
    # test whether we're running bw25
    from bw2calc.graph_traversal import \
        AssumedDiagonalGraphTraversal as GraphTraversal
except:
    # fall back on regular bw
    from bw2calc import GraphTraversal
>>>>>>> 925dff0d


# TODO:
# switch between percent and absolute values
# when avoided impacts, then the scaling between 0-1 of relative impacts does not work properly
# ability to navigate to activities
# ability to calculate LCA for selected activities
# ability to expand (or reduce) the graph
# save graph as image
# random_graph should not work for biosphere

# in Javascript:
# - zoom behaviour


class SankeyNavigatorWidget(BaseNavigatorWidget):
    HELP_TEXT = """
    LCA Sankey:

    Red flows: Impacts
    Green flows: Avoided impacts

    """
    HTML_FILE = os.path.join(
        os.path.abspath(os.path.dirname(__file__)), "../../static/sankey_navigator.html"
    )

    def __init__(self, cs_name, parent=None):
        super().__init__(parent, css_file="sankey_navigator.css")

        self.cache = {}  # we cache the calculated data to improve responsiveness
        self.parent = parent
        self.has_scenarios = self.parent.has_scenarios
        self.cs = cs_name
        self.selected_db = None
        self.has_sankey = False
        self.func_units = []
        self.methods = []
        self.scenarios = []
        self.graph = Graph()

        # Additional Qt objects
        self.scenario_label = QtWidgets.QLabel("Scenario: ")
        self.func_unit_cb = QtWidgets.QComboBox()
        self.method_cb = QtWidgets.QComboBox()
        self.scenario_cb = QtWidgets.QComboBox()
        self.cutoff_sb = QtWidgets.QDoubleSpinBox()
        self.max_calc_sb = QtWidgets.QDoubleSpinBox()
        self.button_calculate = QtWidgets.QPushButton("Calculate")
        self.layout = QtWidgets.QVBoxLayout()

        # graph
        self.draw_graph()
        self.construct_layout()
        self.connect_signals()

    @Slot(name="loadFinishedHandler")
    def load_finished_handler(self) -> None:
        if self.has_sankey:
            self.send_json()

    def connect_signals(self):
        super().connect_signals()
        self.button_calculate.clicked.connect(self.new_sankey)
        signals.database_selected.connect(self.set_database)
        # checkboxes
        self.func_unit_cb.currentIndexChanged.connect(self.new_sankey)
        self.method_cb.currentIndexChanged.connect(self.new_sankey)
        self.scenario_cb.currentIndexChanged.connect(self.new_sankey)

    def construct_layout(self) -> None:
        """Layout of Sankey Navigator"""
        super().construct_layout()
        self.label_help.setVisible(False)

        # Layout Reference Flows and Impact Categories
        grid_lay = QtWidgets.QGridLayout()
        grid_lay.addWidget(QtWidgets.QLabel("Reference flow: "), 0, 0)

        grid_lay.addWidget(self.scenario_label, 1, 0)
        grid_lay.addWidget(QtWidgets.QLabel("Impact indicator: "), 2, 0)

        self.update_calculation_setup()

        grid_lay.addWidget(self.func_unit_cb, 0, 1)
        grid_lay.addWidget(self.scenario_cb, 1, 1)
        grid_lay.addWidget(self.method_cb, 2, 1)

        # cut-off
        grid_lay.addWidget(QtWidgets.QLabel("cutoff: "), 2, 2)
        self.cutoff_sb.setRange(0.0, 1.0)
        self.cutoff_sb.setSingleStep(0.001)
        self.cutoff_sb.setDecimals(4)
        self.cutoff_sb.setValue(0.05)
        self.cutoff_sb.setKeyboardTracking(False)
        grid_lay.addWidget(self.cutoff_sb, 2, 3)

        # max-iterations of graph traversal
        grid_lay.addWidget(QtWidgets.QLabel("Calculation depth: "), 2, 4)
        self.max_calc_sb.setRange(1, 2000)
        self.max_calc_sb.setSingleStep(50)
        self.max_calc_sb.setDecimals(0)
        self.max_calc_sb.setValue(250)
        self.max_calc_sb.setKeyboardTracking(False)
        grid_lay.addWidget(self.max_calc_sb, 2, 5)

        grid_lay.setColumnStretch(6, 1)
        hlay = QtWidgets.QHBoxLayout()
        hlay.addLayout(grid_lay)

        # Controls Layout
        hl_controls = QtWidgets.QHBoxLayout()
        hl_controls.addWidget(self.button_back)
        hl_controls.addWidget(self.button_forward)
        hl_controls.addWidget(self.button_calculate)
        hl_controls.addWidget(self.button_refresh)
        hl_controls.addWidget(self.button_random_activity)
        hl_controls.addWidget(self.button_toggle_help)
        hl_controls.addStretch(1)

        # Layout
        self.layout.addLayout(hl_controls)
        self.layout.addLayout(hlay)
        self.layout.addWidget(self.label_help)
        self.layout.addWidget(self.view)
        self.setLayout(self.layout)

    def get_scenario_labels(self) -> List[str]:
        """Get scenario labels if scenario is used."""
        return self.parent.mlca.scenario_names if self.has_scenarios else []

    def configure_scenario(self):
        """Determine if scenario Qt widgets are visible or not and retrieve
        scenario labels for the selection drop-down box.
        """
        self.scenario_cb.setVisible(self.has_scenarios)
        self.scenario_label.setVisible(self.has_scenarios)
        if self.has_scenarios:
            self.scenarios = self.get_scenario_labels()
            self.update_combobox(self.scenario_cb, self.scenarios)

    @staticmethod
    def update_combobox(box: QComboBox, labels: List[str]) -> None:
        """Update the combobox menu."""
        box.blockSignals(True)
        box.clear()
        box.insertItems(0, labels)
        box.blockSignals(False)

    def update_calculation_setup(self, cs_name=None) -> None:
        """Update Calculation Setup, reference flows and impact categories, and dropdown menus."""
        # block signals
        self.func_unit_cb.blockSignals(True)
        self.method_cb.blockSignals(True)

        self.cs = cs_name or self.cs
        self.func_units = [
            {bd.get_activity(k): v for k, v in fu.items()}
            for fu in bd.calculation_setups[self.cs]["inv"]
        ]
        self.methods = bd.calculation_setups[self.cs]["ia"]
        self.func_unit_cb.clear()
        fu_acts = [list(fu.keys())[0] for fu in self.func_units]
        self.func_unit_cb.addItems(
            [f"{repr(a)} | {a._data.get('database')}" for a in fu_acts]
        )
        self.configure_scenario()
        self.method_cb.clear()
        self.method_cb.addItems([repr(m) for m in self.methods])

        # unblock signals
        self.func_unit_cb.blockSignals(False)
        self.method_cb.blockSignals(False)

    def new_sankey(self) -> None:
        """(re)-generate the sankey diagram."""
        demand_index = self.func_unit_cb.currentIndex()
        method_index = self.method_cb.currentIndex()

        demand = self.func_units[demand_index]
        method = self.methods[method_index]
        scenario_index = None
        scenario_lca = False
        if self.has_scenarios:
            scenario_lca = True
            scenario_index = self.scenario_cb.currentIndex()
        cutoff = self.cutoff_sb.value()
        max_calc = self.max_calc_sb.value()
        self.update_sankey(
            demand,
            method,
            demand_index=demand_index,
            method_index=method_index,
            scenario_index=scenario_index,
            scenario_lca=scenario_lca,
            cut_off=cutoff,
            max_calc=max_calc,
        )

    def update_sankey(
        self,
        demand: dict,
        method: tuple,
        demand_index: int = None,
        method_index: int = None,
        scenario_index: int = None,
        scenario_lca: bool = False,
        cut_off=0.05,
        max_calc=100,
    ) -> None:
        """Calculate LCA, do graph traversal, get JSON graph data for this, and send to javascript."""

        # the cache key consists of demand/method/scenario indices (index of item in the relevant tables),
        # the cutoff, max_calc.
        # together, these are unique.
        cache_key = (demand_index, method_index, scenario_index, cut_off, max_calc)
        if data := self.cache.get(cache_key, False):
            # this Sankey is already cached, generate the Sankey with the cached data
            log.debug(f"CACHED sankey for: {demand}, {method}, key: {cache_key}")
            self.graph.new_graph(data)
            self.has_sankey = bool(self.graph.json_data)
            self.send_json()
            return

        start = time.time()
        log.debug(f"CALCULATE sankey for: {demand}, {method}, key: {cache_key}")
        try:
            if scenario_lca:
                self.parent.mlca.update_lca_calculation_for_sankey(
                    scenario_index, demand, method_index
                )
                data = GraphTraversalWithScenario(self.parent.mlca).calculate(
                    demand, method, cutoff=cut_off, max_calc=max_calc
                )
            else:
                try:
                    data = GraphTraversal().calculate(
                        demand, method, cutoff=cut_off, max_calc=max_calc
                    )
                except:
                    lca = bc.LCA(demand, method)
                    data = GraphTraversal().calculate(
                        lca, cutoff=cut_off, max_calc=max_calc
                    )
                    data["lca"] = lca
            # store the metadata from this calculation
            data["metadata"] = {
                "demand": list(data["lca"].demand.items())[0],
                "score": data["lca"].score,
                "unit": bd.methods[method]["unit"],
                "act_dict": data["lca"].activity_dict.items(),
            }
            # drop LCA object as it's useless from now on
            del data["lca"]

        except (ValueError, ZeroDivisionError) as e:
            QtWidgets.QMessageBox.information(None, "Not possible.", str(e))
        log.debug(
            f"Completed graph traversal ({round(time.time() - start, 2)} seconds, {data['counter']} iterations)"
        )

        # cache the generated Sankey data
        self.cache[cache_key] = data

        # generate the new Sankey
        self.graph.new_graph(data)
        self.has_sankey = bool(self.graph.json_data)
        self.send_json()

    def set_database(self, name):
        """Saves the currently selected database for graphing a random activity"""
        self.selected_db = name

    def random_graph(self) -> None:
        """Show graph for a random activity in the currently loaded database."""
        if self.selected_db:
            method = bd.methods.random()
            act = bd.Database(self.selected_db).random()
            demand = {act: 1.0}
            self.update_sankey(demand, method)
        else:
            QtWidgets.QMessageBox.information(
                None, "Not possible.", "Please load a database first."
            )


class Graph(BaseGraph):
    """
    Python side representation of the graph.
    Functionality for graph navigation (e.g. adding and removing nodes).
    A JSON representation of the graph (edges and nodes) enables its use in javascript/html/css.
    """

    def new_graph(self, data):
        self.json_data = Graph.get_json_data(data)
        self.update()

    @staticmethod
    def get_json_data(data) -> str:
        """Transform bw.Graphtraversal() output to JSON data."""
        meta = data["metadata"]
        lca_score = meta["score"]
        lcia_unit = meta["unit"]
        demand = meta["demand"]
        reverse_activity_dict = {v: k for k, v in meta["act_dict"]}

        build_json_node = Graph.compose_node_builder(lca_score, lcia_unit, demand[0])
        build_json_edge = Graph.compose_edge_builder(
            reverse_activity_dict, lca_score, lcia_unit
        )

        valid_nodes = (
            (bd.get_activity(reverse_activity_dict[idx]), v)
            for idx, v in data["nodes"].items()
            if idx != -1
        )
        valid_edges = (
            edge
            for edge in data["edges"]
            if all(i != -1 for i in (edge["from"], edge["to"]))
        )

        json_data = {
            "nodes": [build_json_node(act, v) for act, v in valid_nodes],
            "edges": [build_json_edge(edge) for edge in valid_edges],
            "title": Graph.build_title(demand, lca_score, lcia_unit),
            "max_impact": max(abs(n["cum"]) for n in data["nodes"].values()),
        }
        return json.dumps(json_data)

    @staticmethod
    def build_title(demand: tuple, lca_score: float, lcia_unit: str) -> str:
        act, amount = demand[0], demand[1]
        if type(act) is tuple or type(act) is int:
            act = bd.get_activity(act)
        format_str = (
            "Reference flow: {:.2g} {} {} | {} | {} <br>" "Total impact: {:.2g} {}"
        )
        return format_str.format(
            amount,
            act.get("unit"),
            act.get("reference product") or act.get("name"),
            act.get("name"),
            act.get("location"),
            lca_score,
            lcia_unit,
        )

    @staticmethod
    def compose_node_builder(lca_score: float, lcia_unit: str, demand: tuple):
        """Build and return a function which processes activities and values
        into valid JSON documents.

        Inspired by https://stackoverflow.com/a/7045809
        """

        def build_json_node(act, values: dict) -> dict:
            return {
                "db": act.key[0],
                "id": act.key[1],
                "product": act.get("reference product") or act.get("name"),
                "name": act.get("name"),
                "location": act.get("location"),
                "amount": values.get("amount"),
                "LCIA_unit": lcia_unit,
                "ind": values.get("ind"),
                "ind_norm": values.get("ind") / lca_score,
                "cum": values.get("cum"),
                "cum_norm": values.get("cum") / lca_score,
                "class": "demand" if act == demand else identify_activity_type(act),
            }

        return build_json_node

    @staticmethod
    def compose_edge_builder(reverse_dict: dict, lca_score: float, lcia_unit: str):
        """Build a function which turns graph edges into valid JSON documents."""

        def build_json_edge(edge: dict) -> dict:
            p = bd.get_activity(reverse_dict[edge["from"]])
            from_key = id_to_key(reverse_dict[edge["from"]])
            to_key = id_to_key(reverse_dict[edge["to"]])
            return {
                "source_id": from_key[1],
                "target_id": to_key[1],
                "amount": edge["amount"],
                "product": p.get("reference product") or p.get("name"),
                "impact": edge["impact"],
                "ind_norm": edge["impact"] / lca_score,
                "unit": lcia_unit,
                "tooltip": "<b>{}</b> ({:.2g} {})"
                "<br>{:.3g} {} ({:.2g}%) ".format(
                    lcia_unit,
                    edge["amount"],
                    p.get("unit"),
                    edge["impact"],
                    lcia_unit,
                    edge["impact"] / lca_score * 100,
                ),
            }

        return build_json_edge


def id_to_key(id):
    if isinstance(id, tuple):
        return id
    return ActivityDataset.get_by_id(id).database, ActivityDataset.get_by_id(id).code<|MERGE_RESOLUTION|>--- conflicted
+++ resolved
@@ -10,11 +10,6 @@
 from PySide2.QtWidgets import QComboBox
 
 from activity_browser import log, signals
-<<<<<<< HEAD
-from .base import BaseGraph, BaseNavigatorWidget
-from ...bwutils.commontasks import identify_activity_type
-from ...bwutils.superstructure.graph_traversal_with_scenario import GraphTraversalWithScenario
-=======
 from activity_browser.mod import bw2data as bd
 from activity_browser.mod.bw2data.backends import ActivityDataset
 
@@ -30,7 +25,6 @@
 except:
     # fall back on regular bw
     from bw2calc import GraphTraversal
->>>>>>> 925dff0d
 
 
 # TODO:
