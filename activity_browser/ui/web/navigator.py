--- conflicted
+++ resolved
@@ -1,7 +1,3 @@
-<<<<<<< HEAD
-# -*- coding: utf-8 -*-
-=======
->>>>>>> 925dff0d
 import itertools
 import json
 import os
@@ -13,16 +9,10 @@
 from PySide2.QtCore import Slot
 
 from activity_browser import log, signals
-<<<<<<< HEAD
-from .base import BaseGraph, BaseNavigatorWidget
-from ...bwutils.commontasks import identify_activity_type
-
-=======
 from activity_browser.mod.bw2data import Database, get_activity
 
 from ...bwutils.commontasks import identify_activity_type
 from .base import BaseGraph, BaseNavigatorWidget
->>>>>>> 925dff0d
 
 # TODO:
 # save graph as image
