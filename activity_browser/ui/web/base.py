--- conflicted
+++ resolved
@@ -1,7 +1,3 @@
-<<<<<<< HEAD
-# -*- coding: utf-8 -*-
-=======
->>>>>>> 925dff0d
 import json
 import os
 from abc import abstractmethod
@@ -14,16 +10,9 @@
 from activity_browser import ab_settings, log, signals
 from activity_browser.mod import bw2data as bd
 
-<<<<<<< HEAD
-from activity_browser import log, ab_settings, signals
-from . import webutils
-from ... import utils
-from ...ui.icons import qicons
-=======
 from ... import utils
 from ...ui.icons import qicons
 from . import webutils
->>>>>>> 925dff0d
 
 
 class BaseNavigatorWidget(QtWidgets.QWidget):
