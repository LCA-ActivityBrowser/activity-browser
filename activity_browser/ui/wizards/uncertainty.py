--- conflicted
+++ resolved
@@ -1,27 +1,15 @@
-<<<<<<< HEAD
-# -*- coding: utf-8 -*-
-=======
->>>>>>> 925dff0d
 import numpy as np
 from PySide2 import QtCore, QtGui, QtWidgets
 from PySide2.QtCore import Signal, Slot
 from stats_arrays import uncertainty_choices as uncertainty
 from stats_arrays.distributions import *
 
-<<<<<<< HEAD
-from activity_browser import log, signals
-from ..figures import SimpleDistributionPlot
-from ..style import style_group_box
-from ...bwutils import PedigreeMatrix, get_uncertainty_interface
-from ...bwutils.uncertainty import EMPTY_UNCERTAINTY
-=======
 from activity_browser import actions, application, log
 
 from ...bwutils import PedigreeMatrix, get_uncertainty_interface
 from ...bwutils.uncertainty import EMPTY_UNCERTAINTY
 from ..figures import SimpleDistributionPlot
 from ..style import style_group_box
->>>>>>> 925dff0d
 
 
 class UncertaintyWizard(QtWidgets.QWizard):
