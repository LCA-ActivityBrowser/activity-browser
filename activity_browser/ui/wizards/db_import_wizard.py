--- conflicted
+++ resolved
@@ -12,10 +12,8 @@
 import bw2data.errors
 import ecoinvent_interface
 import requests
-<<<<<<< HEAD
-=======
+from bw2io import BW2Package, SingleOutputEcospold2Importer
 from bw2data.subclass_mapping import DATABASE_BACKEND_MAPPING
->>>>>>> a7d87e16
 from bw2io import BW2Package, SingleOutputEcospold2Importer
 from bw2io.extractors import Ecospold2DataExtractor
 from PySide2 import QtCore, QtWidgets
@@ -23,11 +21,6 @@
 from bw2io.importers import Ecospold2BiosphereImporter
 from py7zr import py7zr
 
-<<<<<<< HEAD
-from activity_browser import log
-from activity_browser.bwutils import errors
-from activity_browser.mod import bw2data as bd
-=======
 from activity_browser import log, project_settings
 from activity_browser.bwutils import errors
 from activity_browser.mod import bw2data as bd
@@ -35,7 +28,6 @@
 from activity_browser.bwutils.ecoinvent_biosphere_versions.ecospold2biosphereimporter import (
     ABEcospold2BiosphereImporter,
 )
->>>>>>> a7d87e16
 
 from ...bwutils.importers import ABExcelImporter, ABPackage
 from ...info import __ei_versions__
@@ -43,13 +35,7 @@
 from ..style import style_group_box
 from ..threading import ABThread
 from ..widgets import DatabaseLinkingDialog
-<<<<<<< HEAD
-
-# TODO: Rework the entire import wizard, the amount of different classes
-#  and interwoven connections makes the entire thing nearly incomprehensible.
-=======
 from ..widgets.biosphere_update import UpdateBiosphereThread
->>>>>>> a7d87e16
 
 
 class DatabaseImportWizard(QtWidgets.QWizard):
@@ -539,17 +525,12 @@
             )
         else:
             self.path_label.setText(
-<<<<<<< HEAD
-                "Ecoinvent version: <b>{}</b><br>Ecoinvent system model: <b>{}</b>".format(
-                    self.wizard.version, self.wizard.system_model
-=======
                 "Ecoinvent version: <b>{}</b><br>"
                 "Ecoinvent system model: <b>{}</b><br>"
                 "Dependent Database: <b>{}</b>".format(
                     self.wizard.version,
                     self.wizard.system_model,
                     bd.preferences["biosphere_database"],
->>>>>>> a7d87e16
                 )
             )
 
@@ -944,10 +925,7 @@
                 signal=import_signals.strategy_progress,
             )
             importer.apply_strategies()
-<<<<<<< HEAD
-=======
             # backend is a custom implementation that wraps sqlite database
->>>>>>> a7d87e16
             importer.write_database(backend="activitybrowser")
             if not import_signals.cancel_sentinel:
                 import_signals.finished.emit()
@@ -1054,12 +1032,6 @@
         self.complete = False
         eco_settings = ecoinvent_interface.Settings()
         self.username_edit = QtWidgets.QLineEdit()
-<<<<<<< HEAD
-        self.username_edit.setPlaceholderText("ecoinvent username")
-        self.password_edit = QtWidgets.QLineEdit()
-        self.password_edit.setPlaceholderText("ecoinvent password"),
-        self.password_edit.setEchoMode(QtWidgets.QLineEdit.Password)
-=======
         if eco_settings.username:
             self.username_edit.setText(eco_settings.username)
         else:
@@ -1072,7 +1044,6 @@
             self.password_edit.setPlaceholderText("ecoinvent password")
         self.save_creds = QtWidgets.QPushButton("Save Credentials")
         self.save_creds.clicked.connect(self.save_credentials)
->>>>>>> a7d87e16
         self.login_button = QtWidgets.QPushButton("login")
         self.login_button.clicked.connect(self.login)
         self.password_edit.returnPressed.connect(self.login_button.click)
@@ -1178,11 +1149,7 @@
 class EcoinventVersionPage(QtWidgets.QWizardPage):
     def __init__(self, parent=None):
         super().__init__(parent)
-<<<<<<< HEAD
-        self.wizard = self.parent()
-=======
         self.wizard: "DatabaseImportWizard" = self.parent()
->>>>>>> a7d87e16
         self.description_label = QtWidgets.QLabel(
             "Choose ecoinvent version and system model:"
         )
@@ -1203,27 +1170,10 @@
         self.setLayout(layout)
 
     def initializePage(self):
-<<<<<<< HEAD
-        if self.db_dict is None:
-            self.wizard.downloader.db_dict = (
-                self.wizard.downloader.get_available_files()
-            )
-            self.db_dict = self.wizard.downloader.db_dict
-        self.system_models = {
-            version: sorted(
-                {k[1] for k in self.db_dict.keys() if k[0] == version}, reverse=True
-            )
-            for version in sorted(
-                {k[0] for k in self.db_dict.keys() if k[0] in __ei_versions__},
-                reverse=True,
-            )
-        }
-=======
         available_versions = self.wizard.downloader.list_versions()
         shown_versions = set(
             [version for version in available_versions if version in __ei_versions__]
         )
->>>>>>> a7d87e16
         # Catch for incorrect 'universal' key presence
         # (introduced in version 3.6 of ecoinvent)
         if "universal" in shown_versions:
@@ -1527,11 +1477,7 @@
 
     def _efficient_write_dataset(self, *args, **kwargs):
         if import_signals.cancel_sentinel:
-<<<<<<< HEAD
-            log.info(f"\nWriting canceled at position {index}!")
-=======
             log.info(f"\nWriting canceled at position {self._ab_current_index}!")
->>>>>>> a7d87e16
             raise errors.ImportCanceledError
         self._ab_current_index += 1
         import_signals.db_progress.emit(self._ab_current_index, self._ab_total)
@@ -1539,13 +1485,10 @@
 
 
 bd.config.backends["activitybrowser"] = ActivityBrowserBackend
-<<<<<<< HEAD
-=======
 # config is no longer enough to provide an additional backend
 # database chooser, specifically looks at DATABASE_BACKEND_MAPPING
 # to get the class implementation
 DATABASE_BACKEND_MAPPING.update({"activitybrowser": ActivityBrowserBackend})
->>>>>>> a7d87e16
 
 
 class ImportSignals(QtCore.QObject):
@@ -1608,24 +1551,6 @@
     def password(self) -> typing.Optional[str]:
         return self._settings.password
 
-<<<<<<< HEAD
-    def extract(self, target_dir):
-        """Override extract method to redirect the stdout to dev null."""
-        code = super().extract(target_dir=target_dir, stdout=subprocess.DEVNULL)
-        if code != 0:
-            # The archive was corrupted in some way.
-            import_signals.cancel_sentinel = True
-            import_signals.unarchive_failed.emit(self.out_path)
-
-    def handle_connection_timeout(self):
-        msg = "The request timed out, please check your internet connection!"
-        if eidl.eidlstorage.stored_dbs:
-            msg += (
-                "\n\nIf you work offline you can use your previously downloaded databases"
-                + " via the archive option of the import wizard."
-            )
-        import_signals.connection_problem.emit(("Connection problem", msg))
-=======
     @password.setter
     def password(self, value: str):
         self._settings.password = value
@@ -1710,5 +1635,4 @@
                     shutil.rmtree(directory)
                 archive.extractall(path=directory)
         else:
-            raise ValueError("Unsupported archive format")
->>>>>>> a7d87e16
+            raise ValueError("Unsupported archive format")