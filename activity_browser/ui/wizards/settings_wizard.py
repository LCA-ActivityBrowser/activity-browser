--- conflicted
+++ resolved
@@ -1,19 +1,11 @@
 # -*- coding: utf-8 -*-
 import os
 
-<<<<<<< HEAD
-import brightway2 as bw
-from PySide2 import QtWidgets, QtCore
-from peewee import SqliteDatabase
-
-from activity_browser import log, signals, ab_settings
-=======
 from peewee import SqliteDatabase
 from PySide2 import QtCore, QtWidgets
 
 from activity_browser import ab_settings, log
 from activity_browser.mod.bw2data import projects
->>>>>>> 925dff0d
 
 
 class SettingsWizard(QtWidgets.QWizard):
