--- conflicted
+++ resolved
@@ -4,13 +4,9 @@
 from logging import getLogger
 
 import peewee
-from PySide2 import QtWidgets
-from PySide2.QtCore import Qt
 from peewee import SqliteDatabase
-<<<<<<< HEAD
-=======
 from qtpy import QtCore, QtWidgets, PYSIDE6
->>>>>>> cfd9c2b5
+from qtpy.QtCore import Qt
 
 from activity_browser import ab_settings, actions
 from activity_browser.mod.bw2data import projects
