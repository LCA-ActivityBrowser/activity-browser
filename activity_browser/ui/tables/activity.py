# -*- coding: utf-8 -*-
from typing import List

from PySide2 import QtWidgets
from PySide2.QtCore import Slot

from activity_browser import actions
from .delegates import *
from .inventory import ActivitiesBiosphereTable, ActivitiesBiosphereTree
from .models import (
    BaseExchangeModel, ProductExchangeModel, TechnosphereExchangeModel,
    BiosphereExchangeModel, DownstreamExchangeModel,
)
from .views import ABDataFrameView
from ..icons import qicons


class BaseExchangeTable(ABDataFrameView):
    MODEL = BaseExchangeModel

    def __init__(self, parent=None):
        super().__init__(parent)
        self.setDragEnabled(True)
        self.setAcceptDrops(False)

        self.delete_exchange_action = actions.ExchangeDelete.get_QAction(self.selected_exchanges)
        self.remove_formula_action = actions.ExchangeFormulaRemove.get_QAction(self.selected_exchanges)
        self.modify_uncertainty_action = actions.ExchangeUncertaintyModify.get_QAction(self.selected_exchanges)
        self.remove_uncertainty_action = actions.ExchangeUncertaintyRemove.get_QAction(self.selected_exchanges)
        self.copy_exchanges_for_SDF_action = actions.ExchangeCopySDF.get_QAction(self.selected_exchanges)

        self.key = getattr(parent, "key", None)
        self.model = self.MODEL(self.key, self)

        self.downstream = False
        self.setEditTriggers(QtWidgets.QAbstractItemView.NoEditTriggers |
                             QtWidgets.QAbstractItemView.DoubleClicked)
        self._connect_signals()

    def _connect_signals(self):
        self.doubleClicked.connect(
            lambda: self.model.edit_cell(self.currentIndex())
        )
        self.model.updated.connect(self.update_proxy_model)
        self.model.updated.connect(self.hide_exchange_columns)

    def hide_exchange_columns(self):
        self.hideColumn(self.model.exchange_column)

    @Slot(name="openActivities")
    def open_activities(self) -> None:
        self.model.open_activities(self.selectedIndexes())

    def contextMenuEvent(self, event) -> None:
        if self.indexAt(event.pos()).row() == -1:
            return
        menu = QtWidgets.QMenu()
        menu.addAction(self.delete_exchange_action)
        menu.addAction(self.remove_formula_action)
        menu.exec_(event.globalPos())

    def dragMoveEvent(self, event) -> None:
        """ For some reason, this method existing is required for allowing
        dropEvent to occur _everywhere_ in the table.
        """
        pass

    def dropEvent(self, event):
<<<<<<< HEAD
        if isinstance(event.source(), ActivitiesBiosphereTable):
            source_table = event.source()
            keys = [source_table.get_key(idx) for idx in source_table.selectedIndexes()]
        elif isinstance(event.source(), ActivitiesBiosphereTree):
            keys = event.source().selected_keys()
=======
        source_table = event.source()
        keys = source_table.selected_keys()
>>>>>>> cc7ea7b5
        event.accept()
        actions.ExchangeNew.run(keys, self.key)

    def get_usable_parameters(self):
        return self.model.get_usable_parameters()

    def get_interpreter(self):
        return self.model.get_interpreter()

    def selected_exchanges(self) -> List[any]:
        return [self.model.get_exchange(index) for index in self.selectedIndexes()]


class ProductExchangeTable(BaseExchangeTable):
    MODEL = ProductExchangeModel

    def __init__(self, parent=None):
        super().__init__(parent)
        self.setItemDelegateForColumn(0, FloatDelegate(self))
        self.setItemDelegateForColumn(1, StringDelegate(self))
        self.setItemDelegateForColumn(2, StringDelegate(self))
        self.setItemDelegateForColumn(3, FormulaDelegate(self))

        self.setDragDropMode(QtWidgets.QTableView.DragDrop)
        self.table_name = "product"

    def contextMenuEvent(self, event) -> None:
        if self.indexAt(event.pos()).row() == -1:
            return
        menu = QtWidgets.QMenu()
        menu.addAction(self.remove_formula_action)
        # Submenu copy to clipboard
        submenu_copy = QtWidgets.QMenu(menu)
        submenu_copy.setTitle('Copy to clipboard')
        submenu_copy.setIcon(qicons.copy_to_clipboard)
        submenu_copy.addAction(self.copy_exchanges_for_SDF_action)
        menu.addMenu(submenu_copy)

        menu.exec_(event.globalPos())

    def dragEnterEvent(self, event):
        """ Accept exchanges from a technosphere database table, and the
        technosphere exchanges table.
        """
        source = event.source()
        if (getattr(source, "table_name", "") == "technosphere" or
                getattr(source, "technosphere", False) is True):
            event.accept()


class TechnosphereExchangeTable(BaseExchangeTable):
    MODEL = TechnosphereExchangeModel

    def __init__(self, parent=None):
        super().__init__(parent)
        self.setItemDelegateForColumn(0, FloatDelegate(self))
        self.setItemDelegateForColumn(6, ViewOnlyUncertaintyDelegate(self))
        self.setItemDelegateForColumn(13, FormulaDelegate(self))
        self.setItemDelegateForColumn(14, StringDelegate(self))
        self.setDragDropMode(QtWidgets.QTableView.DragDrop)
        self.table_name = "technosphere"

    def show_uncertainty(self, show: bool = False) -> None:
        """Show or hide the uncertainty columns, 'Uncertainty Type' is always shown.
        """
        cols = self.model.columns
        self.setColumnHidden(cols.index("Uncertainty"), not show)
        self.setColumnHidden(cols.index("pedigree"), not show)
        for c in self.model.UNCERTAINTY:
            self.setColumnHidden(cols.index(c), not show)

    def show_comments(self, show: bool = False) -> None:
        """Show or hide the comment column.
        """
        cols = self.model.columns
        self.setColumnHidden(cols.index("Comment"), not show)

    def contextMenuEvent(self, event) -> None:
        if self.indexAt(event.pos()).row() == -1:
            return
        menu = QtWidgets.QMenu()
        menu.addAction(qicons.right, "Open activities", self.open_activities)
        menu.addAction(self.modify_uncertainty_action)
        menu.addSeparator()
        menu.addAction(self.delete_exchange_action)
        menu.addAction(self.remove_formula_action)
        menu.addAction(self.remove_uncertainty_action)
        # Submenu copy to clipboard
        submenu_copy = QtWidgets.QMenu(menu)
        submenu_copy.setTitle('Copy to clipboard')
        submenu_copy.setIcon(qicons.copy_to_clipboard)
        submenu_copy.addAction(self.copy_exchanges_for_SDF_action)
        menu.addMenu(submenu_copy)

        menu.exec_(event.globalPos())

    def dragEnterEvent(self, event):
        """ Accept exchanges from a technosphere database table, and the
        downstream exchanges table.
        """
        source = event.source()
        if (getattr(source, "table_name", "") == "downstream" or
                hasattr(source, "technosphere")):
            event.accept()


class BiosphereExchangeTable(BaseExchangeTable):
    MODEL = BiosphereExchangeModel

    def __init__(self, parent=None):
        super().__init__(parent)
        self.setItemDelegateForColumn(0, FloatDelegate(self))
        self.setItemDelegateForColumn(5, ViewOnlyUncertaintyDelegate(self))
        self.setItemDelegateForColumn(12, FormulaDelegate(self))
        self.setItemDelegateForColumn(13, StringDelegate(self))
        self.setDragDropMode(QtWidgets.QTableView.DropOnly)
        self.table_name = "biosphere"

    def show_uncertainty(self, show: bool = False) -> None:
        """Show or hide the uncertainty columns, 'Uncertainty Type' is always shown.
        """
        cols = self.model.columns
        self.setColumnHidden(cols.index("Uncertainty"), not show)
        self.setColumnHidden(cols.index("pedigree"), not show)
        for c in self.model.UNCERTAINTY:
            self.setColumnHidden(cols.index(c), not show)

    def show_comments(self, show: bool = False) -> None:
        """Show or hide the comment column.
        """
        cols = self.model.columns
        self.setColumnHidden(cols.index("Comment"), not show)

    def contextMenuEvent(self, event) -> None:
        if self.indexAt(event.pos()).row() == -1:
            return
        menu = QtWidgets.QMenu()
        menu.addAction(self.modify_uncertainty_action)
        menu.addSeparator()
        menu.addAction(self.delete_exchange_action)
        menu.addAction(self.remove_formula_action)
        menu.addAction(self.remove_uncertainty_action)

        # Submenu copy to clipboard
        submenu_copy = QtWidgets.QMenu(menu)
        submenu_copy.setTitle('Copy to clipboard')
        submenu_copy.setIcon(qicons.copy_to_clipboard)
        submenu_copy.addAction(self.copy_exchanges_for_SDF_action)
        menu.addMenu(submenu_copy)

        menu.exec_(event.globalPos())

    def dragEnterEvent(self, event):
        """ Only accept exchanges from a technosphere database table
        """
        if hasattr(event.source(), "technosphere"):
            event.accept()


class DownstreamExchangeTable(BaseExchangeTable):
    """ Downstream table class is very similar to technosphere table, just more
    restricted.
    """
    MODEL = DownstreamExchangeModel

    def __init__(self, parent=None):
        super().__init__(parent)
        self.setDragDropMode(QtWidgets.QTableView.DragOnly)
        self.downstream = True
        self.table_name = "downstream"

    def contextMenuEvent(self, event) -> None:
        if self.indexAt(event.pos()).row() == -1:
            return
        menu = QtWidgets.QMenu()
        menu.addAction(qicons.right, "Open activities", self.open_activities)
        menu.exec_(event.globalPos())<|MERGE_RESOLUTION|>--- conflicted
+++ resolved
@@ -66,16 +66,11 @@
         pass
 
     def dropEvent(self, event):
-<<<<<<< HEAD
         if isinstance(event.source(), ActivitiesBiosphereTable):
             source_table = event.source()
-            keys = [source_table.get_key(idx) for idx in source_table.selectedIndexes()]
+            keys = source_table.selected_keys()
         elif isinstance(event.source(), ActivitiesBiosphereTree):
             keys = event.source().selected_keys()
-=======
-        source_table = event.source()
-        keys = source_table.selected_keys()
->>>>>>> cc7ea7b5
         event.accept()
         actions.ExchangeNew.run(keys, self.key)
 
