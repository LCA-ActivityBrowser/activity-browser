# -*- coding: utf-8 -*-
from typing import List

from PySide2 import QtWidgets
from PySide2.QtCore import Slot

from activity_browser import actions

from ..icons import qicons
from .delegates import *
from .models import (
    BaseExchangeModel,
    BiosphereExchangeModel,
    DownstreamExchangeModel,
    ProductExchangeModel,
    TechnosphereExchangeModel,
)
from .views import ABDataFrameView


class BaseExchangeTable(ABDataFrameView):
    MODEL = BaseExchangeModel

    def __init__(self, parent=None):
        super().__init__(parent)
        self.setDragEnabled(True)
        self.setAcceptDrops(False)
        self._read_only = True

        self.delete_exchange_action = actions.ExchangeDelete.get_QAction(
            self.selected_exchanges
        )
        self.remove_formula_action = actions.ExchangeFormulaRemove.get_QAction(
            self.selected_exchanges
        )
        self.modify_uncertainty_action = actions.ExchangeUncertaintyModify.get_QAction(
            self.selected_exchanges
        )
        self.remove_uncertainty_action = actions.ExchangeUncertaintyRemove.get_QAction(
            self.selected_exchanges
        )
        self.copy_exchanges_for_SDF_action = actions.ExchangeCopySDF.get_QAction(
            self.selected_exchanges
        )
        self.properties_action = actions.ExchangeProperties.get_QAction(
            # Use a lambda for the read-only flag, so that the value
            # is not captured at definition, but at execution
            self.selected_exchanges, lambda: self._read_only, self
        )

        self.key = getattr(parent, "key", None)
        self.model = self.MODEL(self.key, self)

        self.downstream = False
        self.setEditTriggers(
            QtWidgets.QAbstractItemView.NoEditTriggers
            | QtWidgets.QAbstractItemView.DoubleClicked
        )
        self._connect_signals()

    def _connect_signals(self):
        self.doubleClicked.connect(lambda: self.model.edit_cell(self.currentIndex()))
        self.model.updated.connect(self.update_proxy_model)
        self.model.updated.connect(self.hide_exchange_columns)

    def hide_exchange_columns(self):
        self.hideColumn(self.model.exchange_column)

    @Slot(name="openActivities")
    def open_activities(self) -> None:
        self.model.open_activities(self.selectedIndexes())

    def contextMenuEvent(self, event) -> None:
        if self.indexAt(event.pos()).row() == -1:
            return
        menu = QtWidgets.QMenu()
        menu.addAction(self.delete_exchange_action)
        menu.addAction(self.remove_formula_action)
        menu.exec_(event.globalPos())

    def dragMoveEvent(self, event) -> None:
        """For some reason, this method existing is required for allowing
        dropEvent to occur _everywhere_ in the table.
        """
        pass

    def dropEvent(self, event):
        source_table = event.source()
        keys = source_table.selected_keys()
        event.accept()
        actions.ExchangeNew.run(keys, self.key)

    def get_usable_parameters(self):
        return self.model.get_usable_parameters()

    def get_interpreter(self):
        return self.model.get_interpreter()

    def selected_exchanges(self) -> List[any]:
        # The context menu still makes sense in read-only mode, but
        # item selection is disabled, so we need to use the current item
        if self.selectedIndexes():
            return [self.model.get_exchange(index) for index in self.selectedIndexes()]
        else:
            return [self.model.get_exchange(self.currentIndex())]
    
    def set_read_only(self, read_only: bool):
        if read_only:
            # Clear the selection when read-only is set to false,
            # otherwise the selection persists afterwards
            # and context menu operates on wrong entries
            self.clearSelection()
        self._read_only = read_only

        self.delete_exchange_action.setEnabled(self._read_only)
        self.remove_formula_action.setEnabled(self._read_only)
        self.modify_uncertainty_action.setEnabled(self._read_only)
        self.remove_uncertainty_action.setEnabled(self._read_only)
        if self._read_only:
            self.setEditTriggers(QtWidgets.QTableView.NoEditTriggers)
            self.setAcceptDrops(False)
            self.setSelectionMode(self.NoSelection)
        else:
            self.setEditTriggers(QtWidgets.QTableView.DoubleClicked)
            self.setSelectionMode(self.SingleSelection)
            if (
                not self.downstream
            ):  # downstream consumers table never accepts drops
                self.setAcceptDrops(True)


class ProductExchangeTable(BaseExchangeTable):
    MODEL = ProductExchangeModel

    def __init__(self, parent=None):
        super().__init__(parent)
        self.setItemDelegateForColumn(0, FloatDelegate(self))
        self.setItemDelegateForColumn(1, StringDelegate(self))
        self.setItemDelegateForColumn(2, StringDelegate(self))
        self.setItemDelegateForColumn(3, StringDelegate(self))
<<<<<<< HEAD
        self.setItemDelegateForColumn(4, FormulaDelegate(self))
=======
        self.setItemDelegateForColumn(4, StringDelegate(self))
        self.setItemDelegateForColumn(5, FormulaDelegate(self))
>>>>>>> 8cee3ca3

        self.setDragDropMode(QtWidgets.QTableView.DragDrop)
        self.table_name = "product"

    def contextMenuEvent(self, event) -> None:
        if self.indexAt(event.pos()).row() == -1:
            return
        menu = QtWidgets.QMenu()
        menu.addAction(self.remove_formula_action)
        # Submenu copy to clipboard
        submenu_copy = QtWidgets.QMenu(menu)
        submenu_copy.setTitle("Copy to clipboard")
        submenu_copy.setIcon(qicons.copy_to_clipboard)
        submenu_copy.addAction(self.copy_exchanges_for_SDF_action)
        menu.addMenu(submenu_copy)
        menu.addAction(self.properties_action)
        menu.exec_(event.globalPos())

    def dragEnterEvent(self, event):
        """Accept exchanges from a technosphere database table, and the
        technosphere exchanges table.
        """
        source = event.source()
        if (
            getattr(source, "table_name", "") == "technosphere"
            or getattr(source, "technosphere", False) is True
        ):
            event.accept()


class TechnosphereExchangeTable(BaseExchangeTable):
    MODEL = TechnosphereExchangeModel

    def __init__(self, parent=None):
        super().__init__(parent)
        self.setItemDelegateForColumn(0, FloatDelegate(self))
        self.setItemDelegateForColumn(6, ViewOnlyUncertaintyDelegate(self))
        self.setItemDelegateForColumn(13, FormulaDelegate(self))
        self.setItemDelegateForColumn(14, StringDelegate(self))
        self.setDragDropMode(QtWidgets.QTableView.DragDrop)
        self.table_name = "technosphere"

    def show_uncertainty(self, show: bool = False) -> None:
        """Show or hide the uncertainty columns, 'Uncertainty Type' is always shown."""
        cols = self.model.columns
        self.setColumnHidden(cols.index("Uncertainty"), not show)
        self.setColumnHidden(cols.index("pedigree"), not show)
        for c in self.model.UNCERTAINTY:
            self.setColumnHidden(cols.index(c), not show)

    def show_comments(self, show: bool = False) -> None:
        """Show or hide the comment column."""
        cols = self.model.columns
        self.setColumnHidden(cols.index("Comment"), not show)

    def contextMenuEvent(self, event) -> None:
        if self.indexAt(event.pos()).row() == -1:
            return
        menu = QtWidgets.QMenu()
        menu.addAction(qicons.right, "Open activities", self.open_activities)
        menu.addAction(self.modify_uncertainty_action)
        menu.addSeparator()
        menu.addAction(self.delete_exchange_action)
        menu.addAction(self.remove_formula_action)
        menu.addAction(self.remove_uncertainty_action)
        # Submenu copy to clipboard
        submenu_copy = QtWidgets.QMenu(menu)
        submenu_copy.setTitle("Copy to clipboard")
        submenu_copy.setIcon(qicons.copy_to_clipboard)
        submenu_copy.addAction(self.copy_exchanges_for_SDF_action)
        menu.addMenu(submenu_copy)

        menu.exec_(event.globalPos())

    def dragEnterEvent(self, event):
        """Accept exchanges from a technosphere database table, and the
        downstream exchanges table.
        """
        source = event.source()
        if getattr(source, "table_name", "") == "downstream" or hasattr(
            source, "technosphere"
        ):
            event.accept()


class BiosphereExchangeTable(BaseExchangeTable):
    MODEL = BiosphereExchangeModel

    def __init__(self, parent=None):
        super().__init__(parent)
        self.setItemDelegateForColumn(0, FloatDelegate(self))
        self.setItemDelegateForColumn(5, ViewOnlyUncertaintyDelegate(self))
        self.setItemDelegateForColumn(12, FormulaDelegate(self))
        self.setItemDelegateForColumn(13, StringDelegate(self))
        self.setDragDropMode(QtWidgets.QTableView.DropOnly)
        self.table_name = "biosphere"

    def show_uncertainty(self, show: bool = False) -> None:
        """Show or hide the uncertainty columns, 'Uncertainty Type' is always shown."""
        cols = self.model.columns
        self.setColumnHidden(cols.index("Uncertainty"), not show)
        self.setColumnHidden(cols.index("pedigree"), not show)
        for c in self.model.UNCERTAINTY:
            self.setColumnHidden(cols.index(c), not show)

    def show_comments(self, show: bool = False) -> None:
        """Show or hide the comment column."""
        cols = self.model.columns
        self.setColumnHidden(cols.index("Comment"), not show)

    def contextMenuEvent(self, event) -> None:
        if self.indexAt(event.pos()).row() == -1:
            return
        menu = QtWidgets.QMenu()
        menu.addAction(self.modify_uncertainty_action)
        menu.addSeparator()
        menu.addAction(self.delete_exchange_action)
        menu.addAction(self.remove_formula_action)
        menu.addAction(self.remove_uncertainty_action)

        # Submenu copy to clipboard
        submenu_copy = QtWidgets.QMenu(menu)
        submenu_copy.setTitle("Copy to clipboard")
        submenu_copy.setIcon(qicons.copy_to_clipboard)
        submenu_copy.addAction(self.copy_exchanges_for_SDF_action)
        menu.addMenu(submenu_copy)

        menu.exec_(event.globalPos())

    def dragEnterEvent(self, event):
        """Only accept exchanges from a technosphere database table"""
        if hasattr(event.source(), "technosphere"):
            event.accept()


class DownstreamExchangeTable(BaseExchangeTable):
    """Downstream table class is very similar to technosphere table, just more
    restricted.
    """

    MODEL = DownstreamExchangeModel

    def __init__(self, parent=None):
        super().__init__(parent)
        self.setDragDropMode(QtWidgets.QTableView.DragOnly)
        self.downstream = True
        self.table_name = "downstream"

    def contextMenuEvent(self, event) -> None:
        if self.indexAt(event.pos()).row() == -1:
            return
        menu = QtWidgets.QMenu()
        menu.addAction(qicons.right, "Open activities", self.open_activities)
        menu.exec_(event.globalPos())<|MERGE_RESOLUTION|>--- conflicted
+++ resolved
@@ -138,12 +138,8 @@
         self.setItemDelegateForColumn(1, StringDelegate(self))
         self.setItemDelegateForColumn(2, StringDelegate(self))
         self.setItemDelegateForColumn(3, StringDelegate(self))
-<<<<<<< HEAD
-        self.setItemDelegateForColumn(4, FormulaDelegate(self))
-=======
         self.setItemDelegateForColumn(4, StringDelegate(self))
         self.setItemDelegateForColumn(5, FormulaDelegate(self))
->>>>>>> 8cee3ca3
 
         self.setDragDropMode(QtWidgets.QTableView.DragDrop)
         self.table_name = "product"
