# -*- coding: utf-8 -*-
import itertools
from typing import Iterable, Optional

import pandas as pd
from asteval import Interpreter
from bw2data.parameters import (ActivityParameter, DatabaseParameter, Group,
                                ProjectParameter)
from bw2data.proxies import ExchangeProxyBase
from peewee import DoesNotExist
from PySide2.QtCore import QModelIndex, Qt, Slot

<<<<<<< HEAD
from activity_browser import log, signals
from activity_browser.bwutils import (
    PedigreeMatrix, uncertainty as uc, commontasks as bc
)
=======
from activity_browser import actions, log, signals
from activity_browser.bwutils import PedigreeMatrix
from activity_browser.bwutils import commontasks as bc

>>>>>>> 925dff0d
from .base import EditablePandasModel


class BaseExchangeModel(EditablePandasModel):
    COLUMNS = []
    # Fields accepted by brightway to be stored in exchange objects.
    VALID_FIELDS = {
        "amount",
        "formula",
        "uncertainty type",
        "loc",
        "scale",
        "shape",
        "minimum",
        "maximum",
        "comment",
    }

    def __init__(self, key=None, parent=None):
        super().__init__(parent=parent)
        self.key = key
        self.exchanges = []
        self.exchange_column = 0

    def load(self, exchanges: Iterable):
        self.exchanges = exchanges
        self.sync()

    def sync(self):
        """Build the table using either new or stored exchanges iterable."""
        data = (self.create_row(exc) for exc in self.exchanges)
        self._dataframe = pd.DataFrame(
            [row for row in data if row], columns=self.columns
        )
        self.exchange_column = self._dataframe.columns.get_loc("exchange")
        self.updated.emit()

    @property
    def columns(self) -> list:
        return self.COLUMNS + ["exchange"]

    def create_row(self, exchange) -> dict:
        """Take the given Exchange object and extract a number of attributes."""
        try:
            row = {
                "Amount": float(exchange.get("amount", 1)),
                "Unit": exchange.input.get("unit", "Unknown"),
                "exchange": exchange,
            }

            # sync when the exchange input or output changes
            exchange.input.changed.connect(self.sync, Qt.UniqueConnection)
            exchange.output.changed.connect(self.sync, Qt.UniqueConnection)

            return row
        except DoesNotExist as e:
            # The input activity does not exist. remove the exchange.
            log.warning(f"Broken exchange: {e}, removing.")
            actions.ExchangeDelete.run([exchange])

    def get_exchange(self, proxy: QModelIndex) -> ExchangeProxyBase:
        idx = self.proxy_to_source(proxy)
        return self._dataframe.iat[idx.row(), self.exchange_column]

    def get_key(self, proxy: QModelIndex) -> tuple:
        """Get the activity key from an exchange."""
        exchange = self.get_exchange(proxy)
        return exchange.input.key

    def edit_cell(self, proxy: QModelIndex) -> None:
        col = proxy.column()
<<<<<<< HEAD
        if self._dataframe.columns[col] in {'Uncertainty', 'pedigree', 'loc', 'scale',
                                            'shape', 'minimum', 'maximum'}:
            self.modify_uncertainty(proxy)

    @Slot(list, name="deleteExchanges")
    def delete_exchanges(self, proxies: list) -> None:
        """ Remove all of the selected exchanges from the activity."""
        exchanges = [self.get_exchange(p) for p in proxies]
        signals.exchanges_deleted.emit(exchanges)

    @Slot(list, name="removeFormulas")
    def remove_formula(self, proxies: list) -> None:
        """ Remove the formulas for all of the selected exchanges.

        This will also check if the exchange has `original_amount` and
        attempt to overwrite the `amount` with that value after removing the
        `formula` field.
        """
        exchanges = [self.get_exchange(p) for p in proxies]
        for exchange in exchanges:
            signals.exchange_modified.emit(exchange, "formula", "")

    @Slot(QModelIndex, name="modifyExchangeUncertainty")
    def modify_uncertainty(self, proxy: QModelIndex) -> None:
        """Need to know both keys to select the correct exchange to update."""
        exchange = self.get_exchange(proxy)
        signals.exchange_uncertainty_wizard.emit(exchange)

    @Slot(list, name="unsetExchangeUncertainty")
    def remove_uncertainty(self, proxies: list) -> None:
        exchanges = [self.get_exchange(p) for p in proxies]
        for exchange in exchanges:
            signals.exchange_uncertainty_modified.emit(exchange, uc.EMPTY_UNCERTAINTY)

    @Slot(list, name="copyFlowInformation")
    def copy_exchanges_for_SDF(self, proxies: list) -> None:
        exchanges = []
        prev = None
        for p in proxies:
            e = self.get_exchange(p)
            if e is prev:
                continue  # exact duplicate entry into clipboard
            prev = e
            exchanges.append(e)
        data = bc.get_exchanges_in_scenario_difference_file_notation(exchanges)
        df = pd.DataFrame(data)
        df.to_clipboard(excel=True, index=False)
=======
        if self._dataframe.columns[col] in {
            "Uncertainty",
            "pedigree",
            "loc",
            "scale",
            "shape",
            "minimum",
            "maximum",
        }:
            actions.ExchangeUncertaintyModify.run([self.get_exchange(proxy)])
>>>>>>> 925dff0d

    @Slot(list, name="openActivities")
    def open_activities(self, proxies: list) -> None:
        """Take the selected indexes and attempt to open activity tabs."""
        keys = (self.get_key(p) for p in proxies)
        for key in keys:
            signals.safe_open_activity_tab.emit(key)
            signals.add_activity_to_history.emit(key)

    def setData(self, index: QModelIndex, value, role=Qt.EditRole):
        """Whenever data is changed, call an update to the relevant exchange
        or activity.
        """
        header = self._dataframe.columns[index.column()]
        field = bc.AB_names_to_bw_keys.get(header, header)
        exchange = self._dataframe.iat[index.row(), self.exchange_column]
        if field in self.VALID_FIELDS:
            actions.ExchangeModify.run(exchange, {field: value})
        else:
            act_key = exchange.output.key
            actions.ActivityModify.run(act_key, field, value)
        return super().setData(index, value, role)

    def get_usable_parameters(self):
        """Use the `key` set for the table to determine the database and
        group of the activity, using that information to constrain the usable
        parameters.

        TODO: Move all of the logic to bwutils
        """
        project = ([k, v, "project"] for k, v in ProjectParameter.static().items())
        if self.key is None:
            return project

        database = (
            [k, v, "database"] for k, v in DatabaseParameter.static(self.key[0]).items()
        )

        # Determine if the activity is already part of a parameter group.
        query = (
            Group.select()
            .join(ActivityParameter, on=(Group.name == ActivityParameter.group))
            .where(
                ActivityParameter.database == self.key[0],
                ActivityParameter.code == self.key[1],
            )
            .distinct()
        )
        if query.exists():
            group = query.get()
            # First, build a list for parameters in the same group
            activity = (
                [p.name, p.amount, "activity"]
                for p in ActivityParameter.select().where(
                    ActivityParameter.group == group.name
                )
            )
            # Then extend the list with parameters from groups in the `order`
            # field
            additions = (
                [p.name, p.amount, "activity"]
                for p in ActivityParameter.select().where(
                    ActivityParameter.group << group.order
                )
            )
            activity = itertools.chain(activity, additions)
        else:
            activity = []

        return itertools.chain(project, database, activity)

    def get_interpreter(self) -> Interpreter:
        """Use the activity key to determine which symbols are added
        to the formula interpreter.

        TODO: Move logic to bwutils
        """
        interpreter = Interpreter()
        act = ActivityParameter.get_or_none(database=self.key[0], code=self.key[1])
        if act:
            interpreter.symtable.update(ActivityParameter.static(act.group, full=True))
        else:
            log.info(
                "No parameter found for {}, creating one on formula save".format(
                    self.key
                )
            )
            interpreter.symtable.update(ProjectParameter.static())
            interpreter.symtable.update(DatabaseParameter.static(self.key[0]))
        return interpreter


class ProductExchangeModel(BaseExchangeModel):
    COLUMNS = ["Amount", "Unit", "Product", "Formula"]

    def create_row(self, exchange) -> dict:
        row = super().create_row(exchange)
        act = exchange.input
        product = act.get("reference product", act.get("name"))
        row.update({"Product": product, "Formula": exchange.get("formula")})
        return row


class TechnosphereExchangeModel(BaseExchangeModel):
    COLUMNS = [
        "Amount",
        "Unit",
        "Product",
        "Activity",
        "Location",
        "Database",
        "Uncertainty",
        "Formula",
        "Comment",
    ]
    UNCERTAINTY = ["loc", "scale", "shape", "minimum", "maximum"]

    @property
    def columns(self) -> list:
        columns = super().columns
        start = columns[: columns.index("Formula")]
        end = columns[columns.index("Formula") :]
        return start + ["pedigree"] + self.UNCERTAINTY + end

    def create_row(self, exchange: ExchangeProxyBase) -> dict:
        row = super().create_row(exchange)
        try:
            act = exchange.input
            row.update(
                {
                    "Product": act.get("reference product", act.get("name")),
                    "Activity": act.get("name"),
                    "Location": act.get("location", "Unknown"),
                    "Database": act.get("database"),
                    "Uncertainty": exchange.get("uncertainty type", 0),
                    "Formula": exchange.get("formula"),
                    "Comment": exchange.get("comment"),
                }
            )
            try:
                matrix = PedigreeMatrix.from_dict(exchange.get("pedigree", {}))
                row.update({"pedigree": matrix.factors_as_tuple()})
            except AssertionError:
                row.update({"pedigree": None})
            row.update(
                {k: v for k, v in exchange.uncertainty.items() if k in self.UNCERTAINTY}
            )
            return row
        except DoesNotExist as e:
            log.info("Exchange was deleted, continue.")
            return {}


class BiosphereExchangeModel(BaseExchangeModel):
    COLUMNS = [
        "Amount",
        "Unit",
        "Flow Name",
        "Compartments",
        "Database",
        "Uncertainty",
        "Formula",
        "Comment",
    ]
    UNCERTAINTY = ["loc", "scale", "shape", "minimum", "maximum"]

    @property
    def columns(self) -> list:
        columns = super().columns
        start = columns[: columns.index("Formula")]
        end = columns[columns.index("Formula") :]
        return start + ["pedigree"] + self.UNCERTAINTY + end

    def create_row(self, exchange) -> dict:
        row = super().create_row(exchange)
        try:
            act = exchange.input
            row.update(
                {
                    "Flow Name": act.get("name"),
                    "Compartments": " - ".join(act.get("categories", [])),
                    "Database": act.get("database"),
                    "Uncertainty": exchange.get("uncertainty type", 0),
                    "Formula": exchange.get("formula"),
                    "Comment": exchange.get("comment"),
                }
            )
            try:
                matrix = PedigreeMatrix.from_dict(exchange.get("pedigree", {}))
                row.update({"pedigree": matrix.factors_as_tuple()})
            except AssertionError:
                row.update({"pedigree": None})
            row.update(
                {k: v for k, v in exchange.uncertainty.items() if k in self.UNCERTAINTY}
            )
            return row
        except DoesNotExist as e:
            log.info("Exchange was deleted, continue.")
            return {}


class DownstreamExchangeModel(BaseExchangeModel):
    """Downstream table class is very similar to technosphere table, just more
    restricted.
    """

    COLUMNS = ["Amount", "Unit", "Product", "Activity", "Location", "Database"]

    def create_row(self, exchange) -> dict:
        row = super().create_row(exchange)
        act = exchange.output
        row.update(
            {
                "Product": act.get("reference product", act.get("name")),
                "Activity": act.get("name"),
                "Location": act.get("location", "Unknown"),
                "Database": act.get("database"),
            }
        )
        return row

    def get_key(self, proxy: QModelIndex) -> tuple:
        """Get the activity key from an exchange."""
        exchange = self.get_exchange(proxy)
        return exchange.output.key<|MERGE_RESOLUTION|>--- conflicted
+++ resolved
@@ -10,17 +10,10 @@
 from peewee import DoesNotExist
 from PySide2.QtCore import QModelIndex, Qt, Slot
 
-<<<<<<< HEAD
-from activity_browser import log, signals
-from activity_browser.bwutils import (
-    PedigreeMatrix, uncertainty as uc, commontasks as bc
-)
-=======
 from activity_browser import actions, log, signals
 from activity_browser.bwutils import PedigreeMatrix
 from activity_browser.bwutils import commontasks as bc
 
->>>>>>> 925dff0d
 from .base import EditablePandasModel
 
 
@@ -92,55 +85,6 @@
 
     def edit_cell(self, proxy: QModelIndex) -> None:
         col = proxy.column()
-<<<<<<< HEAD
-        if self._dataframe.columns[col] in {'Uncertainty', 'pedigree', 'loc', 'scale',
-                                            'shape', 'minimum', 'maximum'}:
-            self.modify_uncertainty(proxy)
-
-    @Slot(list, name="deleteExchanges")
-    def delete_exchanges(self, proxies: list) -> None:
-        """ Remove all of the selected exchanges from the activity."""
-        exchanges = [self.get_exchange(p) for p in proxies]
-        signals.exchanges_deleted.emit(exchanges)
-
-    @Slot(list, name="removeFormulas")
-    def remove_formula(self, proxies: list) -> None:
-        """ Remove the formulas for all of the selected exchanges.
-
-        This will also check if the exchange has `original_amount` and
-        attempt to overwrite the `amount` with that value after removing the
-        `formula` field.
-        """
-        exchanges = [self.get_exchange(p) for p in proxies]
-        for exchange in exchanges:
-            signals.exchange_modified.emit(exchange, "formula", "")
-
-    @Slot(QModelIndex, name="modifyExchangeUncertainty")
-    def modify_uncertainty(self, proxy: QModelIndex) -> None:
-        """Need to know both keys to select the correct exchange to update."""
-        exchange = self.get_exchange(proxy)
-        signals.exchange_uncertainty_wizard.emit(exchange)
-
-    @Slot(list, name="unsetExchangeUncertainty")
-    def remove_uncertainty(self, proxies: list) -> None:
-        exchanges = [self.get_exchange(p) for p in proxies]
-        for exchange in exchanges:
-            signals.exchange_uncertainty_modified.emit(exchange, uc.EMPTY_UNCERTAINTY)
-
-    @Slot(list, name="copyFlowInformation")
-    def copy_exchanges_for_SDF(self, proxies: list) -> None:
-        exchanges = []
-        prev = None
-        for p in proxies:
-            e = self.get_exchange(p)
-            if e is prev:
-                continue  # exact duplicate entry into clipboard
-            prev = e
-            exchanges.append(e)
-        data = bc.get_exchanges_in_scenario_difference_file_notation(exchanges)
-        df = pd.DataFrame(data)
-        df.to_clipboard(excel=True, index=False)
-=======
         if self._dataframe.columns[col] in {
             "Uncertainty",
             "pedigree",
@@ -151,7 +95,6 @@
             "maximum",
         }:
             actions.ExchangeUncertaintyModify.run([self.get_exchange(proxy)])
->>>>>>> 925dff0d
 
     @Slot(list, name="openActivities")
     def open_activities(self, proxies: list) -> None:
