# -*- coding: utf-8 -*-
import itertools
from typing import Iterable, Optional

import pandas as pd
from asteval import Interpreter
from bw2data.parameters import (
    ActivityParameter,
    DatabaseParameter,
    Group,
    ProjectParameter,
)
from bw2data.proxies import ExchangeProxyBase
from peewee import DoesNotExist
from PySide2.QtCore import QModelIndex, Qt, Slot

from activity_browser import actions, log, signals
from activity_browser.bwutils import PedigreeMatrix
from activity_browser.bwutils import commontasks as bc

from .base import EditablePandasModel


class BaseExchangeModel(EditablePandasModel):
    COLUMNS = []
    # Fields accepted by brightway to be stored in exchange objects.
    VALID_FIELDS = {
        "amount",
        "formula",
        "uncertainty type",
        "loc",
        "scale",
        "shape",
        "minimum",
        "maximum",
        "comment",
    }

    def __init__(self, key=None, parent=None):
        super().__init__(parent=parent)
        self.key = key
        self.exchanges = []
        self.exchange_column = 0

    def load(self, exchanges: Iterable):
        self.exchanges = exchanges
        self.sync()

    def sync(self):
        """Build the table using either new or stored exchanges iterable."""
        data = (self.create_row(exc) for exc in self.exchanges)
        self._dataframe = pd.DataFrame(
            [row for row in data if row], columns=self.columns
        )
        self.exchange_column = self._dataframe.columns.get_loc("exchange")
        self.updated.emit()

    @property
    def columns(self) -> list:
        return self.COLUMNS + ["exchange"]

    def create_row(self, exchange) -> dict:
        """Take the given Exchange object and extract a number of attributes."""
        try:
            row = {
                "Amount": float(exchange.get("amount", 1)),
                "Unit": exchange.input.get("unit", "Unknown"),
                "exchange": exchange,
            }

            # sync when the exchange input or output changes
            exchange.input.changed.connect(self.sync, Qt.UniqueConnection)
            exchange.output.changed.connect(self.sync, Qt.UniqueConnection)

            return row
        except DoesNotExist as e:
            # The input activity does not exist. remove the exchange.
            log.warning(f"Broken exchange: {e}, removing.")
            actions.ExchangeDelete.run([exchange])

    def get_exchange(self, proxy: QModelIndex) -> ExchangeProxyBase:
        idx = self.proxy_to_source(proxy)
        return self._dataframe.iat[idx.row(), self.exchange_column]

    def get_key(self, proxy: QModelIndex) -> tuple:
        """Get the activity key from an exchange."""
        exchange = self.get_exchange(proxy)
        return exchange.input.key

    def edit_cell(self, proxy: QModelIndex) -> None:
        col = proxy.column()
        if self._dataframe.columns[col] in {
            "Uncertainty",
            "pedigree",
            "loc",
            "scale",
            "shape",
            "minimum",
            "maximum",
        }:
            actions.ExchangeUncertaintyModify.run([self.get_exchange(proxy)])

    @Slot(list, name="openActivities")
    def open_activities(self, proxies: list) -> None:
        """Take the selected indexes and attempt to open activity tabs."""
        keys = (self.get_key(p) for p in proxies)
        for key in keys:
            signals.safe_open_activity_tab.emit(key)
            signals.add_activity_to_history.emit(key)

    def setData(self, index: QModelIndex, value, role=Qt.EditRole):
        """Whenever data is changed, call an update to the relevant exchange
        or activity.
        """
        header = self._dataframe.columns[index.column()]
        field = bc.AB_names_to_bw_keys.get(header, header)
        exchange = self._dataframe.iat[index.row(), self.exchange_column]
        if field in self.VALID_FIELDS:
            actions.ExchangeModify.run(exchange, {field: value})
        else:
            act_key = exchange.output.key
            actions.ActivityModify.run(act_key, field, value)
        return super().setData(index, value, role)

    def get_usable_parameters(self):
        """Use the `key` set for the table to determine the database and
        group of the activity, using that information to constrain the usable
        parameters.

        TODO: Move all of the logic to bwutils
        """
        project = ([k, v, "project"] for k, v in ProjectParameter.static().items())
        if self.key is None:
            return project

        database = (
            [k, v, "database"] for k, v in DatabaseParameter.static(self.key[0]).items()
        )

        # Determine if the activity is already part of a parameter group.
        query = (
            Group.select()
            .join(ActivityParameter, on=(Group.name == ActivityParameter.group))
            .where(
                ActivityParameter.database == self.key[0],
                ActivityParameter.code == self.key[1],
            )
            .distinct()
        )
        if query.exists():
            group = query.get()
            # First, build a list for parameters in the same group
            activity = (
                [p.name, p.amount, "activity"]
                for p in ActivityParameter.select().where(
                    ActivityParameter.group == group.name
                )
            )
            # Then extend the list with parameters from groups in the `order`
            # field
            additions = (
                [p.name, p.amount, "activity"]
                for p in ActivityParameter.select().where(
                    ActivityParameter.group << group.order
                )
            )
            activity = itertools.chain(activity, additions)
        else:
            activity = []

        return itertools.chain(project, database, activity)

    def get_interpreter(self) -> Interpreter:
        """Use the activity key to determine which symbols are added
        to the formula interpreter.

        TODO: Move logic to bwutils
        """
        interpreter = Interpreter()
        act = ActivityParameter.get_or_none(database=self.key[0], code=self.key[1])
        if act:
            interpreter.symtable.update(ActivityParameter.static(act.group, full=True))
        else:
            log.info(
                "No parameter found for {}, creating one on formula save".format(
                    self.key
                )
            )
            interpreter.symtable.update(ProjectParameter.static())
            interpreter.symtable.update(DatabaseParameter.static(self.key[0]))
        return interpreter


def as_number(o) -> str:
    if o is None:
        return "(unknown)"
    return "{:.2f}".format(o)


class ProductExchangeModel(BaseExchangeModel):
<<<<<<< HEAD
    COLUMNS = ["Amount", "Unit", "Product", "Functional", "Formula"]
=======
    COLUMNS = ["Amount", "Unit", "Product", "Functional", "Allocation factor", "Formula"]
>>>>>>> 8cee3ca3

    def create_row(self, exchange) -> dict:
        row = super().create_row(exchange)
        act = exchange.input
        product = act.get("reference product", act.get("name"))
<<<<<<< HEAD
        row.update({"Product": product, "Functional": str(exchange.get("functional", "False")),
                    "Formula": exchange.get("formula")})
=======
        row.update({
            "Product": product,
            "Functional": str(exchange.get("functional", "False")),
            "Allocation factor": as_number(exchange.get('mf_allocation_factor')),
            "Formula": exchange.get("formula")
        })
>>>>>>> 8cee3ca3
        return row


class TechnosphereExchangeModel(BaseExchangeModel):
    COLUMNS = [
        "Amount",
        "Unit",
        "Product",
        "Activity",
        "Location",
        "Database",
        "Uncertainty",
        "Formula",
        "Comment",
    ]
    UNCERTAINTY = ["loc", "scale", "shape", "minimum", "maximum"]

    @property
    def columns(self) -> list:
        columns = super().columns
        start = columns[: columns.index("Formula")]
        end = columns[columns.index("Formula") :]
        return start + ["pedigree"] + self.UNCERTAINTY + end

    def create_row(self, exchange: ExchangeProxyBase) -> dict:
        row = super().create_row(exchange)
        try:
            act = exchange.input
            row.update(
                {
                    "Product": act.get("reference product", act.get("name")),
                    "Activity": act.get("name"),
                    "Location": act.get("location", "Unknown"),
                    "Database": act.get("database"),
                    "Uncertainty": exchange.get("uncertainty type", 0),
                    "Formula": exchange.get("formula"),
                    "Comment": exchange.get("comment"),
                }
            )
            try:
                matrix = PedigreeMatrix.from_dict(exchange.get("pedigree", {}))
                row.update({"pedigree": matrix.factors_as_tuple()})
            except AssertionError:
                row.update({"pedigree": None})
            row.update(
                {k: v for k, v in exchange.uncertainty.items() if k in self.UNCERTAINTY}
            )
            return row
        except DoesNotExist as e:
            log.info("Exchange was deleted, continue.")
            return {}


class BiosphereExchangeModel(BaseExchangeModel):
    COLUMNS = [
        "Amount",
        "Unit",
        "Flow Name",
        "Compartments",
        "Database",
        "Uncertainty",
        "Formula",
        "Comment",
    ]
    UNCERTAINTY = ["loc", "scale", "shape", "minimum", "maximum"]

    @property
    def columns(self) -> list:
        columns = super().columns
        start = columns[: columns.index("Formula")]
        end = columns[columns.index("Formula") :]
        return start + ["pedigree"] + self.UNCERTAINTY + end

    def create_row(self, exchange) -> dict:
        row = super().create_row(exchange)
        try:
            act = exchange.input
            row.update(
                {
                    "Flow Name": act.get("name"),
                    "Compartments": " - ".join(act.get("categories", [])),
                    "Database": act.get("database"),
                    "Uncertainty": exchange.get("uncertainty type", 0),
                    "Formula": exchange.get("formula"),
                    "Comment": exchange.get("comment"),
                }
            )
            try:
                matrix = PedigreeMatrix.from_dict(exchange.get("pedigree", {}))
                row.update({"pedigree": matrix.factors_as_tuple()})
            except AssertionError:
                row.update({"pedigree": None})
            row.update(
                {k: v for k, v in exchange.uncertainty.items() if k in self.UNCERTAINTY}
            )
            return row
        except DoesNotExist as e:
            log.info("Exchange was deleted, continue.")
            return {}


class DownstreamExchangeModel(BaseExchangeModel):
    """Downstream table class is very similar to technosphere table, just more
    restricted.
    """

    COLUMNS = ["Amount", "Unit", "Product", "Activity", "Location", "Database"]

    def create_row(self, exchange) -> dict:
        row = super().create_row(exchange)
        act = exchange.output
        row.update(
            {
                "Product": act.get("reference product", act.get("name")),
                "Activity": act.get("name"),
                "Location": act.get("location", "Unknown"),
                "Database": act.get("database"),
            }
        )
        return row

    def get_key(self, proxy: QModelIndex) -> tuple:
        """Get the activity key from an exchange."""
        exchange = self.get_exchange(proxy)
        return exchange.output.key<|MERGE_RESOLUTION|>--- conflicted
+++ resolved
@@ -198,27 +198,18 @@
 
 
 class ProductExchangeModel(BaseExchangeModel):
-<<<<<<< HEAD
-    COLUMNS = ["Amount", "Unit", "Product", "Functional", "Formula"]
-=======
     COLUMNS = ["Amount", "Unit", "Product", "Functional", "Allocation factor", "Formula"]
->>>>>>> 8cee3ca3
 
     def create_row(self, exchange) -> dict:
         row = super().create_row(exchange)
         act = exchange.input
         product = act.get("reference product", act.get("name"))
-<<<<<<< HEAD
-        row.update({"Product": product, "Functional": str(exchange.get("functional", "False")),
-                    "Formula": exchange.get("formula")})
-=======
         row.update({
             "Product": product,
             "Functional": str(exchange.get("functional", "False")),
             "Allocation factor": as_number(exchange.get('mf_allocation_factor')),
             "Formula": exchange.get("formula")
         })
->>>>>>> 8cee3ca3
         return row
 
 
