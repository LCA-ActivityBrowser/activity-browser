--- conflicted
+++ resolved
@@ -1,15 +1,10 @@
 # -*- coding: utf-8 -*-
 import datetime
 import functools
-<<<<<<< HEAD
-from typing import Any, Optional
-=======
+import os
 from copy import deepcopy
-from typing import Optional
-import os
-from typing import Tuple
+from typing import Any, Optional, Tuple
 from logging import getLogger
->>>>>>> 023eb5a8
 
 from PySide2.QtGui import QFont
 import numpy as np
@@ -17,26 +12,19 @@
 from PySide2.QtCore import QModelIndex, Qt, Slot
 from PySide2.QtWidgets import QApplication
 
-<<<<<<< HEAD
-from activity_browser import log, project_settings
+import activity_browser
+from activity_browser import project_settings, actions
+# TODO: fix actions formatting
 from activity_browser.actions.database.database_redo_allocation import DatabaseRedoAllocation
-=======
-import activity_browser
-from activity_browser import project_settings
->>>>>>> 023eb5a8
 from activity_browser.bwutils import AB_metadata
 from activity_browser.bwutils import commontasks as bc
 from activity_browser.mod.bw2data import databases, projects
 from activity_browser.ui.style import style_item
 from activity_browser.ui.widgets.custom_allocation_editor import CustomAllocationEditor
 
-<<<<<<< HEAD
-from .base import DragPandasModel, EditablePandasModel, PandasModel
-=======
-from .base import PandasModel, DragPandasModel, TreeItem, BaseTreeModel
+from .base import PandasModel, DragPandasModel, EditablePandasModel, TreeItem, BaseTreeModel
 
 log = getLogger(__name__)
->>>>>>> 023eb5a8
 
 
 class DatabasesModel(EditablePandasModel):
@@ -204,21 +192,14 @@
         return self._remove_empty_columns(df)
 
     @Slot(str, name="syncModel")
-<<<<<<< HEAD
-    def sync(self, db_name: str, df: Optional[pd.DataFrame] = None) -> None:
-        if df is not None:
-            # skip the rest of the sync here if a dataframe is directly supplied
-            log.debug("Pandas Dataframe passed to sync.", df.shape)
-            # Remove the empty columns in a separate step, so that in case of empty
-            # cells the search does not operate on str(nan) values, but empty strings
-=======
-    def sync(self, db_name: str, df: pd.DataFrame = None, query=None) -> None:
+    def sync(self, db_name: str, df: Optional[pd.DataFrame] = None, query=None) -> None:
         self.query = query
 
         if df is not None:
             # skip the rest of the sync here if a dataframe is directly supplied
             log.debug("Pandas Dataframe passed to sync.")
->>>>>>> 023eb5a8
+            # Remove the empty columns in a separate step, so that in case of empty
+            # cells the search does not operate on str(nan) values, but empty strings
             self._dataframe = df
             self.updated.emit()
             return
@@ -229,26 +210,23 @@
 
         # Get dataframe from metadata and update column-names
         QApplication.setOverrideCursor(Qt.WaitCursor)
-<<<<<<< HEAD
-        self._dataframe = self.df_from_metadata(db_name)
-        # Calculate visible columns after empty columns have been removed
+        df = self.df_from_metadata(db_name)
+
+        if query:
+            # apply query if present
+            mask = self.filter_dataframe(df, query)
+            df = df.loc[mask].reset_index(drop=True)
+
+        # remove empty columns
+        df.replace("", np.nan, inplace=True)
+        df.dropna(how="all", axis=1, inplace=True)
+        self._dataframe = df.reset_index(drop=True)
+
         self._visible_columns = list(self._dataframe.columns)
         if "key" in self._visible_columns:
             # Empty databases have no columns
             self._visible_columns.remove("key")
-=======
-        df = self.df_from_metadata(db_name)
-
-        if query:
-            # apply query if present
-            mask = self.filter_dataframe(df, query)
-            df = df.loc[mask].reset_index(drop=True)
-
-        # remove empty columns
-        df.replace("", np.nan, inplace=True)
-        df.dropna(how="all", axis=1, inplace=True)
-        self._dataframe = df.reset_index(drop=True)
->>>>>>> 023eb5a8
+
         self.filterable_columns = {
             col: i for i, col in enumerate(self._visible_columns)
         }
