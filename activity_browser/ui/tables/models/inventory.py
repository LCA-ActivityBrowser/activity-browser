# -*- coding: utf-8 -*-
import datetime
import functools

import arrow
import brightway2 as bw
from bw2data.utils import natural_sort
import numpy as np
import pandas as pd
from PySide2.QtCore import Qt, QModelIndex, Slot

from activity_browser.bwutils import AB_metadata, commontasks as bc
from activity_browser.settings import project_settings
from activity_browser.signals import signals
from .base import PandasModel, DragPandasModel


class DatabasesModel(PandasModel):
<<<<<<< HEAD
    HEADERS = ["Name", "Records", "Read-only", "Depends", "Modified1234"]
=======
    HEADERS = ["Name", "Records", "Read-only", "Depends", "Modifieda"]
>>>>>>> 3901337f

    def __init__(self, parent=None):
        super().__init__(parent=parent)
        signals.project_selected.connect(self.sync)
        signals.databases_changed.connect(self.sync)

    def get_db_name(self, proxy: QModelIndex) -> str:
        idx = self.proxy_to_source(proxy)
        return self._dataframe.iat[idx.row(), 0]

    def sync(self):
        # code below is based on the assumption that bw uses utc timestamps
        tz = datetime.datetime.now(datetime.timezone.utc).astimezone()
        time_shift = - tz.utcoffset().total_seconds()

        data = []
        for name in natural_sort(bw.databases):
            dt = bw.databases[name].get("modified", "")
            if dt:
                dt = arrow.get(dt).shift(seconds=time_shift).humanize()
            # final column includes interactive checkbox which shows read-only state of db
            database_read_only = project_settings.db_is_readonly(name)
            data.append({
                "Name": name,
                "Depends": ", ".join(bw.databases[name].get("depends", [])),
                "Modified": dt,
                "Records": bc.count_database_records(name),
                "Read-only": database_read_only,
            })

        self._dataframe = pd.DataFrame(data, columns=self.HEADERS)
        self.updated.emit()


class ActivitiesBiosphereModel(DragPandasModel):
    def __init__(self, parent=None):
        super().__init__(parent=parent)
        self.database_name = None
        self.act_fields = lambda: AB_metadata.get_existing_fields(["reference product", "name", "location", "unit"])
        self.ef_fields = lambda: AB_metadata.get_existing_fields(["name", "categories", "type", "unit"])
        self.technosphere = True
        signals.database_selected.connect(self.sync)
        signals.database_changed.connect(self.check_database_changed)

    @property
    def fields(self) -> list:
        """ Constructs a list of fields relevant for the type of database.
        """
        return self.act_fields() if self.technosphere else self.ef_fields()

    def get_key(self, proxy: QModelIndex) -> tuple:
        """ Get the key from the model using the given proxy index"""
        idx = self.proxy_to_source(proxy)
        return self._dataframe.iat[idx.row(), self._dataframe.columns.get_loc("key")]

    def clear(self) -> None:
        self._dataframe = pd.DataFrame([])
        self.updated.emit()

    @Slot(str, name="optionalSync")
    def check_database_changed(self, db_name: str) -> None:
        """ Determine if we need to re-sync (did 'our' db change?).
        """
        if db_name == self.database_name and db_name in bw.databases:
            self.sync(db_name)

    def df_from_metadata(self, db_name: str) -> pd.DataFrame:
        """ Take the given database name and return the complete subset
        of that database from the metadata.

        The fields are used to prune the dataset of unused columns.
        """
        df = AB_metadata.get_database_metadata(db_name)
        # New / empty database? Shortcut the sorting / structuring process
        if df.empty:
            return df
        df = df.loc[:, self.fields + ["key"]]
        df.columns = [bc.bw_keys_to_AB_names.get(c, c) for c in self.fields] + ["key"]

        # Sort dataframe on first column (activity name, usually)
        # while ignoring case sensitivity
        sort_field = df.columns[0]
        df = df.iloc[df[sort_field].str.lower().argsort()]
        sort_field_index = df.columns.to_list().index(sort_field)
        self.parent().horizontalHeader().setSortIndicator(sort_field_index, Qt.AscendingOrder)
        return df

    @Slot(str, name="syncModel")
    def sync(self, db_name: str, df: pd.DataFrame = None) -> None:
        if df is not None:
            # skip the rest of the sync here if a dataframe is directly supplied
            print("Pandas Dataframe passed to sync.", df.shape)
            self._dataframe = df
            self.updated.emit()
            return

        if db_name not in bw.databases:
            raise KeyError("This database does not exist!", db_name)
        self.database_name = db_name
        self.technosphere = bc.is_technosphere_db(db_name)

        # Get dataframe from metadata and update column-names
        df = self.df_from_metadata(db_name)
        self._dataframe = df.reset_index(drop=True)
        self.updated.emit()

    def search(self, pattern1: str = None, pattern2: str = None, logic='AND') -> None:
        """ Filter the dataframe with two filters and a logical element
        in between to allow different filter combinations.

        TODO: Look at the possibility of using the proxy model to filter instead
        """
        df = self.df_from_metadata(self.database_name)
        if all((pattern1, pattern2)):
            mask1 = self.filter_dataframe(df, pattern1)
            mask2 = self.filter_dataframe(df, pattern2)
            # applying the logic
            if logic == 'AND':
                mask = np.logical_and(mask1, mask2)
            elif logic == 'OR':
                mask = np.logical_or(mask1, mask2)
            elif logic == 'AND NOT':
                mask = np.logical_and(mask1, ~mask2)
        elif any((pattern1, pattern2)):
            mask = self.filter_dataframe(df, pattern1 or pattern2)
        else:
            self.sync(self.database_name)
            return
        df = df.loc[mask].reset_index(drop=True)
        self.sync(self.database_name, df=df)

    def filter_dataframe(self, df: pd.DataFrame, pattern: str) -> pd.Series:
        """ Filter the dataframe returning a mask that is True for all rows
        where a search string has been found.

        It is a "contains" type of search (e.g. "oal" would find "coal").
        It also works for columns that contain tuples (e.g. ('water', 'ocean'),
        and will match on partials i.e. both 'ocean' and 'ean' work.

        An alternative solution would be to use .str.contains, but this does
        not work for columns containing tuples (https://stackoverflow.com/a/29463757)
        """
        search_columns = (bc.bw_keys_to_AB_names.get(c, c) for c in self.fields)
        mask = functools.reduce(
            np.logical_or, [
                df[col].apply(lambda x: pattern.lower() in str(x).lower())
                for col in search_columns
            ]
        )
        return mask

    def delete_activities(self, proxies: list) -> None:
        if len(proxies) > 1:
            keys = [self.get_key(p) for p in proxies]
            signals.delete_activities.emit(keys)
        else:
            signals.delete_activity.emit(self.get_key(proxies[0]))

    def duplicate_activities(self, proxies: list) -> None:
        if len(proxies) > 1:
            keys = [self.get_key(p) for p in proxies]
            signals.duplicate_activities.emit(keys)
        else:
            signals.duplicate_activity.emit(self.get_key(proxies[0]))

    def duplicate_activities_to_db(self, proxies: list) -> None:
        if len(proxies) > 1:
            keys = [self.get_key(p) for p in proxies]
            signals.duplicate_to_db_interface_multiple.emit(keys, self.database_name)
        else:
            key = self.get_key(proxies[0])
            signals.duplicate_to_db_interface.emit(key, self.database_name)<|MERGE_RESOLUTION|>--- conflicted
+++ resolved
@@ -16,11 +16,7 @@
 
 
 class DatabasesModel(PandasModel):
-<<<<<<< HEAD
-    HEADERS = ["Name", "Records", "Read-only", "Depends", "Modified1234"]
-=======
     HEADERS = ["Name", "Records", "Read-only", "Depends", "Modifieda"]
->>>>>>> 3901337f
 
     def __init__(self, parent=None):
         super().__init__(parent=parent)
