--- conflicted
+++ resolved
@@ -2,11 +2,6 @@
 import datetime
 from typing import Optional
 
-<<<<<<< HEAD
-import datetime
-
-=======
->>>>>>> 925dff0d
 import arrow
 import numpy as np
 import pandas as pd
@@ -385,15 +380,10 @@
             return self.root
         if item.childCount() > 0:  # if its not a leaf
             return item.child(0)  # return the first child
-<<<<<<< HEAD
-        if item.parent().childCount() > item.row()+1:  # if there's still a sibling
-            return item.parent().child(item.row()+1)
-=======
         if item == self.root:
             return
         if item.parent().childCount() > item.row() + 1:  # if there's still a sibling
             return item.parent().child(item.row() + 1)
->>>>>>> 925dff0d
         else:  # look for siblings from previous "generations"
             parent = item.parent()
             while parent != self.root:
