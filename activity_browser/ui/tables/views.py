--- conflicted
+++ resolved
@@ -1,20 +1,6 @@
 import os
 from typing import Optional
 
-<<<<<<< HEAD
-from bw2data.filesystem import safe_filename
-from PySide2.QtCore import QSize, Qt, Slot, QPoint, Signal, QRect, QTimer
-from PySide2.QtWidgets import QFileDialog, QTableView, QTreeView, QApplication, QMenu, QAction, \
-    QHeaderView, QStyle, QStyleOptionButton, QLineEdit, QWidgetAction, QWidget, QHBoxLayout, QToolButton
-from PySide2.QtGui import QKeyEvent, QDoubleValidator
-
-from activity_browser import log, ab_settings
-from .delegates import ViewOnlyDelegate
-from .models import PandasModel
-from .models.base import ABSortProxyModel
-from ..icons import qicons
-from ..widgets.dialog import FilterManagerDialog, SimpleFilterDialog
-=======
 from PySide2 import QtGui, QtWidgets
 from PySide2.QtCore import QPoint, QRect, QSize, Qt, QTimer, Signal, Slot
 from PySide2.QtWidgets import QApplication, QSizePolicy, QTableView
@@ -31,7 +17,6 @@
 
 class ABDataFrameView(QtWidgets.QTableView):
     """Base class for showing pandas dataframe objects as tables."""
->>>>>>> 925dff0d
 
     ALL_FILTER = "All Files (*.*)"
     CSV_FILTER = "CSV (*.csv);; All Files (*.*)"
