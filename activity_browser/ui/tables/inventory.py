from typing import List, Iterable

from PySide2 import QtCore, QtWidgets
from PySide2.QtCore import Slot
from PySide2.QtGui import Qt

from activity_browser import actions
from activity_browser.mod.bw2data import databases

from ...bwutils import AB_metadata
from ...settings import project_settings
from ...signals import signals
from ..icons import qicons
<<<<<<< HEAD
from .models import ActivitiesBiosphereModel, DatabasesModel
from .views import ABDataFrameView, ABFilterableDataFrameView
=======
from .delegates import CheckboxDelegate
from .models import (
    DatabasesModel,
    ActivitiesBiosphereListModel,
    ActivitiesBiosphereTreeModel,
)
from .views import ABDictTreeView, ABDataFrameView, ABFilterableDataFrameView
>>>>>>> 023eb5a8


class DatabasesTable(ABDataFrameView):
    """Displays metadata for the databases found within the selected project.

    Databases can be read-only or writable, with users preference persisted
    in settings file.
    - User double-clicks to see the activities and flows within a db
    - A context menu (right click) provides further functionality
    """

    def __init__(self, parent=None):
        super().__init__(parent)
        self.verticalHeader().setVisible(False)
        self.setSelectionMode(QtWidgets.QTableView.SingleSelection)

        self.setEditTriggers(
            QtWidgets.QAbstractItemView.EditTrigger.DoubleClicked |
            QtWidgets.QAbstractItemView.EditTrigger.SelectedClicked
        )

        self.relink_action = actions.DatabaseRelink.get_QAction(self.current_database)
        self.new_process_action = actions.ActivityNewProcess.get_QAction(
            self.current_database
        )
        self.new_product_action = actions.ActivityNewProduct.get_QAction(
            self.current_database
        )
        self.delete_db_action = actions.DatabaseDelete.get_QAction(
            self.current_database
        )
        self.duplicate_db_action = actions.DatabaseDuplicate.get_QAction(
            self.current_database
        )
        self.re_allocate_action = actions.DatabaseRedoAllocation.get_QAction(
            self.current_database
        )

        self.model = DatabasesModel(parent=self)
        self.model.set_builtin_checkbox_delegate(2, False, True, False)
        self.update_proxy_model()
        # Set up an initial sort on the table
        # This is kept and applied even after the model is reset.
        # Without this the list of databases does not match the sorting
        # of the table and the first click on the header does nothing
        self.sortByColumn(0, QtCore.Qt.SortOrder.AscendingOrder)
        self._connect_signals()

    def _connect_signals(self):
        self.doubleClicked.connect(self._handle_double_click)
        self.clicked.connect(self._handle_click)
        self.model.dataChanged.connect(self._handle_data_changed)

    def contextMenuEvent(self, event) -> None:
        if self.indexAt(event.pos()).row() == -1:
            return

        menu = QtWidgets.QMenu(self)
        menu.addAction(self.delete_db_action)
        menu.addAction(self.relink_action)
        menu.addAction(self.duplicate_db_action)
        menu.addAction(self.new_process_action)
        menu.addAction(self.new_product_action)
        if databases[self.current_database()].get("backend") == "multifunctional":
            menu.addAction(self.re_allocate_action)
        proxy = self.indexAt(event.pos())
        if proxy.isValid():
            db_name = self.model.get_db_name(proxy)
            db_read_only = project_settings.db_is_readonly(db_name)
            self.relink_action.setEnabled(not db_read_only)
            self.re_allocate_action.setEnabled(not db_read_only)
            self.new_process_action.setEnabled(not db_read_only)
            self.new_product_action.setEnabled(not db_read_only)
        menu.exec_(event.globalPos())

    def _handle_double_click(self, index: QtCore.QModelIndex):
        # No double click on the checkboxes
        if index.isValid() and index.column() != 2:
            # No double click on editable default allocation column,
            # because this should open the item editor
            def_alloc_idx = self.proxy_model.index(index.row(), 4)
            def_alloc_editable = bool(
                self.proxy_model.flags(def_alloc_idx) & QtCore.Qt.ItemIsEditable
            )

            if index.column() != 4 or not def_alloc_editable:
                signals.database_selected.emit(self.model.get_db_name(index))

    def _handle_click(self, index: QtCore.QModelIndex):
        if (index.isValid()
                and index.column() == 4
                and index.data() != DatabasesModel.NOT_APPLICABLE):
            read_only_idx = self.proxy_model.index(index.row(), 2)
            rd_only = self.proxy_model.data(read_only_idx)
            if not rd_only:
                self.model.show_custom_allocation_editor(index)

    def current_database(self) -> str:
        """Return the database name of the user-selected index."""
        return self.model.get_db_name(self.currentIndex())

    def _handle_data_changed(self, top_left: QtCore.QModelIndex,
            bottom_right: QtCore.QModelIndex):
        """Handle the change of the read-only state"""
        if (top_left.isValid() and bottom_right.isValid() and
                top_left.column() <= 2 <= bottom_right.column()):
            for i in range(top_left.row(), bottom_right.row() + 1):
                index = self.model.index(i, 2)
                # Flip the read-only value for the database
                read_only = index.data(Qt.ItemDataRole.CheckStateRole) == Qt.CheckState.Checked
                db_name = self.model.get_db_name(index)
                project_settings.modify_db(db_name, read_only)
                signals.database_read_only_changed.emit(db_name, read_only)


class ActivitiesBiosphereTable(ABFilterableDataFrameView):
    def __init__(self, parent=None):
        super().__init__(parent)
        self.db_read_only = True

        self.model = ActivitiesBiosphereListModel(parent=self)
        self.setDragEnabled(True)
        self.setDragDropMode(QtWidgets.QTableView.DragOnly)
        self.setSelectionBehavior(self.SelectRows)

        # context-menu items
        self.open_activity_action = actions.ActivityOpen.get_QAction(self.selected_keys)
        self.open_activity_graph_action = actions.ActivityGraph.get_QAction(
            self.selected_keys
        )
        self.new_process_action = actions.ActivityNewProcess.get_QAction(
            self.current_database
        )
        self.new_product_action = actions.ActivityNewProduct.get_QAction(
            self.current_database
        )
        self.dup_activity_action = actions.ActivityDuplicate.get_QAction(
            self.selected_keys
        )
        self.dup_activity_new_loc_action = actions.ActivityDuplicateToLoc.get_QAction(
            lambda: self.selected_keys()[0]
        )
        self.delete_activity_action = actions.ActivityDelete.get_QAction(
            self.selected_keys
        )
        self.relink_activity_exch_action = actions.ActivityRelink.get_QAction(
            self.selected_keys
        )
        self.dup_other_db_action = actions.ActivityDuplicateToDB.get_QAction(
            self.selected_keys
        )
        self.copy_exchanges_for_SDF_action = QtWidgets.QAction(
            qicons.superstructure, "Exchanges for scenario difference file", None
        )
        self.connect_signals()

    def current_database(self) -> str:
        return self.model.database_name

    @property
    def technosphere(self) -> bool:
        return self.model.technosphere

    def contextMenuEvent(self, event) -> None:
        """Construct and present a menu."""
        if self.indexAt(event.pos()).row() == -1 and len(self.model._dataframe) != 0:
            return

        if len(self.selected_keys()) > 1:
            # more than 1 activity is selected
            act = "nodes"
            self.dup_activity_new_loc_action.setEnabled(False)
            self.relink_activity_exch_action.setEnabled(False)
        elif len(self.selected_keys()) == 1 and self.db_read_only:
            act = "node"
            self.dup_activity_new_loc_action.setEnabled(False)
            self.relink_activity_exch_action.setEnabled(False)
        else:
            act = "node"
            self.dup_activity_new_loc_action.setEnabled(True)
            self.relink_activity_exch_action.setEnabled(True)

        self.open_activity_action.setText(f"Open {act}")
        self.open_activity_graph_action.setText(f"Open {act} in Graph Explorer")
        self.dup_activity_action.setText(f"Duplicate {act}")
        self.delete_activity_action.setText(f"Delete {act}")

        menu = QtWidgets.QMenu()

        if len(self.model._dataframe) == 0:
            # if the database is empty, only add the 'new' activity option and return
            menu.addAction(self.new_process_action)
            menu.addAction(self.new_product_action)
            menu.exec_(event.globalPos())
            return

        # submenu duplicates
        submenu_dupl = QtWidgets.QMenu(menu)
        submenu_dupl.setTitle(f"Duplicate {act}")
        submenu_dupl.setIcon(qicons.copy)
        submenu_dupl.addAction(self.dup_activity_action)
        submenu_dupl.addAction(self.dup_activity_new_loc_action)
        submenu_dupl.addAction(self.dup_other_db_action)
        # submenu copy to clipboard
        submenu_copy = QtWidgets.QMenu(menu)
        submenu_copy.setTitle("Copy to clipboard")
        submenu_copy.setIcon(qicons.copy_to_clipboard)
        submenu_copy.addAction(self.copy_exchanges_for_SDF_action)

        menu.addAction(self.open_activity_action)
        menu.addAction(self.open_activity_graph_action)
        menu.addAction(self.new_process_action)
        menu.addAction(self.new_product_action)
        menu.addMenu(submenu_dupl)
        menu.addAction(self.delete_activity_action)
        menu.addAction(self.relink_activity_exch_action)
        menu.addMenu(submenu_copy)

        menu.exec_(event.globalPos())

    def connect_signals(self):
        signals.database_read_only_changed.connect(self.update_activity_table_read_only)

        self.copy_exchanges_for_SDF_action.triggered.connect(
            self.copy_exchanges_for_SDF
        )

        self.doubleClicked.connect(self.open_activity_action.trigger)

        self.model.updated.connect(self.update_proxy_model)
        self.model.updated.connect(self.set_context_menu_policy)
        self.model.updated.connect(self.update_filter_settings)

    def get_key(self, proxy: QtCore.QModelIndex) -> tuple:
        return self.model.get_key(proxy)

    def selected_keys(self) -> List[tuple]:
        return list(
            set([self.model.get_key(index) for index in self.selectedIndexes()])
        )

    def update_filter_settings(self) -> None:
        # Write the column indices so only those columns get filter button
        if isinstance(self.model.filterable_columns, dict):
            self.header.column_indices = list(self.model.filterable_columns.values())

    @Slot(name="copyFlowInformation")
    def copy_exchanges_for_SDF(self) -> None:
        """Copy these exchanges for SDF format"""
        self.model.copy_exchanges_for_SDF(self.selectedIndexes())

    def sync(self, db_name: str) -> None:
        self.model.sync(db_name)

    @Slot(name="updateMenuContext")
    def set_context_menu_policy(self) -> None:
        if self.model.technosphere:
            self.setContextMenuPolicy(QtCore.Qt.DefaultContextMenu)
            self.db_read_only = project_settings.db_is_readonly(self.current_database())
            self.update_activity_table_read_only(
                self.current_database(), self.db_read_only
            )
        else:
            self.setContextMenuPolicy(QtCore.Qt.NoContextMenu)

    def search(self, pattern: str = None) -> None:
        self.model.search(pattern)
        self.apply_filters()

    @Slot(name="resetSearch")
    def reset_search(self) -> None:
<<<<<<< HEAD
        self.model.sync(self.current_database())
        self.apply_filters()
=======
        self.model.sync(self.model.database_name)
        self.model.query = None
>>>>>>> 023eb5a8

    @Slot(str, bool, name="updateReadOnly")
    def update_activity_table_read_only(self, db_name: str, db_read_only: bool) -> None:
        """[new, duplicate & delete] actions can only be selected for
        databases that are not read-only.

        The user can change state of dbs other than the open one, so check
        if database name matches.
        """
        if self.current_database() == db_name:
            self.db_read_only = db_read_only
            self.new_process_action.setEnabled(not self.db_read_only)
            self.new_product_action.setEnabled(not self.db_read_only)
            self.dup_activity_action.setEnabled(not self.db_read_only)
            self.delete_activity_action.setEnabled(not self.db_read_only)
            self.dup_activity_new_loc_action.setEnabled(not self.db_read_only)
            self.relink_activity_exch_action.setEnabled(not self.db_read_only)


class ActivitiesBiosphereTree(ABDictTreeView):
    HEADERS = [
        "ISIC rev.4 ecoinvent",
        "reference product",
        "name",
        "location",
        "unit",
        "key",
    ]

    def __init__(self, parent=None, database_name=None):
        super().__init__(parent)
        self.database_name = database_name
        self.db_read_only = project_settings.db_is_readonly(self.database_name)
        self.expand_state = []
        self.HEADERS = AB_metadata.get_existing_fields(self.HEADERS)

        # set drag ability
        self.setDragEnabled(True)
        self.setDragDropMode(ABDictTreeView.DragOnly)
        self.table_name = "technosphere"
        # set model
        self.model = ActivitiesBiosphereTreeModel(self, self.database_name)
        self.setModel(self.model)
        self.model.updated.connect(self.custom_view_sizing)
        self.model.updated.connect(self.optional_expand)
        self.model.sync()

        # contextmenu items
        self.open_activity_action = actions.ActivityOpen.get_QAction(self.selected_keys)
        self.open_activity_graph_action = actions.ActivityGraph.get_QAction(
            self.selected_keys
        )
        self.new_activity_action = actions.ActivityNew.get_QAction(self.database_name)
        self.dup_activity_action = actions.ActivityDuplicate.get_QAction(
            self.selected_keys
        )
        self.dup_activity_new_loc_action = actions.ActivityDuplicateToLoc.get_QAction(
            lambda: self.selected_keys()[0]
        )
        self.delete_activity_action = actions.ActivityDelete.get_QAction(
            self.selected_keys
        )
        self.relink_activity_exch_action = actions.ActivityRelink.get_QAction(
            self.selected_keys
        )
        self.dup_other_db_action = actions.ActivityDuplicateToDB.get_QAction(
            self.selected_keys
        )
        self.copy_exchanges_for_SDF_action = QtWidgets.QAction(
            qicons.superstructure, "Exchanges for scenario difference file", None
        )

        self.connect_signals()

    def connect_signals(self):
        signals.database_read_only_changed.connect(self.update_activity_table_read_only)

        self.copy_exchanges_for_SDF_action.triggered.connect(
            self.copy_exchanges_for_SDF
        )

        self.doubleClicked.connect(self.open_activity_tab)

        self.model.updated.connect(self.custom_view_sizing)
        self.model.updated.connect(self.set_context_menu_policy)

    @Slot(name="syncTree")
    def sync(self, query=None) -> None:
        self.model.sync(query)

    @Slot(name="updateMenuContext")
    def set_context_menu_policy(self) -> None:
        self.db_read_only = project_settings.db_is_readonly(self.database_name)
        self.update_activity_table_read_only(self.database_name, self.db_read_only)

    def contextMenuEvent(self, event) -> None:
        """Right-click menu, action depends on item level."""
        if self.indexAt(event.pos()).row() == -1:
            return

        # determine enabling of actions based on amount of selected activities
        if len(self.selected_keys()) > 1:
            act = "activities"
            self.dup_activity_new_loc_action.setEnabled(False)
            self.relink_activity_exch_action.setEnabled(False)
            if len(self.selected_keys()) > 15:
                # many activities are selected, block opening activities
                allow_open = False
            else:
                allow_open = True
            self.open_activity_action.setEnabled(allow_open)
            self.open_activity_graph_action.setEnabled(allow_open)
        else:  # only one activity is selected
            act = "activity"
            self.open_activity_action.setEnabled(True)
            self.open_activity_graph_action.setEnabled(True)
            self.dup_activity_new_loc_action.setEnabled(not self.db_read_only)
            self.relink_activity_exch_action.setEnabled(not self.db_read_only)

        # enabling of actions based on read-only state
        self.new_activity_action.setEnabled(not self.db_read_only)
        self.delete_activity_action.setEnabled(not self.db_read_only)
        self.dup_activity_action.setEnabled(not self.db_read_only)
        self.relink_activity_exch_action.setEnabled(not self.db_read_only)

        # set plural or singular for activity
        self.open_activity_action.setText(f"Open {act}")
        self.open_activity_graph_action.setText(f"Open {act} in Graph Explorer")
        self.dup_activity_action.setText(f"Duplicate {act}")
        self.delete_activity_action.setText(f"Delete {act}")
        self.relink_activity_exch_action.setText(f"Relink the {act} exchanges")

        menu = QtWidgets.QMenu(self)
        # submenu duplicates
        submenu_dupl = QtWidgets.QMenu(menu)
        submenu_dupl.setTitle(f"Duplicate {act}")
        submenu_dupl.setIcon(qicons.copy)
        submenu_dupl.addAction(self.dup_activity_action)
        submenu_dupl.addAction(self.dup_activity_new_loc_action)
        submenu_dupl.addAction(self.dup_other_db_action)
        # submenu copy to clipboard
        submenu_copy = QtWidgets.QMenu(menu)
        submenu_copy.setTitle("Copy to clipboard")
        submenu_copy.setIcon(qicons.copy_to_clipboard)
        submenu_copy.addAction(self.copy_exchanges_for_SDF_action)

        if self.tree_level()[0] != "leaf":
            # multiple items are selected
            menu.addAction(qicons.forward, "Expand all sub levels", self.expand_branch)
            menu.addAction(
                qicons.backward, "Collapse all sub levels", self.collapse_branch
            )
            menu.addSeparator()

        menu.addAction(self.open_activity_action)
        menu.addAction(self.open_activity_graph_action)
        menu.addAction(self.new_activity_action)
        menu.addMenu(submenu_dupl)
        menu.addAction(self.delete_activity_action)
        menu.addAction(self.relink_activity_exch_action)
        menu.addMenu(submenu_copy)

        menu.exec_(event.globalPos())

    # context menu actions:
    @Slot(name="openActivityTab")
    def open_activity_tab(self):
        """Open the selected activities in a new 'Activity Details' tab."""
        if self.tree_level()[0] != "leaf":
            # don't open activities if a root/branch is selected
            return
        self.open_activity_action.trigger()

    @Slot(name="copyFlowInformation")
    def copy_exchanges_for_SDF(self) -> None:
        """Copy these exchanges for SDF format"""
        self.model.copy_exchanges_for_SDF(self.selected_keys())

    def selected_keys(self) -> Iterable:
        """Return all keys selected."""
        tree_level = self.tree_level()
        if tree_level[0] == "leaf":
            # select key of the leaf
            return [eval(tree_level[1][-1])]
        if tree_level[0] == "root":
            # filter on the root + ', '
            # (this needs to be added in case one root level starts with a shorter name of another one
            # example: 'activity a' and 'activity a, words'
            filter_on = tree_level[1]
        else:  # branch level
            # filter on the branch and its parents/roots
            filter_on = str(tuple(tree_level[1]))[1:-2]

        activities = self.model.get_keys(filter_on)
        return activities

    def get_key(self):
        """Convenience function to get the key of the selected activity."""
        return self.selected_keys()[
            0
        ]  # should only be called when you're sure there is 1 activity selected.

    @Slot(name="openActivity")
    def open_activity(self):
        """'Opens' the method tree, dependent on the previous state this method will
        generate a new tree and then expand all the nodes that were previously expanded.
        """
        expands = self.expanded_list()
        self.model.setup_model_data()
        self.model.sync()
        iter = self.model.iterator(None)
        while iter != None:
            item = self.build_path(iter)
            if item in expands:
                self.setExpanded(self.model.createIndex(iter.row(), 0, iter), True)
            iter = self.model.iterator(iter)

    @Slot(name="optionalExpandAll")
    def optional_expand(self) -> None:
        """auto-expand on sync with query through this function.

        NOTE: self.expandAll() is terribly slow with large trees, so you are advised not to use this without
         something like search [as implemented below through the query check].
         Could perhaps be fixed with canFetchMore and fetchMore, see also links below:
         https://interest.qt-project.narkive.com/ObOvIpWF/qtreeview-expand-expandall-performance
         https://www.qtcentre.org/threads/31642-Speed-Up-TreeView
        """
        if self.model.query and self.model.matches <= 250:
            self.expandAll()

    def tree_level(self) -> tuple:
        """Return list of (tree level, content).
        Where content depends on level:
        leaf:   the descending list of branch levels, list()
        root:   the name of the root, str()
        branch: the descending list of branch levels, list()
            leaf/branch example: ('0111:Growing of cereals (except rice), leguminous crops and oil seeds',
                                  'sweet corn')
        """
        indexes = self.selectedIndexes()
        if indexes[1].data() != "" or indexes[2].data() != "":
            return "leaf", self.find_levels()
        elif indexes[0].parent().data() is None:
            return "root", indexes[0].data()
        else:
            return "branch", self.find_levels()

    def find_levels(self, level=None) -> list:
        """Find all levels of branch."""
        if not level:
            idx = self.selectedIndexes()
            if idx[-1].data() != "":
                level = idx[-1]
            else:
                level = idx[0]
            parent = idx[0].parent()
        else:
            parent = level.parent()
        levels = [level.data()]
        while parent.data() is not None:
            levels.append(parent.data())
            parent = parent.parent()
        return levels[::-1]

    def get_expand_state(self) -> None:
        """Store the expanded state of the tree.

        Does not return anything but stores the expanded items in a self.expand_state."""
        it = self.model.iterator(None)
        expanded_items = []
        while it != None:
            if self.isExpanded(self.model.createIndex(it.row(), 0, it)):
                expanded_items.append(self.build_path(it))
            it = self.model.iterator(it)
        self.expand_state = expanded_items

    def set_expand_state(self) -> None:
        """Sets any items in self.expand_state in the tree to expanded."""
        it = self.model.iterator(None)
        while it != None:
            if self.build_path(it) in self.expand_state:
                self.setExpanded(self.model.createIndex(it.row(), 0, it), True)
            it = self.model.iterator(it)

    def build_path(self, iter):
        """Given an iterator of the TreeItem type build the path back to the
        root ancestor. This is intended for testing membership of expanded
        entries."""
        item = set()
        p = iter
        while p != self.model.root:
            item.add(p.data(0))
            p = p.parent()
        return item

    def search(self, query: str = None) -> None:
        self.model.sync(query)

    @Slot(name="resetSearch")
    def reset_search(self) -> None:
        self.model.sync()

    @Slot(str, bool, name="updateReadOnly")
    def update_activity_table_read_only(self, db_name: str, db_read_only: bool) -> None:
        """[new, duplicate & delete] actions can only be selected for
        databases that are not read-only.

        The user can change state of dbs other than the open one, so check
        if database name matches.
        """
        if self.database_name == db_name:
            self.db_read_only = db_read_only<|MERGE_RESOLUTION|>--- conflicted
+++ resolved
@@ -1,8 +1,7 @@
 from typing import List, Iterable
 
 from PySide2 import QtCore, QtWidgets
-from PySide2.QtCore import Slot
-from PySide2.QtGui import Qt
+from PySide2.QtCore import Slot, Qt
 
 from activity_browser import actions
 from activity_browser.mod.bw2data import databases
@@ -11,10 +10,6 @@
 from ...settings import project_settings
 from ...signals import signals
 from ..icons import qicons
-<<<<<<< HEAD
-from .models import ActivitiesBiosphereModel, DatabasesModel
-from .views import ABDataFrameView, ABFilterableDataFrameView
-=======
 from .delegates import CheckboxDelegate
 from .models import (
     DatabasesModel,
@@ -22,7 +17,6 @@
     ActivitiesBiosphereTreeModel,
 )
 from .views import ABDictTreeView, ABDataFrameView, ABFilterableDataFrameView
->>>>>>> 023eb5a8
 
 
 class DatabasesTable(ABDataFrameView):
@@ -294,13 +288,9 @@
 
     @Slot(name="resetSearch")
     def reset_search(self) -> None:
-<<<<<<< HEAD
         self.model.sync(self.current_database())
+        self.model.query = None
         self.apply_filters()
-=======
-        self.model.sync(self.model.database_name)
-        self.model.query = None
->>>>>>> 023eb5a8
 
     @Slot(str, bool, name="updateReadOnly")
     def update_activity_table_read_only(self, db_name: str, db_read_only: bool) -> None:
