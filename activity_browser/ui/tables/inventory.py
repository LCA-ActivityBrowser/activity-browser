<<<<<<< HEAD
# -*- coding: utf-8 -*-
from typing import Iterable
=======
from typing import List
>>>>>>> cc7ea7b5

from PySide2 import QtWidgets, QtCore
from PySide2.QtCore import Slot, QModelIndex

<<<<<<< HEAD
from ...bwutils import AB_metadata
=======
from activity_browser import actions
>>>>>>> cc7ea7b5
from ...settings import project_settings
from ...signals import signals
from ..icons import qicons
from .delegates import CheckboxDelegate
from .models import DatabasesModel, ActivitiesBiosphereListModel, ActivitiesBiosphereTreeModel
from .views import ABDictTreeView, ABDataFrameView, ABFilterableDataFrameView


class DatabasesTable(ABDataFrameView):
    """ Displays metadata for the databases found within the selected project.

    Databases can be read-only or writable, with users preference persisted
    in settings file.
    - User double-clicks to see the activities and flows within a db
    - A context menu (right click) provides further functionality
    """
    def __init__(self, parent=None):
        super().__init__(parent)
        self.verticalHeader().setVisible(False)
        self.setSelectionMode(QtWidgets.QTableView.SingleSelection)
        self.setItemDelegateForColumn(2, CheckboxDelegate(self))

        self.relink_action = actions.DatabaseRelink.get_QAction(self.current_database)
        self.new_activity_action = actions.ActivityNew.get_QAction(self.current_database)
        self.delete_db_action = actions.DatabaseDelete.get_QAction(self.current_database)
        self.duplicate_db_action = actions.DatabaseDuplicate.get_QAction(self.current_database)

        self.model = DatabasesModel(parent=self)
        self._connect_signals()

    def _connect_signals(self):
        self.doubleClicked.connect(
            lambda p: signals.database_selected.emit(self.model.get_db_name(p))
        )
        self.model.updated.connect(self.update_proxy_model)

    def contextMenuEvent(self, event) -> None:
        if self.indexAt(event.pos()).row() == -1:
            return

        menu = QtWidgets.QMenu(self)
        menu.addAction(self.delete_db_action)
        menu.addAction(self.relink_action)
        menu.addAction(self.duplicate_db_action)
        menu.addAction(self.new_activity_action)
        proxy = self.indexAt(event.pos())
        if proxy.isValid():
            db_name = self.model.get_db_name(proxy)
            self.relink_action.setEnabled(not project_settings.db_is_readonly(db_name))
            self.new_activity_action.setEnabled(not project_settings.db_is_readonly(db_name))
        menu.exec_(event.globalPos())

    def mousePressEvent(self, e):
        """ A single mouseclick should trigger the 'read-only' column to alter
        its value.

        NOTE: This is kind of hacky as we are deliberately sidestepping
        the 'delegate' system that should handle this.
        If this is important in the future: call self.edit(index)
        (inspired by: https://stackoverflow.com/a/11778012)
        """
        if e.button() == QtCore.Qt.LeftButton:
            proxy = self.indexAt(e.pos())
            if proxy.column() == 2:
                # Flip the read-only value for the database
                new_value = not bool(proxy.data())
                db_name = self.model.get_db_name(proxy)
                project_settings.modify_db(db_name, new_value)
                signals.database_read_only_changed.emit(db_name, new_value)
                self.model.sync()
        super().mousePressEvent(e)

    def current_database(self) -> str:
        """ Return the database name of the user-selected index.
        """
        return self.model.get_db_name(self.currentIndex())


class ActivitiesBiosphereTable(ABFilterableDataFrameView):
    def __init__(self, parent=None):
        super().__init__(parent)
        self.db_read_only = True

        self.model = ActivitiesBiosphereListModel(parent=self)
        self.setDragEnabled(True)
        self.setDragDropMode(QtWidgets.QTableView.DragOnly)
        self.setSelectionBehavior(self.SelectRows)

        # context-menu items
        self.open_activity_action = actions.ActivityOpen.get_QAction(self.selected_keys)
        self.open_activity_graph_action = actions.ActivityGraph.get_QAction(self.selected_keys)
        self.new_activity_action = actions.ActivityNew.get_QAction(self.current_database)
        self.dup_activity_action = actions.ActivityDuplicate.get_QAction(self.selected_keys)
        self.dup_activity_new_loc_action = actions.ActivityDuplicateToLoc.get_QAction(lambda: self.selected_keys()[0])
        self.delete_activity_action = actions.ActivityDelete.get_QAction(self.selected_keys)
        self.relink_activity_exch_action = actions.ActivityRelink.get_QAction(self.selected_keys)
        self.dup_other_db_action = actions.ActivityDuplicateToDB.get_QAction(self.selected_keys)
        self.copy_exchanges_for_SDF_action = QtWidgets.QAction(
            qicons.superstructure, 'Exchanges for scenario difference file', None
        )
        self.connect_signals()

    def current_database(self) -> str:
        return self.model.database_name

    @property
    def technosphere(self) -> bool:
        return self.model.technosphere

    def contextMenuEvent(self, event) -> None:
        """ Construct and present a menu.
        """
        if self.indexAt(event.pos()).row() == -1 and len(self.model._dataframe) != 0:
            return

        if len(self.selected_keys()) > 1:
            # more than 1 activity is selected
            act = 'activities'
            self.dup_activity_new_loc_action.setEnabled(False)
            self.relink_activity_exch_action.setEnabled(False)
        elif len(self.selected_keys()) == 1 and self.db_read_only:
            act = 'activity'
            self.dup_activity_new_loc_action.setEnabled(False)
            self.relink_activity_exch_action.setEnabled(False)
        else:
            act = 'activity'
            self.dup_activity_new_loc_action.setEnabled(True)
            self.relink_activity_exch_action.setEnabled(True)

        self.open_activity_action.setText(f'Open {act}')
        self.open_activity_graph_action.setText(f'Open {act} in Graph Explorer')
        self.dup_activity_action.setText(f'Duplicate {act}')
        self.delete_activity_action.setText(f'Delete {act}')

        menu = QtWidgets.QMenu()

        if len(self.model._dataframe) == 0:
            # if the database is empty, only add the 'new' activity option and return
            menu.addAction(self.new_activity_action)
            menu.exec_(event.globalPos())
            return

        # submenu duplicates
        submenu_dupl = QtWidgets.QMenu(menu)
        submenu_dupl.setTitle(f'Duplicate {act}')
        submenu_dupl.setIcon(qicons.copy)
        submenu_dupl.addAction(self.dup_activity_action)
        submenu_dupl.addAction(self.dup_activity_new_loc_action)
        submenu_dupl.addAction(self.dup_other_db_action)
        # submenu copy to clipboard
        submenu_copy = QtWidgets.QMenu(menu)
        submenu_copy.setTitle('Copy to clipboard')
        submenu_copy.setIcon(qicons.copy_to_clipboard)
        submenu_copy.addAction(self.copy_exchanges_for_SDF_action)

        menu.addAction(self.open_activity_action)
        menu.addAction(self.open_activity_graph_action)
        menu.addAction(self.new_activity_action)
        menu.addMenu(submenu_dupl)
        menu.addAction(self.delete_activity_action)
        menu.addAction(self.relink_activity_exch_action)
        menu.addMenu(submenu_copy)

        menu.exec_(event.globalPos())

    def connect_signals(self):
        signals.database_read_only_changed.connect(self.update_activity_table_read_only)

        self.copy_exchanges_for_SDF_action.triggered.connect(self.copy_exchanges_for_SDF)

        self.doubleClicked.connect(self.open_activity_action.trigger)

        self.model.updated.connect(self.update_proxy_model)
        self.model.updated.connect(self.set_context_menu_policy)
        self.model.updated.connect(self.update_filter_settings)

    def get_key(self, proxy: QtCore.QModelIndex) -> tuple:
        return self.model.get_key(proxy)

    def selected_keys(self) -> List[tuple]:
        return list(set([self.model.get_key(index) for index in self.selectedIndexes()]))

    def update_filter_settings(self) -> None:
        # Write the column indices so only those columns get filter button
        if isinstance(self.model.filterable_columns, dict):
            self.header.column_indices = list(self.model.filterable_columns.values())

<<<<<<< HEAD
    @Slot(QtCore.QModelIndex, name="openActivityTab")
    def open_activity_tab(self, proxy: QtCore.QModelIndex) -> None:
        """Open the selected activity in a new 'Activity Details' tab."""
        self.open_activity_tab_w_key(self.model.get_key(proxy))

    @Slot(name="openActivityTabs")
    def open_activity_tabs(self) -> None:
        """Open these selected activities in new 'Activity Details' tabs."""
        for proxy in self.selectedIndexes():
            self.open_activity_tab_w_key(self.model.get_key(proxy))

    def open_activity_tab_w_key(self, key) -> None:
        signals.safe_open_activity_tab.emit(key)
        signals.add_activity_to_history.emit(key)

    @Slot(name='openActivityGraphExplorer')
    def open_graph_explorer(self):
        """Open the selected activities in the graph explorer."""
        for key in (self.model.get_key(p) for p in self.selectedIndexes()):
            signals.open_activity_graph_tab.emit(key)

    @Slot(name="relinkActivityExchanges")
    def relink_activity_exchanges(self) -> None:
        """Relink the exchanges of the selected activities"""
        for key in (self.model.get_key(a) for a in self.selectedIndexes()):
            signals.relink_activity.emit(key)

    @Slot(name="deleteActivities")
    def delete_activities(self) -> None:
        """Delete the selected activities."""
        self.model.delete_activities(self.selectedIndexes())

    @Slot(name="duplicateActivitiesWithinDb")
    def duplicate_activities(self) -> None:
        """Duplicate the selected activities"""
        self.model.duplicate_activities(self.selectedIndexes())

    @Slot(name="duplicateActivitiesToNewLocWithinDb")
    def duplicate_activity_to_new_loc(self) -> None:
        """Duplicate the selected activity to a new location"""
        self.model.duplicate_activity_to_new_loc(self.selectedIndexes())

    @Slot(name="duplicateActivitiesToOtherDb")
    def duplicate_activities_to_db(self) -> None:
        """Duplicate the selected activities to another database."""
        self.model.duplicate_activities_to_db(self.selectedIndexes())

=======
>>>>>>> cc7ea7b5
    @Slot(name="copyFlowInformation")
    def copy_exchanges_for_SDF(self) -> None:
        """Copy these exchanges for SDF format"""
        self.model.copy_exchanges_for_SDF(self.selectedIndexes())

    def sync(self, db_name: str) -> None:
        self.model.sync(db_name)

    @Slot(name="updateMenuContext")
    def set_context_menu_policy(self) -> None:
        if self.model.technosphere:
            self.setContextMenuPolicy(QtCore.Qt.DefaultContextMenu)
            self.db_read_only = project_settings.db_is_readonly(self.current_database())
            self.update_activity_table_read_only(self.current_database(), self.db_read_only)
        else:
            self.setContextMenuPolicy(QtCore.Qt.NoContextMenu)

    def search(self, pattern1: str = None) -> None:
        self.model.search(pattern1)
        self.apply_filters()

    @Slot(name="resetSearch")
    def reset_search(self) -> None:
        self.model.sync(self.model.current_database)

    @Slot(str, bool, name="updateReadOnly")
    def update_activity_table_read_only(self, db_name: str, db_read_only: bool) -> None:
        """ [new, duplicate & delete] actions can only be selected for
        databases that are not read-only.

        The user can change state of dbs other than the open one, so check
        if database name matches.
        """
        if self.current_database() == db_name:
            self.db_read_only = db_read_only
            self.new_activity_action.setEnabled(not self.db_read_only)
            self.dup_activity_action.setEnabled(not self.db_read_only)
            self.delete_activity_action.setEnabled(not self.db_read_only)
<<<<<<< HEAD
            self.duplicate_activity_new_loc_action.setEnabled(not self.db_read_only)
            self.relink_activity_exch_action.setEnabled(not self.db_read_only)

class ActivitiesBiosphereTree(ABDictTreeView):
    HEADERS = ["ISIC rev.4 ecoinvent", "reference product", "name", "location", "unit", "key"]

    def __init__(self, parent=None, database_name=None):
        super().__init__(parent)
        self.database_name = database_name
        self.db_read_only = project_settings.db_is_readonly(self.database_name)
        self.HEADERS = AB_metadata.get_existing_fields(self.HEADERS)

        # set drag ability
        self.setDragEnabled(True)
        self.setDragDropMode(ABDictTreeView.DragOnly)
        self.technosphere = True  # we need this for drag/drop functionality
        # set model
        self.model = ActivitiesBiosphereTreeModel(self, self.database_name)
        self.setModel(self.model)
        self.model.updated.connect(self.custom_view_sizing)
        self.model.updated.connect(self.optional_expand)
        self.model.sync()

        # contextmenu items
        self.open_activity_action = QtWidgets.QAction(
            qicons.right, 'Open ***', None
        )
        self.open_activity_graph_action = QtWidgets.QAction(
            qicons.graph_explorer, 'Open *** in Graph Explorer', None
        )
        self.new_activity_action = QtWidgets.QAction(
            qicons.add, 'Add new activity', None
        )
        self.duplicate_activity_action = QtWidgets.QAction(
            qicons.copy, 'Duplicate ***', None
        )
        self.duplicate_activity_new_loc_action = QtWidgets.QAction(
            qicons.copy, 'Duplicate activity to new location', None
        )
        self.duplicate_activity_new_loc_action.setToolTip(
            'Duplicate this activity to another location.\n'
            'Link the exchanges to a new location if it is available.')  # only for 1 activity
        self.delete_activity_action = QtWidgets.QAction(
            qicons.delete, 'Delete ***', None
        )
        self.relink_activity_exch_action = QtWidgets.QAction(
            qicons.edit, 'Relink the *** exchanges'
        )
        self.duplicate_other_db_action = QtWidgets.QAction(
            qicons.duplicate_to_other_database, 'Duplicate to other database'
        )

        self.copy_exchanges_for_SDF_action = QtWidgets.QAction(
            qicons.superstructure, 'Exchanges for scenario difference file', None
        )

        self.connect_signals()

    def connect_signals(self):
        super()._connect_signals()
        signals.database_read_only_changed.connect(self.update_activity_table_read_only)
        self.open_activity_action.triggered.connect(self.open_activity_tab)
        self.open_activity_graph_action.triggered.connect(self.open_graph_explorer)
        self.new_activity_action.triggered.connect(
            lambda: signals.new_activity.emit(self.database_name)
        )
        self.duplicate_activity_action.triggered.connect(self.duplicate_activities)
        self.duplicate_activity_new_loc_action.triggered.connect(self.duplicate_activity_to_new_loc)
        self.delete_activity_action.triggered.connect(self.delete_activities)
        self.relink_activity_exch_action.triggered.connect(self.relink_activity_exchanges)
        self.duplicate_other_db_action.triggered.connect(self.duplicate_activities_to_db)
        self.copy_exchanges_for_SDF_action.triggered.connect(self.copy_exchanges_for_SDF)
        self.doubleClicked.connect(self.open_activity_tab)

        self.model.updated.connect(self.custom_view_sizing)
        self.model.updated.connect(self.set_context_menu_policy)

    @Slot(name="syncTree")
    def sync(self, query=None) -> None:
        self.model.sync(query)

    @Slot(name="updateMenuContext")
    def set_context_menu_policy(self) -> None:
        self.db_read_only = project_settings.db_is_readonly(self.database_name)
        self.update_activity_table_read_only(self.database_name, self.db_read_only)

    def contextMenuEvent(self, event) -> None:
        """Right-click menu, action depends on item level."""
        if self.indexAt(event.pos()).row() == -1:
            return

        # determine enabling of actions based on amount of selected activities
        if len(self.selected_keys()) > 1:
            act = 'activities'
            self.duplicate_activity_new_loc_action.setEnabled(False)
            self.relink_activity_exch_action.setEnabled(False)
            if len(self.selected_keys()) > 15:
                # many activities are selected, block opening activities
                allow_open = False
            else:
                allow_open = True
            self.open_activity_action.setEnabled(allow_open)
            self.open_activity_graph_action.setEnabled(allow_open)
        else:  # only one activity is selected
            act = 'activity'
            self.open_activity_action.setEnabled(True)
            self.open_activity_graph_action.setEnabled(True)
            self.duplicate_activity_new_loc_action.setEnabled(not self.db_read_only)
            self.relink_activity_exch_action.setEnabled(not self.db_read_only)

        # enabling of actions based on read-only state
        self.new_activity_action.setEnabled(not self.db_read_only)
        self.delete_activity_action.setEnabled(not self.db_read_only)
        self.duplicate_activity_action.setEnabled(not self.db_read_only)
        self.relink_activity_exch_action.setEnabled(not self.db_read_only)

        # set plural or singular for activity
        self.open_activity_action.setText(f'Open {act}')
        self.open_activity_graph_action.setText(f'Open {act} in Graph Explorer')
        self.duplicate_activity_action.setText(f'Duplicate {act}')
        self.delete_activity_action.setText(f'Delete {act}')
        self.relink_activity_exch_action.setText(f'Relink the {act} exchanges')

        menu = QtWidgets.QMenu(self)
        # submenu duplicates
        submenu_dupl = QtWidgets.QMenu(menu)
        submenu_dupl.setTitle(f'Duplicate {act}')
        submenu_dupl.setIcon(qicons.copy)
        submenu_dupl.addAction(self.duplicate_activity_action)
        submenu_dupl.addAction(self.duplicate_activity_new_loc_action)
        submenu_dupl.addAction(self.duplicate_other_db_action)
        # submenu copy to clipboard
        submenu_copy = QtWidgets.QMenu(menu)
        submenu_copy.setTitle('Copy to clipboard')
        submenu_copy.setIcon(qicons.copy_to_clipboard)
        submenu_copy.addAction(self.copy_exchanges_for_SDF_action)

        if self.tree_level()[0] != 'leaf':
            # multiple items are selected
            menu.addAction(qicons.forward, "Expand all sub levels", self.expand_branch)
            menu.addAction(qicons.backward, "Collapse all sub levels", self.collapse_branch)
            menu.addSeparator()

        menu.addAction(self.open_activity_action)
        menu.addAction(self.open_activity_graph_action)
        menu.addAction(self.new_activity_action)
        menu.addMenu(submenu_dupl)
        menu.addAction(self.delete_activity_action)
        menu.addAction(self.relink_activity_exch_action)
        menu.addMenu(submenu_copy)

        menu.exec_(event.globalPos())

    # context menu actions:
    @Slot(name="openActivityTab")
    def open_activity_tab(self):
        """Open the selected activities in a new 'Activity Details' tab."""
        keys = self.selected_keys()

        if self.tree_level()[0] != 'leaf':
            # don't open activities if a root/branch is selected
            return

        for key in keys:
            signals.safe_open_activity_tab.emit(key)
            signals.add_activity_to_history.emit(key)

    @Slot(name='openActivityGraphExplorer')
    def open_graph_explorer(self):
        """Open the selected activities in the graph explorer."""
        keys = self.selected_keys()
        for key in keys:
            signals.open_activity_graph_tab.emit(key)

    @Slot(name="relinkActivityExchanges")
    def relink_activity_exchanges(self) -> None:
        """Relink the exchanges of the selected activity."""
        signals.relink_activity.emit(self.get_key())

    @Slot(name="deleteActivities")
    def delete_activities(self) -> None:
        """Delete the selected activities."""
        keys = self.selected_keys()
        if len(keys) > 1:
            signals.delete_activities.emit(keys)
        else:
            signals.delete_activity.emit(keys[0])

    @Slot(name="duplicateActivitiesWithinDb")
    def duplicate_activities(self) -> None:
        """Duplicate the selected activities."""
        keys = self.selected_keys()
        if len(keys) > 1:
            signals.duplicate_to_db_interface_multiple.emit(keys, self.database_name)
        else:
            signals.duplicate_to_db_interface.emit(keys[0], self.database_name)

    @Slot(name="duplicateActivitiesToNewLocWithinDb")
    def duplicate_activity_to_new_loc(self) -> None:
        """Duplicate the selected activity to a new location."""
        signals.duplicate_activity_new_loc.emit(self.get_key())

    @Slot(name="duplicateActivitiesToOtherDb")
    def duplicate_activities_to_db(self) -> None:
        """Duplicate the selected activities to another database."""
        keys = self.selected_keys()
        if len(keys) > 1:
            signals.duplicate_to_db_interface_multiple.emit(keys, self.database_name)
        else:
            signals.duplicate_to_db_interface.emit(keys[0], self.database_name)

    @Slot(name="copyFlowInformation")
    def copy_exchanges_for_SDF(self) -> None:
        """Copy these exchanges for SDF format"""
        self.model.copy_exchanges_for_SDF(self.selected_keys())

    def selected_keys(self) -> Iterable:
        """Return all keys selected."""
        tree_level = self.tree_level()
        if tree_level[0] == 'leaf':
            # select key of the leaf
            return [tree_level[1][-1]]
        if tree_level[0] == 'root':
            # filter on the root + ', '
            # (this needs to be added in case one root level starts with a shorter name of another one
            # example: 'activity a' and 'activity a, words'
            filter_on = tree_level[1]
        else:  # branch level
            # filter on the branch and its parents/roots
            filter_on = str(tuple(tree_level[1]))[1:-2]

        activities = self.model.get_keys(filter_on)
        return activities

    def get_key(self):
        """Convenience function to get the key of the selected activity."""
        return self.selected_keys()[0]  # should only be called when you're sure there is 1 activity selected.

    @Slot(name="openActivity")
    def open_activity(self):
        """'Opens' the method tree, dependent on the previous state this method will
        generate a new tree and then expand all the nodes that were previously expanded.
        """
        expands = self.expanded_list()
        self.model.setup_model_data()
        self.model.sync()
        iter = self.model.iterator(None)
        while iter != None:
            item = self.build_path(iter)
            if item in expands:
                self.setExpanded(self.model.createIndex(iter.row(), 0, iter), True)
            iter = self.model.iterator(iter)

    @Slot(name="optionalExpandAll")
    def optional_expand(self) -> None:
        """auto-expand on sync with query through this function.

        NOTE: self.expandAll() is terribly slow with large trees, so you are advised not to use this without
         something like search [as implemented below through the query check].
         Could perhaps be fixed with canFetchMore and fetchMore, see also links below:
         https://interest.qt-project.narkive.com/ObOvIpWF/qtreeview-expand-expandall-performance
         https://www.qtcentre.org/threads/31642-Speed-Up-TreeView
        """
        if self.model.query and self.model.matches <= 250:
            self.expandAll()

    def tree_level(self) -> tuple:
        """Return list of (tree level, content).
        Where content depends on level:
        leaf:   the descending list of branch levels, list()
        root:   the name of the root, str()
        branch: the descending list of branch levels, list()
            leaf/branch example: ('0111:Growing of cereals (except rice), leguminous crops and oil seeds',
                                  'sweet corn')
        """
        indexes = self.selectedIndexes()
        if indexes[1].data() != '' or indexes[2].data() != '':
            return 'leaf', self.find_levels()
        elif indexes[0].parent().data() is None:
            return 'root', indexes[0].data()
        else:
            return 'branch', self.find_levels()

    def find_levels(self, level=None) -> list:
        """Find all levels of branch."""
        if not level:
            idx = self.selectedIndexes()
            if idx[-1].data() != '':
                level = idx[-1]
            else:
                level = idx[0]
            parent = idx[0].parent()
        else:
            parent = level.parent()
        levels = [level.data()]
        while parent.data() is not None:
            levels.append(parent.data())
            parent = parent.parent()
        return levels[::-1]

    def expanded_list(self):
        it = self.model.iterator(None)
        expanded_items = []
        while it != None:
            if self.isExpanded(self.model.createIndex(it.row(), 0, it)):
                expanded_items.append(self.build_path(it))
            it = self.model.iterator(it)
        return expanded_items

    def build_path(self, iter):
        """Given an iterator of the TreeItem type build the path back to the
        root ancestor. This is intended for testing membership of expanded
        entries."""
        item = set()
        p = iter
        while p != self.model.root:
            item.add(p.data(0))
            p = p.parent()
        return item

    def search(self, query: str = None) -> None:
        self.model.sync(query)

    @Slot(name="resetSearch")
    def reset_search(self) -> None:
        self.model.sync()

    @Slot(str, bool, name="updateReadOnly")
    def update_activity_table_read_only(self, db_name: str, db_read_only: bool) -> None:
        """ [new, duplicate & delete] actions can only be selected for
        databases that are not read-only.

        The user can change state of dbs other than the open one, so check
        if database name matches.
        """
        if self.database_name == db_name:
            self.db_read_only = db_read_only
=======
            self.dup_activity_new_loc_action.setEnabled(not self.db_read_only)
            self.relink_activity_exch_action.setEnabled(not self.db_read_only)
>>>>>>> cc7ea7b5
<|MERGE_RESOLUTION|>--- conflicted
+++ resolved
@@ -1,18 +1,10 @@
-<<<<<<< HEAD
-# -*- coding: utf-8 -*-
-from typing import Iterable
-=======
-from typing import List
->>>>>>> cc7ea7b5
+from typing import List, Iterable
 
 from PySide2 import QtWidgets, QtCore
 from PySide2.QtCore import Slot, QModelIndex
 
-<<<<<<< HEAD
 from ...bwutils import AB_metadata
-=======
 from activity_browser import actions
->>>>>>> cc7ea7b5
 from ...settings import project_settings
 from ...signals import signals
 from ..icons import qicons
@@ -200,56 +192,6 @@
         if isinstance(self.model.filterable_columns, dict):
             self.header.column_indices = list(self.model.filterable_columns.values())
 
-<<<<<<< HEAD
-    @Slot(QtCore.QModelIndex, name="openActivityTab")
-    def open_activity_tab(self, proxy: QtCore.QModelIndex) -> None:
-        """Open the selected activity in a new 'Activity Details' tab."""
-        self.open_activity_tab_w_key(self.model.get_key(proxy))
-
-    @Slot(name="openActivityTabs")
-    def open_activity_tabs(self) -> None:
-        """Open these selected activities in new 'Activity Details' tabs."""
-        for proxy in self.selectedIndexes():
-            self.open_activity_tab_w_key(self.model.get_key(proxy))
-
-    def open_activity_tab_w_key(self, key) -> None:
-        signals.safe_open_activity_tab.emit(key)
-        signals.add_activity_to_history.emit(key)
-
-    @Slot(name='openActivityGraphExplorer')
-    def open_graph_explorer(self):
-        """Open the selected activities in the graph explorer."""
-        for key in (self.model.get_key(p) for p in self.selectedIndexes()):
-            signals.open_activity_graph_tab.emit(key)
-
-    @Slot(name="relinkActivityExchanges")
-    def relink_activity_exchanges(self) -> None:
-        """Relink the exchanges of the selected activities"""
-        for key in (self.model.get_key(a) for a in self.selectedIndexes()):
-            signals.relink_activity.emit(key)
-
-    @Slot(name="deleteActivities")
-    def delete_activities(self) -> None:
-        """Delete the selected activities."""
-        self.model.delete_activities(self.selectedIndexes())
-
-    @Slot(name="duplicateActivitiesWithinDb")
-    def duplicate_activities(self) -> None:
-        """Duplicate the selected activities"""
-        self.model.duplicate_activities(self.selectedIndexes())
-
-    @Slot(name="duplicateActivitiesToNewLocWithinDb")
-    def duplicate_activity_to_new_loc(self) -> None:
-        """Duplicate the selected activity to a new location"""
-        self.model.duplicate_activity_to_new_loc(self.selectedIndexes())
-
-    @Slot(name="duplicateActivitiesToOtherDb")
-    def duplicate_activities_to_db(self) -> None:
-        """Duplicate the selected activities to another database."""
-        self.model.duplicate_activities_to_db(self.selectedIndexes())
-
-=======
->>>>>>> cc7ea7b5
     @Slot(name="copyFlowInformation")
     def copy_exchanges_for_SDF(self) -> None:
         """Copy these exchanges for SDF format"""
@@ -288,8 +230,7 @@
             self.new_activity_action.setEnabled(not self.db_read_only)
             self.dup_activity_action.setEnabled(not self.db_read_only)
             self.delete_activity_action.setEnabled(not self.db_read_only)
-<<<<<<< HEAD
-            self.duplicate_activity_new_loc_action.setEnabled(not self.db_read_only)
+            self.dup_activity_new_loc_action.setEnabled(not self.db_read_only)
             self.relink_activity_exch_action.setEnabled(not self.db_read_only)
 
 class ActivitiesBiosphereTree(ABDictTreeView):
@@ -625,8 +566,4 @@
         if database name matches.
         """
         if self.database_name == db_name:
-            self.db_read_only = db_read_only
-=======
-            self.dup_activity_new_loc_action.setEnabled(not self.db_read_only)
-            self.relink_activity_exch_action.setEnabled(not self.db_read_only)
->>>>>>> cc7ea7b5
+            self.db_read_only = db_read_only