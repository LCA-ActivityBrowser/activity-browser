--- conflicted
+++ resolved
@@ -34,14 +34,7 @@
     def connect_signals(self):
         self.doubleClicked.connect(lambda p: signals.method_selected.emit(self.model.get_method(p)))
         self.model.updated.connect(self.update_proxy_model)
-<<<<<<< HEAD
-        self.model.updated.connect(self.custom_view_sizing)
-
         methods.metadata_changed.connect(self.sync)
-=======
-        signals.new_method.connect(self.sync)
-        signals.method_deleted.connect(self.sync)
->>>>>>> baf82f05
 
     def selected_methods(self) -> Iterable:
         """Returns a generator which yields the 'method' for each row."""
