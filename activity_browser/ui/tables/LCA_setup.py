from PySide2.QtCore import Slot, Qt
from PySide2 import QtWidgets

from activity_browser import log, signals
from activity_browser.mod.bw2data import calculation_setups

from .delegates import FloatDelegate
from .impact_categories import MethodsTable, MethodsTree
from .inventory import ActivitiesBiosphereTable, ActivitiesBiosphereTree
from .models import CSMethodsModel, CSActivityModel, ScenarioImportModel
from .views import ABDataFrameView
from ..icons import qicons


class CSList(QtWidgets.QComboBox):
    def __init__(self, parent=None):
        super(CSList, self).__init__(parent)
        # Runs even if selection doesn't change
        self.activated['QString'].connect(self.set_cs)
        signals.calculation_setup_selected.connect(self.sync)

    def sync(self, name):
        if not name: return
        self.blockSignals(True)
        self.clear()
        keys = sorted(calculation_setups)
        self.insertItems(0, keys)
        self.blockSignals(False)
        self.setCurrentIndex(keys.index(name))

    @staticmethod
    def set_cs(name: str):
        signals.calculation_setup_selected.emit(name)

    @property
    def name(self) -> str:
        return self.currentText()


class CSGenericTable(ABDataFrameView):
    """ Generic class to enable internal re-ordering of items in table.

    Items commented out (blass below + first line of init) are intended to help
    with showing a 'drop indicator' where the dragged item would end up.
    This doesn't work yet
    See also comments on PR here: https://github.com/LCA-ActivityBrowser/activity-browser/pull/719
    See also this stackoverflow page: https://stackoverflow.com/questions/61387248/in-pyqt5-how-do-i-properly-move-rows-in-a-qtableview-using-dragdrop
    """

    def __init__(self, parent=None):
        super().__init__(parent)
        self.setSelectionBehavior(QtWidgets.QTableView.SelectRows)
        self.setSelectionMode(QtWidgets.QTableView.SingleSelection)

        self.setAcceptDrops(True)
        self.setDragDropMode(QtWidgets.QTableView.InternalMove)
        self.setDragDropOverwriteMode(False)

    def mousePressEvent(self, event):
        """ Check whether left mouse is pressed and whether CTRL is pressed to change selection mode"""
        if event.button() == Qt.LeftButton:
            if event.modifiers() & Qt.ControlModifier:
                self.setSelectionMode(QtWidgets.QTableView.MultiSelection)
                self.setDragDropMode(QtWidgets.QTableView.DropOnly)
            else:
                self.setSelectionMode(QtWidgets.QTableView.SingleSelection)
                self.setDragDropMode(QtWidgets.QTableView.InternalMove)
        ABDataFrameView.mousePressEvent(self, event)

    def dragMoveEvent(self, event) -> None:
        pass


class CSActivityTable(CSGenericTable):
    def __init__(self, parent=None):
        super().__init__(parent)
        self.model = CSActivityModel(self)
        self.setItemDelegateForColumn(0, FloatDelegate(self))
        self.model.updated.connect(self.update_proxy_model)
        self.model.updated.connect(lambda: self.setColumnHidden(6, True))
        self.model.updated.connect(lambda: self.resizeColumnToContents(2))
        self.model.updated.connect(lambda: self.resizeColumnToContents(3))
        self.setToolTip("Drag Activities from the Activities table to include them as a reference flow\n"
                        "Click and drag to re-order individual rows of the table\n"
                        "Hold CTRL and click to select multiple rows to open or delete them.")

    @Slot(name="openActivities")
    def open_activities(self) -> None:
        keys = set([self.model.get_key(p) for p in self.selectedIndexes()])
        for key in keys:
            signals.safe_open_activity_tab.emit(key)
            signals.add_activity_to_history.emit(key)

    @Slot(name="deleteRows")
    def delete_rows(self):
        self.model.delete_rows(self.selectedIndexes())

    def to_python(self) -> list:
        return self.model.activities

    def mousePressEvent(self, event):
        """ Check whether left mouse is pressed and whether CTRL or SHIFT are pressed to change selection mode"""
        if event.button() == Qt.LeftButton:
            if event.modifiers() & Qt.ControlModifier or event.modifiers() & Qt.ShiftModifier:
                self.setSelectionMode(QtWidgets.QTableView.ExtendedSelection)
                self.setDragDropMode(QtWidgets.QTableView.DropOnly)
            else:
                self.setSelectionMode(QtWidgets.QTableView.SingleSelection)
                self.setDragDropMode(QtWidgets.QTableView.InternalMove)
        ABDataFrameView.mousePressEvent(self, event)

    def contextMenuEvent(self, event) -> None:
        if self.indexAt(event.pos()).row() == -1:
            return
        menu = QtWidgets.QMenu()
        menu.addAction(qicons.right, "Open activity", self.open_activities)
        menu.addAction(qicons.delete, "Remove row", self.delete_rows)
        menu.exec_(event.globalPos())

    def dragEnterEvent(self, event):
        if isinstance(event.source(), (ActivitiesBiosphereTable, ActivitiesBiosphereTree))\
                or event.source() is self:
            event.accept()

    def dropEvent(self, event) -> None:
        event.accept()
        source = event.source()
<<<<<<< HEAD
        if isinstance(event.source(), ActivitiesBiosphereTable):
            # get the key from the TABLE for every selected index and convert it to dict
            log.debug('Dropevent from:', source)
            keys = []
            for proxy in source.selectedIndexes():
                key = {source.get_key(proxy): 1.0}
                if key not in keys:
                    keys.append(key)
            self.model.include_activities(keys)
        elif isinstance(event.source(), ActivitiesBiosphereTree):
            # get a list of keys from the TREE for the selected tree level (respecting search) and convert to dict
            log.debug('Dropevent from:', source)
            keys = [{k: 1.0} for k in source.selected_keys()]
            self.model.include_activities(keys)
=======
        if getattr(event.source(), "technosphere", False):
            log.info('Dropevent from:', source)
            self.model.include_activities(
                {key: 1.0} for key in source.selected_keys()
            )
>>>>>>> cc7ea7b5
        elif event.source() is self:
            selection = self.selectedIndexes()
            from_index = selection[0].row() if selection else -1
            to_index = self.indexAt(event.pos()).row()
            if (0 <= from_index < self.model.rowCount() and
                    0 <= to_index < self.model.rowCount() and
                    from_index != to_index):
                self.model.relocateRow(from_index, to_index)


class CSMethodsTable(CSGenericTable):
    def __init__(self, parent=None):
        super().__init__(parent)
        self.model = CSMethodsModel(self)
        self.model.updated.connect(self.update_proxy_model)
        self.model.updated.connect(lambda: self.setColumnHidden(3, True))
        self.model.updated.connect(lambda: self.resizeColumnToContents(0))
        self.setToolTip("Drag impact categories from the impact categories tree/table to include them \n"
                        "Click and drag to re-order individual rows of the table\n"
                        "Hold CTRL and click to select multiple rows to open or delete them.")

    def to_python(self):
        return self.model.methods

    def mousePressEvent(self, event):
        """ Check whether left mouse is pressed and whether CTRL or SHIFT are pressed to change selection mode"""
        if event.button() == Qt.LeftButton:
            if event.modifiers() & Qt.ControlModifier or event.modifiers() & Qt.ShiftModifier:
                self.setSelectionMode(QtWidgets.QTableView.ExtendedSelection)
                self.setDragDropMode(QtWidgets.QTableView.DropOnly)
            else:
                self.setSelectionMode(QtWidgets.QTableView.SingleSelection)
                self.setDragDropMode(QtWidgets.QTableView.InternalMove)
        ABDataFrameView.mousePressEvent(self, event)

    def contextMenuEvent(self, event) -> None:
        if self.indexAt(event.pos()).row() == -1:
            return
        menu = QtWidgets.QMenu()
        menu.addAction(
            qicons.delete, "Remove row",
            lambda: self.model.delete_rows(self.selectedIndexes())
        )
        menu.exec_(event.globalPos())

    def dragEnterEvent(self, event):
        if isinstance(event.source(), (MethodsTable, MethodsTree))\
                or event.source() is self:
            event.accept()

    def dropEvent(self, event):
        event.accept()
        source = event.source()
        if isinstance(event.source(), (MethodsTable, MethodsTree)):
            self.model.include_methods(event.source().selected_methods())
        elif event.source() is self:
            selection = self.selectedIndexes()
            from_index = selection[0].row() if selection else -1
            to_index = self.indexAt(event.pos()).row()
            if (0 <= from_index < self.model.rowCount() and
                    0 <= to_index < self.model.rowCount() and
                    from_index != to_index):
                self.model.relocateRow(from_index, to_index)


class ScenarioImportTable(ABDataFrameView):
    """Self-contained widget that shows the scenario headers for a given
    scenario template dataframe.
    """
    def __init__(self, parent=None):
        super().__init__(parent=parent)
        self.model = ScenarioImportModel(None, self)
        self.model.updated.connect(self.update_proxy_model)

    def sync(self, names: list):
        self.model.sync(names)<|MERGE_RESOLUTION|>--- conflicted
+++ resolved
@@ -20,7 +20,8 @@
         signals.calculation_setup_selected.connect(self.sync)
 
     def sync(self, name):
-        if not name: return
+        if not name:
+            return
         self.blockSignals(True)
         self.clear()
         keys = sorted(calculation_setups)
@@ -125,28 +126,18 @@
     def dropEvent(self, event) -> None:
         event.accept()
         source = event.source()
-<<<<<<< HEAD
         if isinstance(event.source(), ActivitiesBiosphereTable):
             # get the key from the TABLE for every selected index and convert it to dict
             log.debug('Dropevent from:', source)
-            keys = []
-            for proxy in source.selectedIndexes():
-                key = {source.get_key(proxy): 1.0}
-                if key not in keys:
-                    keys.append(key)
-            self.model.include_activities(keys)
+            self.model.include_activities(
+                ({key: 1.0} for key in source.selected_keys())
+            )
         elif isinstance(event.source(), ActivitiesBiosphereTree):
             # get a list of keys from the TREE for the selected tree level (respecting search) and convert to dict
             log.debug('Dropevent from:', source)
-            keys = [{k: 1.0} for k in source.selected_keys()]
-            self.model.include_activities(keys)
-=======
-        if getattr(event.source(), "technosphere", False):
-            log.info('Dropevent from:', source)
             self.model.include_activities(
-                {key: 1.0} for key in source.selected_keys()
+                ({key: 1.0} for key in source.selected_keys())
             )
->>>>>>> cc7ea7b5
         elif event.source() is self:
             selection = self.selectedIndexes()
             from_index = selection[0].row() if selection else -1
