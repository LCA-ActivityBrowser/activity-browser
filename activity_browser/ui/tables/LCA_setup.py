from logging import getLogger

from PySide2 import QtWidgets
from PySide2.QtCore import Qt, Slot

<<<<<<< HEAD
from activity_browser import signals
=======
from activity_browser import log, signals, actions
>>>>>>> 8e1d44c9
from activity_browser.mod.bw2data import calculation_setups

from ..icons import qicons
from .delegates import FloatDelegate
from .impact_categories import MethodsTable, MethodsTree
from .inventory import ActivitiesBiosphereTable, ActivitiesBiosphereTree
from .models import CSMethodsModel, CSActivityModel, ScenarioImportModel
from .views import ABDataFrameView

log = getLogger(__name__)


class CSList(QtWidgets.QComboBox):
    def __init__(self, parent=None):
        super(CSList, self).__init__(parent)
        # Runs even if selection doesn't change
        self.activated["QString"].connect(self.set_cs)
        signals.calculation_setup_selected.connect(self.sync)

    def sync(self, name):
        if not name:
            return
        self.blockSignals(True)
        self.clear()
        keys = sorted(calculation_setups)
        self.insertItems(0, keys)
        self.blockSignals(False)
        self.setCurrentIndex(keys.index(name))

    @staticmethod
    def set_cs(name: str):
        signals.calculation_setup_selected.emit(name)

    @property
    def name(self) -> str:
        return self.currentText()


class CSGenericTable(ABDataFrameView):
    """Generic class to enable internal re-ordering of items in table.

    Items commented out (blass below + first line of init) are intended to help
    with showing a 'drop indicator' where the dragged item would end up.
    This doesn't work yet
    See also comments on PR here: https://github.com/LCA-ActivityBrowser/activity-browser/pull/719
    See also this stackoverflow page: https://stackoverflow.com/questions/61387248/in-pyqt5-how-do-i-properly-move-rows-in-a-qtableview-using-dragdrop
    """

    def __init__(self, parent=None):
        super().__init__(parent)
        self.setSelectionBehavior(QtWidgets.QTableView.SelectRows)
        self.setSelectionMode(QtWidgets.QTableView.SingleSelection)

        self.setAcceptDrops(True)
        self.setDragDropMode(QtWidgets.QTableView.InternalMove)
        self.setDragDropOverwriteMode(False)

    def mousePressEvent(self, event):
        """Check whether left mouse is pressed and whether CTRL is pressed to change selection mode"""
        if event.button() == Qt.LeftButton:
            if event.modifiers() & Qt.ControlModifier:
                self.setSelectionMode(QtWidgets.QTableView.MultiSelection)
                self.setDragDropMode(QtWidgets.QTableView.DropOnly)
            else:
                self.setSelectionMode(QtWidgets.QTableView.SingleSelection)
                self.setDragDropMode(QtWidgets.QTableView.InternalMove)
        ABDataFrameView.mousePressEvent(self, event)

    def dragMoveEvent(self, event) -> None:
        pass


class CSActivityTable(CSGenericTable):
    def __init__(self, parent=None):
        super().__init__(parent)
        self.model = CSActivityModel(self)
        self.setItemDelegateForColumn(0, FloatDelegate(self))
        self.model.updated.connect(self.update_proxy_model)
        self.model.updated.connect(lambda: self.setColumnHidden(6, True))
        self.model.updated.connect(lambda: self.resizeColumnToContents(2))
        self.model.updated.connect(lambda: self.resizeColumnToContents(3))
        self.setToolTip(
            "Drag Activities from the Activities table to include them as a reference flow\n"
            "Click and drag to re-order individual rows of the table\n"
            "Hold CTRL and click to select multiple rows to open or delete them."
        )

    @Slot(name="openActivities")
    def open_activities(self) -> None:
        keys = set([self.model.get_key(p) for p in self.selectedIndexes()])
        for key in keys:
            signals.safe_open_activity_tab.emit(key)
            signals.add_activity_to_history.emit(key)

    @Slot(name="deleteRows")
    def delete_rows(self):
        self.model.delete_rows(self.selectedIndexes())

    def to_python(self) -> list:
        return self.model.activities

    def mousePressEvent(self, event):
        """Check whether left mouse is pressed and whether CTRL or SHIFT are pressed to change selection mode"""
        if event.button() == Qt.LeftButton:
            if (
                event.modifiers() & Qt.ControlModifier
                or event.modifiers() & Qt.ShiftModifier
            ):
                self.setSelectionMode(QtWidgets.QTableView.ExtendedSelection)
                self.setDragDropMode(QtWidgets.QTableView.DropOnly)
            else:
                self.setSelectionMode(QtWidgets.QTableView.SingleSelection)
                self.setDragDropMode(QtWidgets.QTableView.InternalMove)
        ABDataFrameView.mousePressEvent(self, event)

    def contextMenuEvent(self, event) -> None:
        if self.indexAt(event.pos()).row() == -1:
            return
        menu = QtWidgets.QMenu()
        menu.addAction(qicons.right, "Open activity", self.open_activities)
        menu.addAction(qicons.delete, "Remove row", self.delete_rows)
        menu.exec_(event.globalPos())

    def dragEnterEvent(self, event):
        if (
            (
                isinstance(event.source(), ActivitiesBiosphereTable)
                and getattr(event.source(), "technosphere", False)
            )
            or isinstance(event.source(), ActivitiesBiosphereTree)
            or event.source() is self
        ):
            event.accept()

    def dropEvent(self, event) -> None:
        event.accept()
        source = event.source()
        if isinstance(event.source(), ActivitiesBiosphereTable):
            # get the key from the TABLE for every selected index and convert it to dict
            log.debug("Dropevent from:", source)
            self.model.include_activities(
                ({key: 1.0} for key in source.selected_keys())
            )
        elif isinstance(event.source(), ActivitiesBiosphereTree):
            # get a list of keys from the TREE for the selected tree level (respecting search) and convert to dict
            log.debug("Dropevent from:", source)
            self.model.include_activities(
                ({key: 1.0} for key in source.selected_keys())
            )
        elif event.source() is self:
            selection = self.selectedIndexes()
            from_index = selection[0].row() if selection else -1
            to_index = self.indexAt(event.pos()).row()
            if (
                0 <= from_index < self.model.rowCount()
                and 0 <= to_index < self.model.rowCount()
                and from_index != to_index
            ):
                self.model.relocateRow(from_index, to_index)


class CSMethodsTable(CSGenericTable):
    def __init__(self, parent=None):
        super().__init__(parent)
        self.model = CSMethodsModel(self)
        self.model.updated.connect(self.update_proxy_model)
        self.model.updated.connect(lambda: self.setColumnHidden(3, True))
        self.model.updated.connect(lambda: self.resizeColumnToContents(0))
        self.setToolTip(
            "Drag impact categories from the impact categories tree/table to include them \n"
            "Click and drag to re-order individual rows of the table\n"
            "Hold CTRL and click to select multiple rows to open or delete them."
        )

        self.open_method_action = actions.MethodOpen.get_QAction(self.selected_methods)

    def to_python(self):
        return self.model.methods

    def mousePressEvent(self, event):
        """Check whether left mouse is pressed and whether CTRL or SHIFT are pressed to change selection mode"""
        if event.button() == Qt.LeftButton:
            if (
                event.modifiers() & Qt.ControlModifier
                or event.modifiers() & Qt.ShiftModifier
            ):
                self.setSelectionMode(QtWidgets.QTableView.ExtendedSelection)
                self.setDragDropMode(QtWidgets.QTableView.DropOnly)
            else:
                self.setSelectionMode(QtWidgets.QTableView.SingleSelection)
                self.setDragDropMode(QtWidgets.QTableView.InternalMove)
        ABDataFrameView.mousePressEvent(self, event)

    def contextMenuEvent(self, event) -> None:
        if self.indexAt(event.pos()).row() == -1:
            return
        menu = QtWidgets.QMenu()

        menu.addAction(self.open_method_action)
        menu.addAction(
            qicons.delete,
            "Remove rows",
            lambda: self.model.delete_rows(self.selectedIndexes()),
        )

        menu.exec_(event.globalPos())

    def dragEnterEvent(self, event):
        if (
            isinstance(event.source(), (MethodsTable, MethodsTree))
            or event.source() is self
        ):
            event.accept()

    def dropEvent(self, event):
        event.accept()
        source = event.source()
        if isinstance(event.source(), (MethodsTable, MethodsTree)):
            self.model.include_methods(event.source().selected_methods())
        elif event.source() is self:
            selection = self.selectedIndexes()
            from_index = selection[0].row() if selection else -1
            to_index = self.indexAt(event.pos()).row()
            if (
                0 <= from_index < self.model.rowCount()
                and 0 <= to_index < self.model.rowCount()
                and from_index != to_index
            ):
                self.model.relocateRow(from_index, to_index)

    def selected_methods(self):
        return [self.model.get_method(p) for p in self.selectedIndexes() if p.column() == 0]


class ScenarioImportTable(ABDataFrameView):
    """Self-contained widget that shows the scenario headers for a given
    scenario template dataframe.
    """

    def __init__(self, parent=None):
        super().__init__(parent=parent)
        self.model = ScenarioImportModel(None, self)
        self.model.updated.connect(self.update_proxy_model)

    def sync(self, names: list):
        self.model.sync(names)<|MERGE_RESOLUTION|>--- conflicted
+++ resolved
@@ -3,11 +3,7 @@
 from PySide2 import QtWidgets
 from PySide2.QtCore import Qt, Slot
 
-<<<<<<< HEAD
-from activity_browser import signals
-=======
-from activity_browser import log, signals, actions
->>>>>>> 8e1d44c9
+from activity_browser import signals, actions
 from activity_browser.mod.bw2data import calculation_setups
 
 from ..icons import qicons
