--- conflicted
+++ resolved
@@ -44,23 +44,9 @@
     See also comments on PR here: https://github.com/LCA-ActivityBrowser/activity-browser/pull/719
     See also this stackoverflow page: https://stackoverflow.com/questions/61387248/in-pyqt5-how-do-i-properly-move-rows-in-a-qtableview-using-dragdrop
     """
-    # class DropMarkerStyle(QtWidgets.QProxyStyle):
-    #     def drawPrimitive(self, element, option, painter, widget=None):
-    #         """Draw a line across the entire row rather than just the column we're hovering over.
-    #         This may not always work depending on global style - for instance I think it won't
-    #         work on OSX."""
-    #         if element == self.PE_IndicatorItemViewItemDrop and not option.rect.isNull():
-    #             option_new = QtWidgets.QStyleOption(option)
-    #             option_new.rect.setLeft(0)
-    #             if widget:
-    #                 option_new.rect.setRight(widget.width())
-    #             option = option_new
-    #         super().drawPrimitive(element, option, painter, widget)
 
     def __init__(self, parent=None):
         super().__init__(parent)
-        # self.setStyle(self.DropMarkerStyle())
-
         self.setSelectionBehavior(QtWidgets.QTableView.SelectRows)
         self.setSelectionMode(QtWidgets.QTableView.SingleSelection)
 
@@ -114,8 +100,6 @@
     def to_python(self) -> list:
         return self.model.activities
 
-<<<<<<< HEAD
-=======
     def mousePressEvent(self, event):
         """ Check whether left mouse is pressed and whether CTRL or SHIFT are pressed to change selection mode"""
         if event.button() == Qt.LeftButton:
@@ -127,7 +111,6 @@
                 self.setDragDropMode(QtWidgets.QTableView.InternalMove)
         ABDataFrameView.mousePressEvent(self, event)
 
->>>>>>> 03d46b71
     def contextMenuEvent(self, event) -> None:
         if self.indexAt(event.pos()).row() == -1:
             return
@@ -178,8 +161,6 @@
     def to_python(self):
         return self.model.methods
 
-<<<<<<< HEAD
-=======
     def mousePressEvent(self, event):
         """ Check whether left mouse is pressed and whether CTRL or SHIFT are pressed to change selection mode"""
         if event.button() == Qt.LeftButton:
@@ -191,7 +172,6 @@
                 self.setDragDropMode(QtWidgets.QTableView.InternalMove)
         ABDataFrameView.mousePressEvent(self, event)
 
->>>>>>> 03d46b71
     def contextMenuEvent(self, event) -> None:
         if self.indexAt(event.pos()).row() == -1:
             return
@@ -209,6 +189,7 @@
 
     def dropEvent(self, event):
         event.accept()
+        source = event.source()
         if isinstance(event.source(), (MethodsTable, MethodsTree)):
             self.model.include_methods(event.source().selected_methods())
         elif event.source() is self:
