--- conflicted
+++ resolved
@@ -12,9 +12,6 @@
 from .line_edit import (SignalledComboEdit, SignalledLineEdit,
                         SignalledPlainTextEdit)
 from .message import parameter_save_errorbox, simple_warning_box
-<<<<<<< HEAD
 from .tag_editor import TagEditor
-=======
 from .treeview import ABTreeView
-from .abstractitemmodel import ABAbstractItemModel, Entry
->>>>>>> cfd9c2b5
+from .abstractitemmodel import ABAbstractItemModel, Entry