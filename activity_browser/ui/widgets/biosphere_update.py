--- conflicted
+++ resolved
@@ -1,15 +1,3 @@
-<<<<<<< HEAD
-# -*- coding: utf-8 -*-
-import brightway2 as bw
-import bw2io.data as data
-from bw2data.errors import ValidityError
-from PySide2 import QtWidgets
-from PySide2.QtCore import Signal, Slot
-
-from activity_browser import log, signals
-from ..threading import ABThread
-
-=======
 import bw2io.data as data
 from PySide2 import QtWidgets
 from PySide2.QtCore import Signal, Slot
@@ -19,7 +7,6 @@
 
 from ..threading import ABThread
 
->>>>>>> 925dff0d
 
 class BiosphereUpdater(QtWidgets.QProgressDialog):
     def __init__(self, ei_versions, parent=None):
