from PySide2 import QtGui, QtWidgets
from PySide2.QtCore import QSize, QUrl, Slot

from activity_browser import actions, signals
from activity_browser.mod import bw2data as bd

from ..info import __version__ as ab_version
from .icons import qicons


class MenuBar(QtWidgets.QMenuBar):
    def __init__(self, window):
        super().__init__(parent=window)
        self.window = window
<<<<<<< HEAD
        self.file_menu = QtWidgets.QMenu('&Project', self.window)
        self.view_menu = QtWidgets.QMenu('&View', self.window)
        self.windows_menu = QtWidgets.QMenu('&Windows', self.window)
        self.tools_menu = QtWidgets.QMenu('&Tools', self.window)
        self.help_menu = QtWidgets.QMenu('&Help', self.window)
=======
        self.file_menu = QtWidgets.QMenu("&File", self.window)
        self.view_menu = QtWidgets.QMenu("&View", self.window)
        self.windows_menu = QtWidgets.QMenu("&Windows", self.window)
        self.tools_menu = QtWidgets.QMenu("&Tools", self.window)
        self.help_menu = QtWidgets.QMenu("&Help", self.window)
>>>>>>> ee24c15b

        self.new_proj_action = actions.ProjectNew.get_QAction()
        self.dup_proj_action = actions.ProjectDuplicate.get_QAction()
        self.delete_proj_action = actions.ProjectDelete.get_QAction()
        self.import_proj_action = actions.ProjectImport.get_QAction()
        self.export_proj_action = actions.ProjectExport.get_QAction()
        self.import_db_action = actions.DatabaseImport.get_QAction()
        self.export_db_action = actions.DatabaseExport.get_QAction()
        self.update_biosphere_action = actions.BiosphereUpdate.get_QAction()
        self.manage_settings_action = actions.SettingsWizardOpen.get_QAction()
        self.manage_plugins_action = actions.PluginWizardOpen.get_QAction()

        self.addMenu(self.file_menu)
        self.addMenu(self.view_menu)
        self.addMenu(self.tools_menu)
        self.addMenu(self.help_menu)

        self.setup_file_menu()
        self.setup_view_menu()
        self.setup_tools_menu()
        self.setup_help_menu()
        self.connect_signals()

    def connect_signals(self):
        bd.projects.current_changed.connect(self.biosphere_exists)
        bd.databases.metadata_changed.connect(self.biosphere_exists)

    def setup_file_menu(self) -> None:
        """Build the menu for specific importing/export/updating actions."""
        self.file_menu.addAction(self.new_proj_action)
        self.file_menu.addAction(self.dup_proj_action)
        self.file_menu.addAction(self.delete_proj_action)
        self.file_menu.addSeparator()
        self.file_menu.addAction(self.import_proj_action)
        self.file_menu.addAction(self.export_proj_action)
        self.file_menu.addSeparator()
        self.file_menu.addAction(self.import_db_action)
        self.file_menu.addAction(self.export_db_action)
        self.file_menu.addAction(self.update_biosphere_action)
        self.file_menu.addSeparator()
        self.file_menu.addAction(self.manage_settings_action)

    def setup_view_menu(self) -> None:
        """Build the menu for viewing or hiding specific tabs"""
        self.view_menu.addAction(
            qicons.graph_explorer,
            "&Graph Explorer",
            lambda: signals.toggle_show_or_hide_tab.emit("Graph Explorer"),
        )
        self.view_menu.addAction(
            qicons.history,
            "&Activity History",
            lambda: signals.toggle_show_or_hide_tab.emit("History"),
        )
        self.view_menu.addAction(
            qicons.welcome,
            "&Welcome screen",
            lambda: signals.toggle_show_or_hide_tab.emit("Welcome"),
        )

    def setup_tools_menu(self) -> None:
        """Build the tools menu for the menubar."""
        self.tools_menu.addAction(self.manage_plugins_action)

    def setup_help_menu(self) -> None:
        """Build the help menu for the menubar."""
        self.help_menu.addAction(
            self.window.icon, "&About Activity Browser", self.about
        )
        self.help_menu.addAction(
            "&About Qt", lambda: QtWidgets.QMessageBox.aboutQt(self.window)
        )
        self.help_menu.addAction(
            qicons.issue, "&Report an idea/issue on GitHub", self.raise_issue_github
        )

    def about(self):
        text = """
Activity Browser - a graphical interface for Brightway2.<br><br>
Application version: <b>{}</b><br><br>
All development happens on <a href="https://github.com/LCA-ActivityBrowser/activity-browser">github</a>.<br><br>
For copyright information please see the copyright on <a href="https://github.com/LCA-ActivityBrowser/activity-browser/tree/main#copyright">this page</a>.<br><br>
For license information please see the copyright on <a href="https://github.com/LCA-ActivityBrowser/activity-browser/blob/main/LICENSE.txt">this page</a>.<br><br>
"""
        msgBox = QtWidgets.QMessageBox(parent=self.window)
        msgBox.setWindowTitle("About the Activity Browser")
        pixmap = self.window.icon.pixmap(QSize(150, 150))
        msgBox.setIconPixmap(pixmap)
        msgBox.setWindowIcon(self.window.icon)
        msgBox.setText(text.format(ab_version))
        msgBox.exec_()

    def raise_issue_github(self):
        url = QUrl(
            "https://github.com/LCA-ActivityBrowser/activity-browser/issues/new/choose"
        )
        QtGui.QDesktopServices.openUrl(url)

    @Slot(name="testBiosphereExists")
    def biosphere_exists(self) -> None:
        """Test if the default biosphere exists as a database in the project"""
        exists = True if bd.config.biosphere in bd.databases else False
        self.update_biosphere_action.setEnabled(exists)
        self.import_db_action.setEnabled(exists)<|MERGE_RESOLUTION|>--- conflicted
+++ resolved
@@ -12,19 +12,11 @@
     def __init__(self, window):
         super().__init__(parent=window)
         self.window = window
-<<<<<<< HEAD
-        self.file_menu = QtWidgets.QMenu('&Project', self.window)
-        self.view_menu = QtWidgets.QMenu('&View', self.window)
-        self.windows_menu = QtWidgets.QMenu('&Windows', self.window)
-        self.tools_menu = QtWidgets.QMenu('&Tools', self.window)
-        self.help_menu = QtWidgets.QMenu('&Help', self.window)
-=======
-        self.file_menu = QtWidgets.QMenu("&File", self.window)
+        self.file_menu = QtWidgets.QMenu("&Project", self.window)
         self.view_menu = QtWidgets.QMenu("&View", self.window)
         self.windows_menu = QtWidgets.QMenu("&Windows", self.window)
         self.tools_menu = QtWidgets.QMenu("&Tools", self.window)
         self.help_menu = QtWidgets.QMenu("&Help", self.window)
->>>>>>> ee24c15b
 
         self.new_proj_action = actions.ProjectNew.get_QAction()
         self.dup_proj_action = actions.ProjectDuplicate.get_QAction()
