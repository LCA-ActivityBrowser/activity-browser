--- conflicted
+++ resolved
@@ -1,13 +1,8 @@
 import os
-<<<<<<< HEAD
 from importlib.metadata import version
 
-from PySide2 import QtGui, QtWidgets
-from PySide2.QtCore import QSize, QUrl, Slot
-=======
 from qtpy import QtGui, QtWidgets
 from qtpy.QtCore import QSize, QUrl, Slot
->>>>>>> 7cfb0e68
 
 from activity_browser import actions, signals, application, info
 from activity_browser.mod import bw2data as bd
