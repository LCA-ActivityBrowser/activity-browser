# -*- coding: utf-8 -*-
import brightway2 as bw
from PySide2 import QtWidgets, QtGui
from PySide2.QtCore import QSize, QUrl, Slot

from ..info import __version__ as ab_version
from .icons import qicons
from ..signals import signals


class MenuBar(QtWidgets.QMenuBar):
    def __init__(self, window):
        super().__init__(parent=window)
        self.window = window
        self.file_menu = QtWidgets.QMenu('&File', self.window)
        self.view_menu = QtWidgets.QMenu('&View', self.window)
        self.windows_menu = QtWidgets.QMenu('&Windows', self.window)
        self.help_menu = QtWidgets.QMenu('&Help', self.window)

        self.update_biosphere_action = QtWidgets.QAction(
            window.style().standardIcon(QtWidgets.QStyle.SP_BrowserReload),
            "&Update biosphere...", None
        )
        self.export_db_action = QtWidgets.QAction(
            self.window.style().standardIcon(QtWidgets.QStyle.SP_DriveHDIcon),
            "&Export database...", None
        )
        self.import_db_action = QtWidgets.QAction(
            qicons.import_db, '&Import database...', None
        )

        self.addMenu(self.file_menu)
        self.addMenu(self.view_menu)
        self.addMenu(self.windows_menu)
        self.addMenu(self.help_menu)

        self.setup_file_menu()
        self.setup_view_menu()
        self.update_windows_menu()
        self.setup_help_menu()
        self.connect_signals()

    def connect_signals(self):
        signals.update_windows.connect(self.update_windows_menu)
        signals.project_selected.connect(self.biosphere_exists)
        signals.databases_changed.connect(self.biosphere_exists)
        self.update_biosphere_action.triggered.connect(signals.update_biosphere.emit)
        self.export_db_action.triggered.connect(signals.export_database.emit)
        self.import_db_action.triggered.connect(signals.import_database.emit)

    def setup_file_menu(self) -> None:
        """Build the menu for specific importing/export/updating actions."""
        self.file_menu.addAction(self.import_db_action)
        self.file_menu.addAction(self.export_db_action)
        self.file_menu.addAction(self.update_biosphere_action)
        self.file_menu.addAction(
            qicons.settings,
            '&Settings...',
            signals.edit_settings.emit
        )

    def setup_view_menu(self) -> None:
        """Build the menu for viewing or hiding specific tabs"""
        self.view_menu.addAction(
            qicons.graph_explorer,
            '&Graph Explorer',
            lambda: signals.toggle_show_or_hide_tab.emit("Graph Explorer")
        )
        self.view_menu.addAction(
            qicons.history,
            '&Activity History',
            lambda: signals.toggle_show_or_hide_tab.emit("History")
        )
        self.view_menu.addAction(
            qicons.welcome,
            '&Welcome screen',
            lambda: signals.toggle_show_or_hide_tab.emit("Welcome")
        )

    def update_windows_menu(self):
        """Clear and rebuild the menu for switching between tabs."""
        self.windows_menu.clear()
        for index in range(self.window.stacked.count()):  # iterate over widgets in QStackedWidget
            widget = self.window.stacked.widget(index)
            self.windows_menu.addAction(
                widget.icon,
                widget.name,
                lambda: self.window.stacked.setCurrentWidget(widget),
            )

    def setup_help_menu(self) -> None:
        """Build the help menu for the menubar."""
        self.help_menu.addAction(
            self.window.icon,
            '&About Activity Browser',
            self.about)
        self.help_menu.addAction(
            '&About Qt',
            lambda: QtWidgets.QMessageBox.aboutQt(self.window)
        )
        self.help_menu.addAction(
            qicons.issue,
            '&Report an idea/issue on GitHub',
            self.raise_issue_github
        )

    def about(self):
        text = """
Activity Browser - a graphical interface for Brightway2.<br><br>
Application version: <b>{}</b><br><br>
All development happens on <a href="https://github.com/LCA-ActivityBrowser/activity-browser">github</a>.<br><br>
Main developers:<br>
- Bernhard Steubing (CML Leiden University, b.steubing@cml.leidenuniv.nl)<br>
- Chris Mutel (Paul Scherer Institut, cmutel@gmail.com)<br>
- Adrian Haas (ETH Zurich, haasad@ethz.ch)<br>
- Daniel de Koning (CML Leiden University, d.g.de.koning@cml.leidenuniv.nl<br><br>
Copyright (c) 2015, Bernhard Steubing and ETH Zurich<br>
Copyright (c) 2016, Chris Mutel and Paul Scherrer Institut<br>
Copyright (c) 2017, Adrian Haas (ETH Zurich) and Bernhard Steubing (Leiden University)<br>
<br>
LICENSE:<br>
This program is free software: you can redistribute it and/or modify it under the terms of the GNU Lesser General Public License as published by the Free Software Foundation, either version 3 of the License, or (at your option) any later version.<br><br>
This program is distributed in the hope that it will be useful, but WITHOUT ANY WARRANTY; without even the implied warranty of MERCHANTABILITY or FITNESS FOR A PARTICULAR PURPOSE. See the GNU Lesser General Public License for more details.<br><br>
You should have received a copy of the GNU Lesser General Public License along with this program.  If not, see <a href="http://www.gnu.org/licenses/">http://www.gnu.org/licenses/</a>.
"""
        msgBox = QtWidgets.QMessageBox(parent=self.window)
        msgBox.setWindowTitle('About the Activity Browser')
        pixmap = self.window.icon.pixmap(QSize(150, 150))
        msgBox.setIconPixmap(pixmap)
        msgBox.setWindowIcon(self.window.icon)
        msgBox.setText(text.format(ab_version))
        msgBox.exec_()

    def raise_issue_github(self):
<<<<<<< HEAD
        url = QUrl('https://github.com/LCA-ActivityBrowser/activity-browser/issues/new')
        QtGui.QDesktopServices.openUrl(url=url)
=======
        url = QtCore.QUrl('https://github.com/LCA-ActivityBrowser/activity-browser/issues/new')
        QtGui.QDesktopServices.openUrl(url)
>>>>>>> 705154ed

    @Slot(name="testBiosphereExists")
    def biosphere_exists(self) -> None:
        """ Test if the default biosphere exists as a database in the project
        """
        exists = True if bw.config.biosphere in bw.databases else False
        self.update_biosphere_action.setEnabled(exists)
        self.import_db_action.setEnabled(exists)<|MERGE_RESOLUTION|>--- conflicted
+++ resolved
@@ -132,13 +132,8 @@
         msgBox.exec_()
 
     def raise_issue_github(self):
-<<<<<<< HEAD
         url = QUrl('https://github.com/LCA-ActivityBrowser/activity-browser/issues/new')
-        QtGui.QDesktopServices.openUrl(url=url)
-=======
-        url = QtCore.QUrl('https://github.com/LCA-ActivityBrowser/activity-browser/issues/new')
         QtGui.QDesktopServices.openUrl(url)
->>>>>>> 705154ed
 
     @Slot(name="testBiosphereExists")
     def biosphere_exists(self) -> None:
