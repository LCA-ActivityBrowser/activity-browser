import os
from PySide2 import QtGui, QtWidgets
from PySide2.QtCore import QSize, QUrl, Slot

from activity_browser import actions, signals
from activity_browser.mod import bw2data as bd

from ..info import __version__ as ab_version
from .icons import qicons

AB_BW25 = True if os.environ.get("AB_BW25", False) else False


class MenuBar(QtWidgets.QMenuBar):
    def __init__(self, window):
        super().__init__(parent=window)
        self.window = window
        self.file_menu = QtWidgets.QMenu("&Project", self.window)
        self.view_menu = QtWidgets.QMenu("&View", self.window)
        self.windows_menu = QtWidgets.QMenu("&Windows", self.window)
        self.tools_menu = QtWidgets.QMenu("&Tools", self.window)
        self.help_menu = QtWidgets.QMenu("&Help", self.window)

        self.new_proj_action = actions.ProjectNew.get_QAction()
        self.dup_proj_action = actions.ProjectDuplicate.get_QAction()
        self.delete_proj_action = actions.ProjectDelete.get_QAction()
        self.import_proj_action = actions.ProjectImport.get_QAction()
        self.export_proj_action = actions.ProjectExport.get_QAction()
        self.import_db_action = actions.DatabaseImport.get_QAction()
        self.export_db_action = actions.DatabaseExport.get_QAction()
        self.update_biosphere_action = actions.BiosphereUpdate.get_QAction()
        self.manage_settings_action = actions.SettingsWizardOpen.get_QAction()
        self.manage_plugins_action = actions.PluginWizardOpen.get_QAction()

        self.addMenu(self.file_menu)
        self.addMenu(self.view_menu)
        self.addMenu(self.tools_menu)
        self.addMenu(self.help_menu)

        self.setup_file_menu()
        self.setup_view_menu()
        self.setup_tools_menu()
        self.setup_help_menu()
        self.connect_signals()

    def connect_signals(self):
        bd.projects.current_changed.connect(self.biosphere_exists)
        bd.databases.metadata_changed.connect(self.biosphere_exists)

    def setup_file_menu(self) -> None:
        """Build the menu for specific importing/export/updating actions."""
        self.file_menu.addMenu(ProjectsMenu(self))
        self.file_menu.addAction(self.new_proj_action)
        self.file_menu.addAction(self.dup_proj_action)
        self.file_menu.addAction(self.delete_proj_action)
        self.file_menu.addSeparator()
        self.file_menu.addAction(self.import_proj_action)
        self.file_menu.addAction(self.export_proj_action)
        self.file_menu.addSeparator()
        self.file_menu.addAction(self.import_db_action)
        self.file_menu.addAction(self.export_db_action)
        self.file_menu.addAction(self.update_biosphere_action)
        self.file_menu.addSeparator()
        self.file_menu.addMenu(MigrationsMenu(self))
        self.file_menu.addSeparator()
        self.file_menu.addAction(self.manage_settings_action)

    def setup_view_menu(self) -> None:
        """Build the menu for viewing or hiding specific tabs"""
        self.view_menu.addAction(
            qicons.graph_explorer,
            "&Graph Explorer",
            lambda: signals.toggle_show_or_hide_tab.emit("Graph Explorer"),
        )
        self.view_menu.addAction(
            qicons.history,
            "&Activity History",
            lambda: signals.toggle_show_or_hide_tab.emit("History"),
        )
        self.view_menu.addAction(
            qicons.welcome,
            "&Welcome screen",
            lambda: signals.toggle_show_or_hide_tab.emit("Welcome"),
        )

    def setup_tools_menu(self) -> None:
        """Build the tools menu for the menubar."""
        self.tools_menu.addAction(self.manage_plugins_action)

    def setup_help_menu(self) -> None:
        """Build the help menu for the menubar."""
        self.help_menu.addAction(
            self.window.icon, "&About Activity Browser", self.about
        )
        self.help_menu.addAction(
            "&About Qt", lambda: QtWidgets.QMessageBox.aboutQt(self.window)
        )
        self.help_menu.addAction(
            qicons.question, "&Get help on the wiki", self.open_wiki()
        )
        self.help_menu.addAction(
            qicons.issue, "&Report an idea/issue on GitHub", self.raise_issue_github
        )

    def about(self):
        text = """
Activity Browser - a graphical interface for Brightway2.<br><br>
Application version: <b>{}</b><br><br>
All development happens on <a href="https://github.com/LCA-ActivityBrowser/activity-browser">github</a>.<br><br>
For copyright information please see the copyright on <a href="https://github.com/LCA-ActivityBrowser/activity-browser/tree/main#copyright">this page</a>.<br><br>
For license information please see the copyright on <a href="https://github.com/LCA-ActivityBrowser/activity-browser/blob/main/LICENSE.txt">this page</a>.<br><br>
"""
        msgBox = QtWidgets.QMessageBox(parent=self.window)
        msgBox.setWindowTitle("About the Activity Browser")
        pixmap = self.window.icon.pixmap(QSize(150, 150))
        msgBox.setIconPixmap(pixmap)
        msgBox.setWindowIcon(self.window.icon)
        msgBox.setText(text.format(ab_version))
        msgBox.exec_()

    def open_wiki(self):
        url = QUrl(
            "https://github.com/LCA-ActivityBrowser/activity-browser/wiki"
        )
        QtGui.QDesktopServices.openUrl(url)

    def raise_issue_github(self):
        url = QUrl(
            "https://github.com/LCA-ActivityBrowser/activity-browser/issues/new/choose"
        )
        QtGui.QDesktopServices.openUrl(url)

    @Slot(name="testBiosphereExists")
    def biosphere_exists(self) -> None:
        """Test if the default biosphere exists as a database in the project"""
        exists = True if bd.config.biosphere in bd.databases else False
        self.update_biosphere_action.setEnabled(exists)
        self.import_db_action.setEnabled(exists)


class ProjectsMenu(QtWidgets.QMenu):
    """
    Menu that lists all the projects available through bw2data.projects
    """
    def __init__(self, parent=None):
        super().__init__(parent)
        self.setTitle("Open project")
        self.populate()

        self.aboutToShow.connect(self.populate)
        self.triggered.connect(lambda act: bd.projects.set_current(act.text()))

    def populate(self):
        """
        Populates the menu with the projects available in the database
        """
        import bw2data as bd

        # clear the menu of any already existing actions
        self.clear()

        # sort projects alphabetically
        sorted_projects = sorted(list(bd.projects))

        # iterate over the sorted projects and add them as actions to the menu
        for i, proj in enumerate(sorted_projects):
            # check whether the project is BW25
            bw_25 = (
                False if not isinstance(proj.data, dict) else proj.data.get("25", False)
            )

            # add BW25 decorations if necessary
            name = proj.name if not bw_25 or AB_BW25 else "[BW25] " + proj.name

            # create the action and disable it if it's BW25 and BW25 is not supported
            action = QtWidgets.QAction(name, self)
            action.setEnabled(not bw_25 or AB_BW25)

<<<<<<< HEAD
            self.addAction(action)
=======
            self.addAction(action)

        self.triggered.connect(lambda act: bd.projects.set_current(act.text()))

        
class MigrationsMenu(QtWidgets.QMenu):
    def __init__(self, parent=None) -> None:
        super().__init__(parent)

        self.setTitle("Migrations")
        self.install_migrations_action = actions.MigrationsInstall.get_QAction()

        self.addAction(self.install_migrations_action)
>>>>>>> 0f7b558c
<|MERGE_RESOLUTION|>--- conflicted
+++ resolved
@@ -176,14 +176,9 @@
             action = QtWidgets.QAction(name, self)
             action.setEnabled(not bw_25 or AB_BW25)
 
-<<<<<<< HEAD
-            self.addAction(action)
-=======
             self.addAction(action)
 
-        self.triggered.connect(lambda act: bd.projects.set_current(act.text()))
 
-        
 class MigrationsMenu(QtWidgets.QMenu):
     def __init__(self, parent=None) -> None:
         super().__init__(parent)
@@ -192,4 +187,3 @@
         self.install_migrations_action = actions.MigrationsInstall.get_QAction()
 
         self.addAction(self.install_migrations_action)
->>>>>>> 0f7b558c
