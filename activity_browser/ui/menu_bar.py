from importlib.metadata import version

from qtpy import QtGui, QtWidgets
from qtpy.QtCore import QSize, QUrl

from activity_browser import actions, signals, application, utils

from .icons import qicons


class MenuBar(QtWidgets.QMenuBar):
    """
    Main menu bar at the top of the Activity Browser window. Contains submenus for different user interaction categories
    """
    def __init__(self, window):
        super().__init__(parent=window)

        self.addMenu(ProjectMenu(self))
        self.addMenu(ViewMenu(self))
        self.addMenu(ToolsMenu(self))
        self.addMenu(HelpMenu(self))


class ProjectMenu(QtWidgets.QMenu):
    """
    Project menu: contains actions related to managing the project, such as project duplication, database importing etc.
    """

    def __init__(self, parent=None) -> None:
        super().__init__(parent)

        self.setTitle("&Project")

        self.dup_proj_action = actions.ProjectDuplicate.get_QAction()
        self.delete_proj_action = actions.ProjectDelete.get_QAction()

        self.import_proj_action = actions.ProjectImport.get_QAction()
        self.export_proj_action = actions.ProjectExport.get_QAction()

        self.import_db_action = actions.DatabaseImport.get_QAction()
        self.export_db_action = actions.DatabaseExport.get_QAction()
        self.update_biosphere_action = actions.BiosphereUpdate.get_QAction()

        self.manage_settings_action = actions.SettingsWizardOpen.get_QAction()
        self.manage_projects_action = actions.ProjectManagerOpen.get_QAction()

        self.addMenu(ProjectSelectionMenu(self))
        self.addMenu(ProjectNewMenu(self))
        self.addAction(self.dup_proj_action)
        self.addAction(self.delete_proj_action)
        self.addSeparator()
        self.addAction(self.import_proj_action)
        self.addAction(self.export_proj_action)
        self.addSeparator()
        self.addMenu(ImportDatabaseMenu(self))
        self.addAction(self.export_db_action)
<<<<<<< HEAD
=======
        self.addAction(self.update_biosphere_action)
        self.addSeparator()
        self.addMenu(ImportICMenu(self))
        self.addSeparator()
        self.addMenu(MigrationsMenu(self))
>>>>>>> 0855ddd3
        self.addSeparator()
        self.addAction(self.manage_settings_action)
        self.addAction(self.manage_projects_action)


class ProjectNewMenu(QtWidgets.QMenu):
    def __init__(self, parent=None) -> None:
        super().__init__(parent)

        self.setTitle("New Project")
        self.new_proj_action = actions.ProjectNew.get_QAction()
        self.import_proj_action = actions.ProjectImport.get_QAction()

        self.new_proj_action.setText("Empty project")
        self.import_proj_action.setText("From .tar.gz file")

        self.new_proj_action.setIcon(QtGui.QIcon())
        self.import_proj_action.setIcon(QtGui.QIcon())

        self.addAction(self.new_proj_action)
        self.addAction(self.import_proj_action)
        self.addMenu(ProjectNewTemplateMenu(self))


class ProjectNewTemplateMenu(QtWidgets.QMenu):
    remote_projects = {}

    def __init__(self, parent=None):
        super().__init__(parent)
        self.setTitle("From template")

        self.actions = {}

        for key in utils.get_templates():
            action = actions.ProjectNewFromTemplate.get_QAction(key)
            action.setText(key)
            self.actions[key] = action
            self.addAction(action)

        for key in self.get_projects():
            action = actions.ProjectNewRemote.get_QAction(key)
            action.setText(key)
            self.actions[key] = action
            self.addAction(action)

    def get_projects(self):
        if not self.remote_projects:
            from bw2io.remote import get_projects
            ProjectNewTemplateMenu.remote_projects = get_projects()
        return self.remote_projects


class ViewMenu(QtWidgets.QMenu):
    """
    View menu: contains actions in regard to hiding and showing specific UI elements.
    """

    def __init__(self, parent=None) -> None:
        super().__init__(parent)

        self.setTitle("&View")

        self.addAction(
            qicons.graph_explorer,
            "&Graph Explorer",
            lambda: signals.toggle_show_or_hide_tab.emit("Graph Explorer"),
        )
        self.addAction(
            qicons.history,
            "&Activity History",
            lambda: signals.toggle_show_or_hide_tab.emit("History"),
        )
        self.addAction(
            qicons.welcome,
            "&Welcome screen",
            lambda: signals.toggle_show_or_hide_tab.emit("Welcome"),
        )


class ToolsMenu(QtWidgets.QMenu):
    """
    Tools Menu: contains actions in regard to special tooling aspects of the AB
    """

    def __init__(self, parent=None) -> None:
        super().__init__(parent)
        self.setTitle("&Tools")

        self.manage_plugins_action = actions.PluginWizardOpen.get_QAction()

        self.addAction(self.manage_plugins_action)


class HelpMenu(QtWidgets.QMenu):
    """
    Help Menu: contains actions that show info to the user or redirect them to online resources
    """

    def __init__(self, parent=None) -> None:
        super().__init__(parent)
        self.setTitle("&Help")

        self.addAction(
            qicons.ab, "&About Activity Browser", self.about
        )
        self.addAction(
            "&About Qt", lambda: QtWidgets.QMessageBox.aboutQt(application.main_window)
        )
        self.addAction(
            qicons.question, "&Get help on the wiki", self.open_wiki
        )
        self.addAction(
            qicons.issue, "&Report an idea/issue on GitHub", self.raise_issue_github
        )

    def about(self):
        """Displays an 'about' window to the user containing e.g. the version of the AB and copyright info"""
        # set the window text in html format
        text = f"""
        Activity Browser - a graphical interface for Brightway2.<br><br>
        Application version: <b>{version("activity_browser")}</b><br>
        bw2data version: <b>{version("bw2data")}</b><br>
        bw2io version: <b>{version("bw2calc")}</b><br>
        bw2calc version: <b>{version("bw2io")}</b><br><br>
        All development happens on <a href="https://github.com/LCA-ActivityBrowser/activity-browser">github</a>.<br><br>
        For copyright information please see the copyright on <a href="https://github.com/LCA-ActivityBrowser/activity-browser/tree/main#copyright">this page</a>.<br><br>
        For license information please see the copyright on <a href="https://github.com/LCA-ActivityBrowser/activity-browser/blob/main/LICENSE.txt">this page</a>.<br><br>
        """

        # set up the window
        about_window = QtWidgets.QMessageBox(parent=application.main_window)
        about_window.setWindowTitle("About the Activity Browser")
        about_window.setIconPixmap(qicons.ab.pixmap(QSize(150, 150)))
        about_window.setText(text)

        # execute
        about_window.exec_()

    def open_wiki(self):
        """Opens the AB github wiki in the users default browser"""
        url = QUrl(
            "https://github.com/LCA-ActivityBrowser/activity-browser/wiki"
        )
        QtGui.QDesktopServices.openUrl(url)

    def raise_issue_github(self):
        """Opens the github create issue page in the users default browser"""
        url = QUrl(
            "https://github.com/LCA-ActivityBrowser/activity-browser/issues/new/choose"
        )
        QtGui.QDesktopServices.openUrl(url)


class ProjectSelectionMenu(QtWidgets.QMenu):
    """
    Menu that lists all the projects available through bw2data.projects
    """
    def __init__(self, parent=None):
        super().__init__(parent)
        self.setTitle("Open project")
        self.populate()

        self.aboutToShow.connect(self.populate)
        self.triggered.connect(lambda act: actions.ProjectSwitch.run(act.data()))

    def populate(self):
        """
        Populates the menu with the projects available in the database
        """
        import bw2data as bd

        # clear the menu of any already existing actions
        self.clear()

        # sort projects alphabetically
        sorted_projects = sorted(list(bd.projects))

        # iterate over the sorted projects and add them as actions to the menu
        for i, proj in enumerate(sorted_projects):
            # check whether the project is BW25
            bw_25 = (
                False if not isinstance(proj.data, dict) else proj.data.get("25", False)
            )

            # create the action and disable it if it's BW25 and BW25 is not supported
            action = QtWidgets.QAction(proj.name, self)
            action.setData(proj.name)
            action.setIcon(application.style().standardIcon(QtWidgets.QStyle.StandardPixmap.SP_MessageBoxWarning) if not bw_25 else qicons.empty)

            self.addAction(action)
<<<<<<< HEAD
=======


class MigrationsMenu(QtWidgets.QMenu):
    """Menu that shows actions that regard to brightway migrations"""

    def __init__(self, parent=None) -> None:
        super().__init__(parent)

        self.setTitle("Migrations")
        self.install_migrations_action = actions.MigrationsInstall.get_QAction()

        self.addAction(self.install_migrations_action)



class ImportDatabaseMenu(QtWidgets.QMenu):
    def __init__(self, parent=None) -> None:
        super().__init__(parent=parent)
        self.setTitle("Import database")
        self.setIcon(qicons.import_db)

        self.beta_warning = QtWidgets.QWidgetAction(self)
        self.beta_warning.setDefaultWidget(QtWidgets.QLabel("Beta features, use at your own risk"))

        self.import_from_ecoinvent_action = actions.DatabaseImporterEcoinventInterface.get_QAction()
        self.import_from_forwast_action = actions.DatabaseImporterForwast.get_QAction()
        self.import_from_z7_action = actions.DatabaseImporterEcospold7z.get_QAction()
        self.import_from_excel_action = actions.DatabaseImporterExcel.get_QAction()
        self.import_from_bw2package_action = actions.DatabaseImporterBW2Package.get_QAction()
        self.open_import_wizard_action = actions.DatabaseImport.get_QAction()

        self.import_from_ecoinvent_action.setText("remote from ecoinvent")
        self.import_from_forwast_action.setText("remote from forwast")
        self.import_from_z7_action.setText("from ecospold .7z archive")
        self.import_from_excel_action.setText("from Brightway2 excel")
        self.import_from_bw2package_action.setText("from Brightway2 package")
        self.open_import_wizard_action.setText("using legacy wizard")

        self.addAction(self.beta_warning)
        self.addSeparator()
        self.addAction(self.import_from_ecoinvent_action)
        self.addAction(self.import_from_forwast_action)
        self.addSeparator()
        self.addAction(self.import_from_z7_action)
        self.addAction(self.import_from_excel_action)
        self.addAction(self.import_from_bw2package_action)
        self.addSeparator()
        self.addAction(self.open_import_wizard_action)


class ImportICMenu(QtWidgets.QMenu):
    def __init__(self, parent=None) -> None:
        super().__init__(parent=parent)
        self.setTitle("Import impact categories")
        self.setIcon(qicons.import_db)

        self.beta_warning = QtWidgets.QWidgetAction(self)
        self.beta_warning.setDefaultWidget(QtWidgets.QLabel("Beta features, use at your own risk"))

        self.import_from_ei_excel_action = actions.MethodImporterEcoinvent.get_QAction()
        self.import_from_bw2io_action = actions.MethodImporterBW2IO.get_QAction()

        self.import_from_ei_excel_action.setText("from ecoinvent excel")
        self.import_from_bw2io_action.setText("from bw2io")

        self.import_from_ei_excel_action.setIcon(QtGui.QIcon())
        self.import_from_bw2io_action.setIcon(QtGui.QIcon())

        self.addAction(self.beta_warning)
        self.addSeparator()
        self.addAction(self.import_from_ei_excel_action)
        self.addAction(self.import_from_bw2io_action)
>>>>>>> 0855ddd3
<|MERGE_RESOLUTION|>--- conflicted
+++ resolved
@@ -54,14 +54,11 @@
         self.addSeparator()
         self.addMenu(ImportDatabaseMenu(self))
         self.addAction(self.export_db_action)
-<<<<<<< HEAD
-=======
         self.addAction(self.update_biosphere_action)
         self.addSeparator()
         self.addMenu(ImportICMenu(self))
         self.addSeparator()
         self.addMenu(MigrationsMenu(self))
->>>>>>> 0855ddd3
         self.addSeparator()
         self.addAction(self.manage_settings_action)
         self.addAction(self.manage_projects_action)
@@ -252,21 +249,6 @@
             action.setIcon(application.style().standardIcon(QtWidgets.QStyle.StandardPixmap.SP_MessageBoxWarning) if not bw_25 else qicons.empty)
 
             self.addAction(action)
-<<<<<<< HEAD
-=======
-
-
-class MigrationsMenu(QtWidgets.QMenu):
-    """Menu that shows actions that regard to brightway migrations"""
-
-    def __init__(self, parent=None) -> None:
-        super().__init__(parent)
-
-        self.setTitle("Migrations")
-        self.install_migrations_action = actions.MigrationsInstall.get_QAction()
-
-        self.addAction(self.install_migrations_action)
-
 
 
 class ImportDatabaseMenu(QtWidgets.QMenu):
@@ -325,5 +307,4 @@
         self.addAction(self.beta_warning)
         self.addSeparator()
         self.addAction(self.import_from_ei_excel_action)
-        self.addAction(self.import_from_bw2io_action)
->>>>>>> 0855ddd3
+        self.addAction(self.import_from_bw2io_action)