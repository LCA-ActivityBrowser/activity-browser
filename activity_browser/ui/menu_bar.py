--- conflicted
+++ resolved
@@ -138,7 +138,6 @@
         self.import_db_action.setEnabled(exists)
 
 
-<<<<<<< HEAD
 class ProjectsMenu(QtWidgets.QMenu):
     def __init__(self, parent=None):
         super().__init__(parent)
@@ -166,7 +165,8 @@
             self.addAction(action)
 
         self.triggered.connect(lambda act: bd.projects.set_current(act.text()))
-=======
+
+        
 class MigrationsMenu(QtWidgets.QMenu):
     def __init__(self, parent=None) -> None:
         super().__init__(parent)
@@ -175,6 +175,3 @@
         self.install_migrations_action = actions.MigrationsInstall.get_QAction()
 
         self.addAction(self.install_migrations_action)
-
-
->>>>>>> 5b4b2007
