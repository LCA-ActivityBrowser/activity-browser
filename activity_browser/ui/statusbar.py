<<<<<<< HEAD
# -*- coding: utf-8 -*-
import brightway2 as bw
=======
>>>>>>> 925dff0d
from PySide2.QtCore import Slot
from PySide2.QtWidgets import QLabel, QStatusBar

from activity_browser import log, signals
<<<<<<< HEAD
=======
from activity_browser.mod import bw2data as bd
>>>>>>> 925dff0d


class Statusbar(QStatusBar):
    def __init__(self, window):
        super().__init__(parent=window)
        self.status_message_left = QLabel("Welcome")
        self.status_message_right = QLabel("Database")
        self.status_message_center = QLabel("Project")

        self.addWidget(self.status_message_left, 1)
        self.addWidget(self.status_message_center, 2)
        self.addWidget(self.status_message_right, 0)

        self.connect_signals()

    def connect_signals(self):
        signals.new_statusbar_message.connect(self.left)
        bd.projects.current_changed.connect(self.update_project)
        signals.database_tab_open.connect(self.set_database)

    @Slot(str, name="statusLeft")
    def left(self, message: str) -> None:
        log.info(message)  # for console output
        if isinstance(message, str):
            self.status_message_left.setText(message)

    @Slot(str, name="statusCenter")
    def center(self, message):
        self.status_message_center.setText(message)

    @Slot(str, name="statusRight")
    def right(self, message):
        self.status_message_right.setText(message)

    @Slot(name="updateProjectStatus")
    def update_project(self):
        self.center(f"Project: {bd.projects.current}")
        self.right("Database: None")

    @Slot(str, name="setDatabaseName")
    def set_database(self, name):
        self.right("Database: {}".format(name))<|MERGE_RESOLUTION|>--- conflicted
+++ resolved
@@ -1,16 +1,8 @@
-<<<<<<< HEAD
-# -*- coding: utf-8 -*-
-import brightway2 as bw
-=======
->>>>>>> 925dff0d
 from PySide2.QtCore import Slot
 from PySide2.QtWidgets import QLabel, QStatusBar
 
 from activity_browser import log, signals
-<<<<<<< HEAD
-=======
 from activity_browser.mod import bw2data as bd
->>>>>>> 925dff0d
 
 
 class Statusbar(QStatusBar):
