# -*- coding: utf-8 -*-
"""Classes related to the LCA results sub-tabs in the main LCA results tab.

Each of these classes is either a parent for - or a sub-LCA results tab.
"""

from collections import namedtuple
from typing import List, Optional, Union

from bw2calc.errors import BW2CalcError
from PySide2.QtWidgets import (
    QWidget, QTabWidget, QVBoxLayout, QHBoxLayout, QScrollArea, QRadioButton,
    QLabel, QLineEdit, QCheckBox, QPushButton, QComboBox, QTableView,
    QButtonGroup, QMessageBox, QGroupBox, QGridLayout
)
from PySide2 import QtGui, QtCore
from stats_arrays.errors import InvalidParamsError
import traceback

from ...bwutils import (
<<<<<<< HEAD
    MLCA, Contributions, PresamplesContributions, PresamplesMLCA, MonteCarloLCA, GlobalSensitivityAnalysis,
     commontasks as bc
=======
    Contributions, CSMonteCarloLCA, MLCA, PresamplesContributions,
    PresamplesMLCA, SuperstructureContributions, SuperstructureMLCA,
    commontasks as bc
>>>>>>> 3e8f2ff1
)
from ...signals import signals
from ..figures import (
    LCAResultsPlot, ContributionPlot, CorrelationPlot, LCAResultsBarChart, MonteCarloPlot
)
from ..style import horizontal_line, vertical_line, header
from ..tables import ContributionTable, InventoryTable, LCAResultsTable
from ..widgets import CutoffMenu, SwitchComboBox
from ..web import SankeyNavigatorWidget


def get_header_layout(header_text: str) -> QVBoxLayout:
    vlayout = QVBoxLayout()
    vlayout.addWidget(header(header_text))
    vlayout.addWidget(horizontal_line())
    return vlayout


def get_unit(method: tuple, relative: bool = False) -> str:
    """Get the unit for plot axis naming.

    Determine the unit based on whether a plot is shown:
    - for a number of functional units
    - for a number of impact categories
    and whether the axis are related to:
    - relative or
    - absolute numbers.
    """
    if relative:
        return "relative share"
    if method:  # for all functional units
        return bc.unit_of_method(method)
    return "units of each LCIA method"


# Special namedtuple for the LCAResults TabWidget.
Tabs = namedtuple(
    "tabs", ("inventory", "results", "ef", "process", "sankey", "mc", "gsa")
)
Relativity = namedtuple("relativity", ("relative", "absolute"))
ExportTable = namedtuple("export_table", ("label", "copy", "csv", "excel"))
ExportPlot = namedtuple("export_plot", ("label", "png", "svg"))
PlotTableCheck = namedtuple("plot_table_space", ("plot", "table"))
Combobox = namedtuple(
    "combobox_menu", (
        "func", "func_label", "method", "method_label",
        "agg", "agg_label", "scenario", "scenario_label",
    )
)


class LCAResultsSubTab(QTabWidget):
    """Class for the main 'LCA Results' tab.

    Shows:
        One sub-tab for each calculation setup
        For each calculation setup-tab one array of relevant tabs.
    """

    update_scenario_box_index = QtCore.Signal(int)

    def __init__(self, name: str, presamples=None, parent=None):
        super().__init__(parent)
        self.cs_name = name
        self.presamples = presamples
        self.mlca: Optional[Union[MLCA, PresamplesMLCA, SuperstructureMLCA]] = None
        self.contributions: Optional[Contributions] = None
        self.mc: Optional[MonteCarloLCA] = None
        self.method_dict = dict()
        self.single_func_unit = False
        self.single_method = False

        self.setMovable(True)
        self.setVisible(False)
        self.visible = False

        self.do_calculations()
        self.tabs = Tabs(
            inventory=InventoryTab(self),
            results=LCAResultsTab(self),
            ef=ElementaryFlowContributionTab(self),
            process=ProcessContributionsTab(self),
            sankey=SankeyNavigatorWidget(self.cs_name, parent=self),
            mc=MonteCarloTab(self),  # mc=None if self.mc is None else MonteCarloTab(self),
            gsa=GSATab(self),
        )
        self.tab_names = Tabs(
            inventory="Inventory",
            results="LCA Results",
            ef="EF Contributions",
            process="Process Contributions",
            sankey="Sankey",
            mc="Monte Carlo",
            gsa="Sensitivity Analysis",
        )
        self.setup_tabs()
        self.setCurrentWidget(self.tabs.results)
        self.currentChanged.connect(self.generate_content_on_click)

    def do_calculations(self):
        """Perform the MLCA calculation."""
        if self.presamples is None:
            self.mlca = MLCA(self.cs_name)
            self.contributions = Contributions(self.mlca)
        elif isinstance(self.presamples, str):
            try:
                self.mlca = PresamplesMLCA(self.cs_name, self.presamples)
                self.contributions = PresamplesContributions(self.mlca)
            except IndexError as e:
                # Occurs when a presamples package is used that refers to old
                # or non-existing array indices.
                msg = ("Given scenario package refers to non-existent exchanges."
                       " It is suggested to remove or edit this package.")
                raise BW2CalcError(msg, str(e)).with_traceback(e.__traceback__)
        else:
            try:
                self.mlca = SuperstructureMLCA(self.cs_name, self.presamples)
                self.contributions = SuperstructureContributions(self.mlca)
            except AssertionError as e:
                raise BW2CalcError("Scenario LCA failed.", str(e)).with_traceback(e.__traceback__)
        self.mlca.calculate()
        self.mc = MonteCarloLCA(self.cs_name)

        # self.mct = CSMonteCarloLCAThread()
        # self.mct.start()
        # self.mct.initialize(self.cs_name)

        self.method_dict = bc.get_LCIA_method_name_dict(self.mlca.methods)
        self.single_func_unit = True if len(self.mlca.func_units) == 1 else False
        self.single_method = True if len(self.mlca.methods) == 1 else False

    @property
    def using_presamples(self) -> bool:
        """Used to determine if a Scenario Analysis is performed."""
        return all([
            self.presamples is not None,
            isinstance(self.mlca, (PresamplesMLCA, SuperstructureMLCA))
        ])

    def setup_tabs(self):
        """Have all of the tabs pull in their required data and add them."""
        self._update_tabs()
        for name, tab in zip(self.tab_names, self.tabs):
            if tab:
                self.addTab(tab, name)
                if hasattr(tab, "configure_scenario"):
                    tab.configure_scenario()

    def _update_tabs(self):
        """Update each sub-tab that can be updated."""
        for tab in self.tabs:
            if tab and hasattr(tab, "update_tab"):
                tab.update_tab()
        self.tabs.sankey.update_calculation_setup(cs_name=self.cs_name)

    @QtCore.Slot(int, name="updateUnderlyingMatrices")
    def update_scenario_data(self, index: int) -> None:
        """Will calculate which presamples array to use and update all child tabs."""
        if index == self.mlca.current:
            return
        self.mlca.set_scenario(index)
        self._update_tabs()
        self.update_scenario_box_index.emit(index)

    @QtCore.Slot(int, name="generateSankeyOnClick")
    def generate_content_on_click(self, index):
        if index == self.indexOf(self.tabs.sankey):
            if not self.tabs.sankey.has_sankey:
                print('Generating Sankey Tab')
                self.tabs.sankey.new_sankey()


class NewAnalysisTab(QWidget):
    """Parent class around which all sub-tabs are built."""

    def __init__(self, parent=None):
        super().__init__(parent)
        self.parent = parent

        # Important variables optionally used in subclasses
        self.table: Optional[QTableView] = None
        self.plot: Optional[QWidget] = None
        self.plot_table: Optional[PlotTableCheck] = None
        self.relativity: Optional[Relativity] = None
        self.relative: Optional[bool] = None
        self.export_plot: Optional[ExportPlot] = None
        self.export_table: Optional[ExportTable] = None

        self.scenario_box = QComboBox()
        self.pt_layout = QVBoxLayout()
        self.layout = QVBoxLayout()
        self.setLayout(self.layout)

    def build_main_space(self) -> QScrollArea:
        """Assemble main space where plots, tables and relevant options are shown."""
        space = QScrollArea()
        widget = QWidget()
        self.pt_layout.setAlignment(QtCore.Qt.AlignTop)
        widget.setLayout(self.pt_layout)
        space.setWidget(widget)
        space.setWidgetResizable(True)

        # Option switches
        self.plot_table = PlotTableCheck(
            QCheckBox("Plot"), QCheckBox("Table")
        )
        self.plot_table.plot.setChecked(True)
        self.plot_table.table.setChecked(True)
        self.plot_table.table.stateChanged.connect(self.space_check)
        self.plot_table.plot.stateChanged.connect(self.space_check)

        # Assemble option row
        row = QHBoxLayout()
        row.addWidget(self.plot_table.plot)
        row.addWidget(self.plot_table.table)
        row.addWidget(vertical_line())
        if self.relativity:
            row.addWidget(self.relativity.relative)
            row.addWidget(self.relativity.absolute)
            self.relativity.relative.toggled.connect(self.relativity_check)
        row.addStretch()

        # Assemble Table and Plot area
        if self.table and self.plot:
            self.pt_layout.addLayout(row)
        if self.plot:
            self.pt_layout.addWidget(self.plot, 1)
        if self.table:
            self.pt_layout.addWidget(self.table)
        self.pt_layout.addStretch()
        return space

    @QtCore.Slot(name="checkboxChanges")
    def space_check(self):
        """Show graph and/or table, whichever is selected.

        Can also hide both, if you want to do that.
        """
        self.table.setVisible(self.plot_table.table.isChecked())
        self.plot.setVisible(self.plot_table.plot.isChecked())

    @QtCore.Slot(bool, name="isRelativeToggled")
    def relativity_check(self, checked: bool):
        """Check if the relative or absolute option is selected."""
        self.relative = checked
        self.update_tab()

    @property
    def using_presamples(self) -> bool:
        """Check if presamples is used."""
        return self.parent.using_presamples if self.parent else False

    def get_scenario_labels(self) -> List[str]:
        """Get scenario labels if presamples is used."""
        return self.parent.mlca.scenario_names if self.using_presamples else []

    def configure_scenario(self):
        """Determine if scenario Qt widgets are visible or not and retrieve
        scenario labels for the selection drop-down box.
        """
        if self.scenario_box:
            self.scenario_box.setVisible(self.using_presamples)
            self.update_combobox(self.scenario_box, self.get_scenario_labels())

    @staticmethod
    @QtCore.Slot(int, name="setBoxIndex")
    def set_combobox_index(box: QComboBox, index: int) -> None:
        """Update the index on the given QComboBox without sending a signal."""
        box.blockSignals(True)
        box.setCurrentIndex(index)
        box.blockSignals(False)

    @staticmethod
    def update_combobox(box: QComboBox, labels: List[str]) -> None:
        """Update the combobox menu."""
        box.blockSignals(True)
        box.clear()
        box.insertItems(0, labels)
        box.blockSignals(False)

    def update_tab(self):
        """Update the plot and table if they are present."""
        if self.plot:
            self.update_plot()
        if self.table:
            self.update_table()

    def update_table(self, *args, **kwargs):
        """Update the table."""
        self.table.sync(*args, **kwargs)

    def update_plot(self, *args, **kwargs):
        """Update the plot."""
        self.plot.plot(*args, **kwargs)

    def build_export(self, has_table: bool = True, has_plot: bool = True) -> QHBoxLayout:
        """Construct a custom export button layout.
        
        Produces layout with buttons for export of relevant sections (plot, table).
        Options for figure are: 
            .png (image format useful for computer generated graphics)
            .svg (scalable vector graphic, image is not pixels but data on where lines are, 
                useful in reports)
        Options for Table are:
            copy (copies the table to clipboard)
            .csv (a comma separated values file of the table, useful for data storage)
            Excel (an excel file, useful for exchanging with people and making visualizations) 
        """
        export_menu = QHBoxLayout()

        # Export Plot
        if has_plot:
            plot_layout = QHBoxLayout()
            self.export_plot = ExportPlot(
                QLabel("Export plot:"),
                QPushButton(".png"),
                QPushButton(".svg"),
            )
            self.export_plot.png.clicked.connect(self.plot.to_png)
            self.export_plot.svg.clicked.connect(self.plot.to_svg)
            for obj in self.export_plot:
                plot_layout.addWidget(obj)
            export_menu.addLayout(plot_layout)

        # Add seperator if both table and plot exist
        if has_table and has_plot:
            export_menu.addWidget(vertical_line())

        # Export Table
        if has_table:
            table_layout = QHBoxLayout()
            self.export_table = ExportTable(
                QLabel("Export table:"),
                QPushButton("Copy"),
                QPushButton(".csv"),
                QPushButton("Excel"),
            )
            self.export_table.copy.clicked.connect(self.table.to_clipboard)
            self.export_table.csv.clicked.connect(self.table.to_csv)
            self.export_table.excel.clicked.connect(self.table.to_excel)
            for obj in self.export_table:
                table_layout.addWidget(obj)
            export_menu.addLayout(table_layout)

        export_menu.addStretch()
        return export_menu


class InventoryTab(NewAnalysisTab):
    """Class for the 'Inventory' sub-tab.

    This tab allows for investigation of the inventories of the calculation.

    Shows:
        Option to choose between 'Biosphere flows' and 'Technosphere flows'
        Inventory table for either 'Biosphere flows' or 'Technosphere flows'
        Export options
    """

    def __init__(self, parent=None):
        super().__init__(parent)
        self.df_biosphere = None
        self.df_technosphere = None

        self.layout.addLayout(get_header_layout('Inventory'))

        # buttons
        button_layout = QHBoxLayout()
        self.radio_button_biosphere = QRadioButton("Biosphere flows")
        self.radio_button_biosphere.setChecked(True)
        button_layout.addWidget(self.radio_button_biosphere)
        self.radio_button_technosphere = QRadioButton("Technosphere flows")
        self.scenario_label = QLabel("Scenario:")
        button_layout.addWidget(self.radio_button_technosphere)
        button_layout.addWidget(self.scenario_label)
        button_layout.addWidget(self.scenario_box)
        button_layout.addStretch(1)
        self.layout.addLayout(button_layout)

        # table
        self.table = InventoryTable(self.parent)
        self.table.table_name = 'Inventory_' + self.parent.cs_name
        self.layout.addWidget(self.table)

        self.layout.addLayout(self.build_export(has_plot=False, has_table=True))
        self.connect_signals()

    def connect_signals(self):
        self.radio_button_biosphere.toggled.connect(self.button_clicked)
        if self.using_presamples:
            self.scenario_box.currentIndexChanged.connect(self.parent.update_scenario_data)
            self.parent.update_scenario_box_index.connect(
                lambda index: self.set_combobox_index(self.scenario_box, index)
            )

    @QtCore.Slot(bool, name="isBiosphereToggled")
    def button_clicked(self, toggled: bool):
        """Update table according to radiobutton selected."""
        if not toggled:
            self.update_table(inventory='technosphere')
            self.table.table_name = self.parent.cs_name + '_Inventory_technosphere'
        else:
            self.update_table(inventory='biosphere')
            self.table.table_name = self.parent.cs_name + '_Inventory'

    def configure_scenario(self):
        """Allow scenarios options to be visible when used."""
        super().configure_scenario()
        self.scenario_label.setVisible(self.using_presamples)

    def update_tab(self):
        """Update the tab."""
        self.clear_tables()
        super().update_tab()

    def update_table(self, inventory='biosphere'):
        """Update the table."""
        if inventory == 'biosphere':
            if self.df_biosphere is None:
                self.df_biosphere = self.parent.contributions.inventory_df(
                    inventory_type='biosphere')
            self.table.sync(self.df_biosphere)
        else:
            if self.df_technosphere is None:
                self.df_technosphere = self.parent.contributions.inventory_df(
                    inventory_type='technosphere')
            self.table.sync(self.df_technosphere)

    def clear_tables(self) -> None:
        """Set the biosphere and technosphere to None."""
        self.df_biosphere, self.df_technosphere = None, None


class LCAResultsTab(NewAnalysisTab):
    """Class for the 'LCA Results' sub-tab.

    This tab allows the user to get a basic overview of the results of the calculation setup.

    Shows:
        'Overview' and 'by LCIA method' options for different plots/graphs
        Plots/graphs
        Export buttons
    """

    def __init__(self, parent=None):
        super().__init__(parent)
        self.parent = parent
        self.lca_scores_widget = LCAScoresTab(parent)
        self.lca_overview_widget = LCIAResultsTab(parent)

        self.layout.setAlignment(QtCore.Qt.AlignTop)
        self.layout.addLayout(get_header_layout('LCA Results'))

        # buttons
        button_layout = QHBoxLayout()
        self.button_group = QButtonGroup()
        self.button_overview = QRadioButton("Overview")
        self.button_overview.setToolTip(
            "Show a matrix of all functional units and all impact categories")
        button_layout.addWidget(self.button_overview)
        self.button_by_method = QRadioButton("by LCIA method")
        self.button_by_method.setToolTip(
            "Show the impacts of each functional unit for the selected impact categories")
        self.button_by_method.setChecked(True)
        self.scenario_label = QLabel("Scenario:")
        self.button_group.addButton(self.button_overview, 0)
        self.button_group.addButton(self.button_by_method, 1)
        button_layout.addWidget(self.button_by_method)
        button_layout.addWidget(self.scenario_label)
        button_layout.addWidget(self.scenario_box)
        button_layout.addStretch(1)
        self.layout.addLayout(button_layout)

        self.layout.addWidget(self.lca_scores_widget)
        self.layout.addWidget(self.lca_overview_widget)

        self.button_clicked(False)
        self.connect_signals()

    def connect_signals(self):
        self.button_overview.toggled.connect(self.button_clicked)
        if self.using_presamples:
            self.scenario_box.currentIndexChanged.connect(self.parent.update_scenario_data)
            self.parent.update_scenario_box_index.connect(
                lambda index: self.set_combobox_index(self.scenario_box, index)
            )
            self.button_by_method.toggled.connect(
                lambda on_lcia: self.scenario_box.setHidden(on_lcia)
            )
            self.button_by_method.toggled.connect(
                lambda on_lcia: self.scenario_label.setHidden(on_lcia)
            )

    @QtCore.Slot(bool, name="overviewToggled")
    def button_clicked(self, is_overview: bool):
        self.lca_overview_widget.setVisible(is_overview)
        self.lca_scores_widget.setHidden(is_overview)

    def configure_scenario(self):
        """Allow scenarios options to be visible when used."""
        super().configure_scenario()
        self.scenario_box.setHidden(self.button_by_method.isChecked())
        self.scenario_label.setHidden(self.button_by_method.isChecked())

    def update_tab(self):
        """Update the tab."""
        self.lca_scores_widget.update_tab()
        self.lca_overview_widget.update_plot()
        self.lca_overview_widget.update_table()


class LCAScoresTab(NewAnalysisTab):
    """Class for when 'by LCIA method' is chosen in the 'LCA Results' sub-tab."""

    def __init__(self, parent=None):
        super().__init__(parent)
        self.parent = parent

        self.combobox_menu = QHBoxLayout()
        self.combobox_label = QLabel("Choose LCIA method:")
        self.combobox = QComboBox()
        self.combobox.scroll = False
        self.combobox_menu.addWidget(self.combobox_label)
        self.combobox_menu.addWidget(self.combobox, 1)
        self.combobox_menu.addStretch(1)
        self.layout.addLayout(self.combobox_menu)

        self.plot = LCAResultsBarChart(self.parent)
        self.plot.plot_name = 'LCA scores_' + self.parent.cs_name
        self.layout.addWidget(self.plot)

        self.layout.addLayout(self.build_export(has_plot=True, has_table=False))

        self.connect_signals()

    def connect_signals(self):
        self.combobox.currentIndexChanged.connect(self.update_plot)

    def update_tab(self):
        """Update the tab."""
        self.update_combobox(self.combobox, [str(m) for m in self.parent.mlca.methods])
        super().update_tab()

    @QtCore.Slot(int, name="updatePlotWithIndex")
    def update_plot(self, method_index: int = 0):
        """Update the plot."""
        method = self.parent.mlca.methods[method_index]
        df = self.parent.mlca.get_results_for_method(method_index)
        labels = [
            bc.format_activity_label(next(iter(fu.keys())), style='pnld')
            for fu in self.parent.mlca.func_units
        ]
        idx = self.layout.indexOf(self.plot)
        self.plot.figure.clf()
        self.plot.deleteLater()
        self.plot = LCAResultsBarChart(self.parent)
        self.layout.insertWidget(idx, self.plot)
        self.plot.plot(df, method=method, labels=labels)
        self.updateGeometry()
        self.plot.plot_name = '_'.join([self.parent.cs_name, 'LCA scores', str(method)])


class LCIAResultsTab(NewAnalysisTab):
    """Class for when 'Overview' is chosen in the 'LCA Results' sub-tab."""

    def __init__(self, parent, **kwargs):
        super(LCIAResultsTab, self).__init__(parent, **kwargs)
        self.parent = parent
        self.df = None

        # if not self.parent.single_func_unit:
        self.plot = LCAResultsPlot(self.parent)
        self.plot.plot_name = self.parent.cs_name + '_LCIA results'
        self.table = LCAResultsTable(self.parent)
        self.table.table_name = self.parent.cs_name + '_LCIA results'
        self.relative = False

        self.layout.addWidget(self.build_main_space())
        self.layout.addLayout(self.build_export(True, True))

    def update_plot(self):
        """Update the plot."""
        idx = self.pt_layout.indexOf(self.plot)
        self.plot.figure.clf()
        self.plot.deleteLater()
        self.plot = LCAResultsPlot(self.parent)
        self.pt_layout.insertWidget(idx, self.plot)
        self.df = self.parent.contributions.lca_scores_df(normalized=self.relative)
        self.plot.plot(self.df)
        if self.pt_layout.parentWidget():
            self.pt_layout.parentWidget().updateGeometry()

    def update_table(self):
        """Update the table."""
        if not isinstance(self.table, LCAResultsTable):
            self.table = LCAResultsTable()
        self.df = self.parent.contributions.lca_scores_df(normalized=self.relative)
        self.table.sync(self.df)


class ContributionTab(NewAnalysisTab):
    """Parent class for any 'XXX Contributions' sub-tab."""

    def __init__(self, parent, **kwargs):
        super().__init__(parent)
        self.cutoff_menu = CutoffMenu(self, cutoff_value=0.05)
        self.combobox_menu = Combobox(
            func=QComboBox(self),
            func_label=QLabel("Functional Unit:"),
            method=QComboBox(self),
            method_label=QLabel("Impact Category:"),
            agg=QComboBox(self),
            agg_label=QLabel("Aggregate by:"),
            scenario=self.scenario_box,
            scenario_label=QLabel("Scenario:"),
        )
        self.switch_label = QLabel("Compare:")
        self.switches = SwitchComboBox(self)

        self.relativity = Relativity(
            QRadioButton("Relative"),
            QRadioButton("Absolute"),
        )
        self.relativity.relative.setChecked(True)
        self.relative = True
        self.relativity.relative.setToolTip(
            "Show relative values (compare fraction of each contribution)")
        self.relativity.absolute.setToolTip(
            "Show absolute values (compare magnitudes of each contribution)")

        self.df = None
        self.plot = ContributionPlot()
        self.table = ContributionTable(self)
        self.contribution_fn = None
        self.has_method, self.has_func = False, False
        self.unit = None

    def set_filename(self, optional_fields: dict = None):
        """Given a dictionary of fields, put together a usable filename for the plot and table."""
        optional = optional_fields or {}
        fields = (
            self.parent.cs_name, self.contribution_fn, optional.get("method"),
            optional.get("functional_unit"), self.unit
        )
        filename = '_'.join((str(x) for x in fields if x is not None))
        self.plot.plot_name, self.table.table_name = filename, filename

    def build_combobox(self, has_method: bool = True, has_func: bool = False) -> QHBoxLayout:
        """Construct a horizontal layout for picking and choosing what data to show and how."""
        menu = QHBoxLayout()
        # Populate the drop-down boxes with their relevant values.
        self.combobox_menu.func.addItems(
            list(self.parent.mlca.func_unit_translation_dict.keys())
        )
        self.combobox_menu.method.addItems(list(self.parent.method_dict.keys()))

        menu.addWidget(self.switch_label)
        menu.addWidget(self.switches)
        menu.addWidget(vertical_line())
        menu.addWidget(self.combobox_menu.scenario_label)
        menu.addWidget(self.combobox_menu.scenario)
        menu.addWidget(self.combobox_menu.method_label)
        menu.addWidget(self.combobox_menu.method)
        menu.addWidget(self.combobox_menu.func_label)
        menu.addWidget(self.combobox_menu.func)
        menu.addWidget(self.combobox_menu.agg_label)
        menu.addWidget(self.combobox_menu.agg)
        menu.addStretch()

        self.has_method = has_method
        self.has_func = has_func
        return menu

    def configure_scenario(self):
        """Supplement the superclass method because there are more things to hide in these tabs."""
        super().configure_scenario()
        visible = self.using_presamples
        self.combobox_menu.scenario_label.setVisible(visible)

    @QtCore.Slot(int, name="changeComparisonView")
    def toggle_comparisons(self, index: int):
        self.toggle_func(index == self.switches.indexes.func)
        self.toggle_method(index == self.switches.indexes.method)
        self.toggle_scenario(index == self.switches.indexes.scenario)
        self.update_tab()

    @QtCore.Slot(bool, name="hideScenarioCombo")
    def toggle_scenario(self, active: bool):
        """Allow scenarios options to be visible when used."""
        if self.using_presamples:
            self.combobox_menu.scenario.setHidden(active)
            self.combobox_menu.scenario_label.setHidden(active)

    @QtCore.Slot(bool, name="hideFuCombo")
    def toggle_func(self, active: bool):
        self.combobox_menu.func.setHidden(active)
        self.combobox_menu.func_label.setHidden(active)

    @QtCore.Slot(bool, name="hideMethodCombo")
    def toggle_method(self, active: bool):
        self.combobox_menu.method.setHidden(active)
        self.combobox_menu.method_label.setHidden(active)

    @QtCore.Slot(name="comboboxTriggerUpdate")
    def set_combobox_changes(self):
        """Update fields based on user-made changes in combobox.
        
        Any trigger linked to this slot will cause the values in the
        combobox objects to be read out (which comparison, drop-down indexes,
        etc.) and fed into update calls.
        """
        if self.combobox_menu.agg.currentText() != 'none':
            compare_fields = {"aggregator": self.combobox_menu.agg.currentText()}
        else:
            compare_fields = {"aggregator": None}

        # Determine which comparison is active and update the comparison.
        if self.switches.currentIndex() == self.switches.indexes.func:
            compare_fields.update({
                "method": self.parent.method_dict[self.combobox_menu.method.currentText()],
            })
        elif self.switches.currentIndex() == self.switches.indexes.method:
            compare_fields.update({
                "functional_unit": self.combobox_menu.func.currentText(),
            })
        elif self.switches.currentIndex() == self.switches.indexes.scenario:
            compare_fields.update({
                "method": self.parent.method_dict[self.combobox_menu.method.currentText()],
                "functional_unit": self.combobox_menu.func.currentText(),
            })

        # Determine the unit for the figure, update the filenames and the
        # underlying dataframe.
        self.unit = get_unit(compare_fields.get("method"), self.relative)
        self.set_filename(compare_fields)
        self.df = self.update_dataframe(**compare_fields)

    def connect_signals(self):
        """Override the inherited method to perform the same thing plus aggregation."""
        self.cutoff_menu.slider_change.connect(self.update_tab)
        self.switches.currentIndexChanged.connect(self.toggle_comparisons)
        self.combobox_menu.method.currentIndexChanged.connect(self.update_tab)
        self.combobox_menu.func.currentIndexChanged.connect(self.update_tab)
        self.combobox_menu.agg.currentIndexChanged.connect(self.update_tab)

        # Add wiring for presamples scenarios
        if self.using_presamples:
            self.scenario_box.currentIndexChanged.connect(self.parent.update_scenario_data)
            self.parent.update_scenario_box_index.connect(
                lambda index: self.set_combobox_index(self.scenario_box, index)
            )

    def update_tab(self):
        """Update the tab."""
        self.set_combobox_changes()
        super().update_tab()

    def update_dataframe(self, *args, **kwargs):
        """Update the underlying dataframe. 
        
        Implement in subclass."""
        raise NotImplementedError

    def update_plot(self):
        """Update the plot."""
        idx = self.pt_layout.indexOf(self.plot)
        self.plot.figure.clf()
        self.plot.deleteLater()
        self.plot = ContributionPlot()
        self.pt_layout.insertWidget(idx, self.plot)
        self.plot.plot(self.df, unit=self.unit)
        if self.pt_layout.parentWidget():
            self.pt_layout.parentWidget().updateGeometry()


class ElementaryFlowContributionTab(ContributionTab):
    """Class for the 'Elementary flow Contributions' sub-tab.

    This tab allows for analysis of elementary flows.

    Example questions that can be answered by this tab:
        What is the CO2 production caused by functional unit XXX?
        Which impact is largest on the impact category YYY?
        What are the 5 largest elementary flows caused by functional unit ZZZ?

    Shows:
        Cutoff menu for determining cutoff values
        Compare options button to change between 'Functional Units' and 'Impact Categories'
        'Impact Category'/'Functional Unit' chooser with aggregation method
        Plot/Table on/off and Relative/Absolute options for data
        Plot/Table
        Export options
    """
    def __init__(self, parent=None):
        super().__init__(parent)

        self.layout.addLayout(get_header_layout('Elementary Flow Contributions'))
        self.layout.addWidget(self.cutoff_menu)
        self.layout.addWidget(horizontal_line())
        combobox = self.build_combobox(has_method=True, has_func=True)
        self.layout.addLayout(combobox)
        self.layout.addWidget(horizontal_line())
        self.layout.addWidget(self.build_main_space())
        self.layout.addLayout(self.build_export(True, True))

        self.contribution_fn = 'EF contributions'
        self.switches.configure(self.has_func, self.has_method)
        self.connect_signals()
        self.toggle_comparisons(self.switches.indexes.func)

    def build_combobox(self, has_method: bool = True,
                       has_func: bool = False) -> QHBoxLayout:
        self.combobox_menu.agg.addItems(self.parent.contributions.DEFAULT_EF_AGGREGATES)
        return super().build_combobox(has_method, has_func)

    def update_dataframe(self, *args, **kwargs):
        """Retrieve the top elementary flow contributions."""
        return self.parent.contributions.top_elementary_flow_contributions(
            **kwargs, limit=self.cutoff_menu.cutoff_value,
            limit_type=self.cutoff_menu.limit_type, normalize=self.relative
        )


class ProcessContributionsTab(ContributionTab):
    """Class for the 'Process Contributions' sub-tab.

    This tab allows for analysis of process contributions.

    Example questions that can be answered by this tab:
        What is the contribution of electricity production to functional unit XXX?
        Which process contributes the most to impact category YYY?
        What are the top 5 contributing processes to functional unit ZZZ?

    Shows:
        Cutoff menu for determining cutoff values
        Compare options button to change between 'Functional Units' and 'Impact Categories'
        'Impact Category'/'Functional Unit' chooser with aggregation method
        Plot/Table on/off and Relative/Absolute options for data
        Plot/Table
        Export options
    """

    def __init__(self, parent=None):
        super().__init__(parent)

        self.layout.addLayout(get_header_layout('Process Contributions'))
        self.layout.addWidget(self.cutoff_menu)
        self.layout.addWidget(horizontal_line())
        combobox = self.build_combobox(has_method=True, has_func=True)
        self.layout.addLayout(combobox)
        self.layout.addWidget(horizontal_line())
        self.layout.addWidget(self.build_main_space())
        self.layout.addLayout(self.build_export(True, True))

        self.contribution_fn = 'Process contributions'
        self.switches.configure(self.has_func, self.has_method)
        self.connect_signals()
        self.toggle_comparisons(self.switches.indexes.func)

    def build_combobox(self, has_method: bool = True,
                       has_func: bool = False) -> QHBoxLayout:
        self.combobox_menu.agg.addItems(self.parent.contributions.DEFAULT_ACT_AGGREGATES)
        return super().build_combobox(has_method, has_func)

    def update_dataframe(self, *args, **kwargs):
        """Retrieve the top process contributions"""
        return self.parent.contributions.top_process_contributions(
            **kwargs, limit=self.cutoff_menu.cutoff_value,
            limit_type=self.cutoff_menu.limit_type, normalize=self.relative
        )


class CorrelationsTab(NewAnalysisTab):
    def __init__(self, parent):
        super().__init__(parent)
        self.parent = parent

        self.tab_text = "Correlations"
        self.layout.addLayout(get_header_layout('Correlation Analysis'))

        if not self.parent.single_func_unit:
            self.plot = CorrelationPlot(self.parent)

        self.layout.addWidget(self.build_main_space())
        self.layout.addLayout(self.build_export(
            has_table=False, has_plot=not self.parent.single_func_unit
        ))

    def update_plot(self):
        """Update the plot."""
        idx = self.pt_layout.indexOf(self.plot)
        self.plot.figure.clf()
        self.plot.deleteLater()
        self.plot = CorrelationPlot(self.parent)
        self.pt_layout.insertWidget(idx, self.plot)
        df = self.parent.mlca.get_normalized_scores_df()
        self.plot.plot(df)
        if self.pt_layout.parentWidget():
            self.pt_layout.parentWidget().updateGeometry()


class SankeyTab(QWidget):
    def __init__(self, parent):
        super(SankeyTab, self).__init__(parent)
        self.parent = parent


class MonteCarloTab(NewAnalysisTab):
    def __init__(self, parent=None):
        super(MonteCarloTab, self).__init__(parent)
        self.parent: LCAResultsSubTab = parent

        self.layout.addLayout(get_header_layout('Monte Carlo Simulation'))
        self.scenario_label = QLabel("Scenario:")
        self.include_box = QGroupBox("Include uncertainty for:", self)
        grid = QGridLayout()
        self.include_tech = QCheckBox("Technosphere", self)
        self.include_tech.setChecked(True)
        self.include_bio = QCheckBox("Biosphere", self)
        self.include_bio.setChecked(True)
        self.include_cf = QCheckBox("Characterization Factors", self)
        self.include_cf.setChecked(True)
        self.include_parameters = QCheckBox("Parameters", self)
        self.include_parameters.setChecked(True)
        grid.addWidget(self.include_tech, 0, 0)
        grid.addWidget(self.include_bio, 0, 1)
        grid.addWidget(self.include_cf, 1, 0)
        grid.addWidget(self.include_parameters, 1, 1)
        self.include_box.setLayout(grid)

        self.add_MC_ui_elements()

        self.table = LCAResultsTable()
        self.table.table_name = 'MonteCarlo_' + self.parent.cs_name
        self.plot = MonteCarloPlot(self.parent)
        self.plot.hide()
        self.plot.plot_name = 'MonteCarlo_' + self.parent.cs_name
        self.layout.addWidget(self.plot)
        self.export_widget = self.build_export(has_plot=True, has_table=True)
        self.layout.addWidget(self.export_widget)
        self.layout.setAlignment(QtCore.Qt.AlignTop)
        self.connect_signals()

    def connect_signals(self):
        self.button_run.clicked.connect(self.calculate_mc_lca)
        # signals.monte_carlo_ready.connect(self.update_mc)
        # self.combobox_fu.currentIndexChanged.connect(self.update_plot)
        self.combobox_methods.currentIndexChanged.connect(
            # ignore the index and send the cs_name instead
            lambda x: self.update_mc(cs_name=self.parent.cs_name)
        )

        # signals
        # self.radio_button_biosphere.clicked.connect(self.button_clicked)
        # self.radio_button_technosphere.clicked.connect(self.button_clicked)

        if self.using_presamples:
            self.scenario_box.currentIndexChanged.connect(self.parent.update_scenario_data)
            self.parent.update_scenario_box_index.connect(
                lambda index: self.set_combobox_index(self.scenario_box, index)
            )

    def add_MC_ui_elements(self):
        layout_mc = QVBoxLayout()

        # H-LAYOUT start simulation
        self.button_run = QPushButton('Run')
        self.label_iterations = QLabel('Iterations:')
        self.iterations = QLineEdit('20')
        self.iterations.setFixedWidth(40)
        self.iterations.setValidator(QtGui.QIntValidator(1, 1000))
        self.label_seed = QLabel('Random seed:')
        self.label_seed.setToolTip('Seed value (integer) for the random number generator. '
                                   'Use this for reproducible samples.')
        self.seed = QLineEdit('')
        self.seed.setFixedWidth(30)



        self.hlayout_run = QHBoxLayout()
        self.hlayout_run.addWidget(self.scenario_label)
        self.hlayout_run.addWidget(self.scenario_box)
        self.hlayout_run.addWidget(self.button_run)
        self.hlayout_run.addWidget(self.label_iterations)
        self.hlayout_run.addWidget(self.iterations)
        self.hlayout_run.addWidget(self.label_seed)
        self.hlayout_run.addWidget(self.seed)
        self.hlayout_run.addWidget(self.include_box)
        self.hlayout_run.addStretch(1)
        layout_mc.addLayout(self.hlayout_run)

        # self.label_running = QLabel('Running a Monte Carlo simulation. Please allow some time for this. '
        #                             'Please do not run another simulation at the same time.')
        # self.layout_mc.addWidget(self.label_running)
        # self.label_running.hide()

        # # buttons for all FUs or for all methods
        # self.radio_button_all_fu = QRadioButton("For all functional units")
        # self.radio_button_all_methods = QRadioButton("Technosphere flows")
        #
        # self.radio_button_biosphere.setChecked(True)
        # self.radio_button_technosphere.setChecked(False)
        #
        # self.label_for_all_fu = QLabel('For all functional units')
        # self.combobox_fu = QRadioButton()
        # self.hlayout_fu = QHBoxLayout()

        # FU selection
        # self.label_fu = QLabel('Choose functional unit')
        # self.combobox_fu = QComboBox()
        # self.hlayout_fu = QHBoxLayout()
        #
        # self.hlayout_fu.addWidget(self.label_fu)
        # self.hlayout_fu.addWidget(self.combobox_fu)
        # self.hlayout_fu.addStretch()
        # self.layout_mc.addLayout(self.hlayout_fu)

        # method selection
        self.method_selection_widget = QWidget()
        self.label_methods = QLabel('Choose LCIA method')
        self.combobox_methods = QComboBox()
        self.hlayout_methods = QHBoxLayout()

        self.hlayout_methods.addWidget(self.label_methods)
        self.hlayout_methods.addWidget(self.combobox_methods)
        self.hlayout_methods.addStretch()
        self.method_selection_widget.setLayout(self.hlayout_methods)

        layout_mc.addWidget(self.method_selection_widget)
        self.method_selection_widget.hide()

        self.layout.addLayout(layout_mc)

    def build_export(self, has_table: bool = True, has_plot: bool = True) -> QWidget:
        """Construct the export layout but set it into a widget because we
         want to hide it."""
        export_layout = super().build_export(has_table, has_plot)
        export_widget = QWidget()
        export_widget.setLayout(export_layout)
        # Hide widget until MC is calculated
        export_widget.hide()
        return export_widget

    @QtCore.Slot(name="calculateMcLca")
    def calculate_mc_lca(self):
        self.method_selection_widget.hide()
        self.plot.hide()
        self.export_widget.hide()

        iterations = int(self.iterations.text())
        seed = None
        if self.seed.text():
            print('SEED: ', self.seed.text())
            try:
                seed = int(self.seed.text())
            except ValueError:
                traceback.print_exc()
                QMessageBox.warning(self, 'Warning', 'Seed value must be an integer number or left empty.')
                self.seed.setText('')
                return
        includes = {
            "technosphere": self.include_tech.isChecked(),
            "biosphere": self.include_bio.isChecked(),
            "cf": self.include_cf.isChecked(),
            "parameters": self.include_parameters.isChecked(),
        }

        try:
            self.parent.mc.calculate(iterations=iterations, seed=seed, **includes)
            signals.monte_carlo_finished.emit()
            self.update_mc()
        except InvalidParamsError as e:  # This can occur if uncertainty data is missing or otherwise broken
            # print(e)
            traceback.print_exc()
            QMessageBox.warning(self, 'Could not perform Monte Carlo simulation', str(e))

        # a threaded way for this - unfortunatley this crashes as:
        # pypardsio_solver is used for the 'spsolve' and 'factorized' functions. Python crashes on windows if multiple
        # instances of PyPardisoSolver make calls to the Pardiso library
        # worker_thread = WorkerThread()
        # print('Created local worker_thread')
        # worker_thread.set_mc(self.parent.mc, iterations=iterations)
        # print('Passed object to thread.')
        # worker_thread.start()
        # self.label_running.show()

        #

        # thread = NewCSMCThread() #self.parent.mc
        # thread.calculation_finished.connect(
        #     lambda x: print('Calculation finished.'))
        # thread.start()

        # # give us a thread and start it
        # thread = QtCore.QThread()
        # thread.start()
        #
        # # create a worker and move it to our extra thread
        # worker = Worker()
        # worker.moveToThread(thread)

        # self.parent.mct.start()
        # self.parent.mct.run(iterations=iterations)
        # self.parent.mct.finished()

        # objThread = QtCore.QThread()
        # obj = QObjectMC()  # self.parent.cs_name
        # obj.moveToThread(objThread)
        # obj.finished.connect(objThread.quit)
        # objThread.started.connect(obj.long_running)
        # # objThread.finished.connect(app.exit)
        # objThread.finished.connect(
        #     lambda x: print('Finished Thread!')
        # )
        # objThread.start()

        # objThread = QtCore.QThread()
        # obj = SomeObject()
        # obj.moveToThread(objThread)
        # obj.finished.connect(objThread.quit)
        # objThread.started.connect(obj.long_running)
        # objThread.finished.connect(
        #     lambda x: print('Finished Thread!')
        # )
        # objThread.start()

        # self.method_selection_widget.show()
        # self.plot.show()
        # self.export_widget.show()

    def configure_scenario(self):
        super().configure_scenario()
        self.scenario_label.setVisible(self.using_presamples)

    def update_tab(self):
        self.update_combobox(self.combobox_methods, [str(m) for m in self.parent.mc.methods])
        # self.update_combobox(self.combobox_methods, [str(m) for m in self.parent.mct.mc.methods])

    def update_mc(self, cs_name=None):
        # act = self.combobox_fu.currentText()
        # activity_index = self.combobox_fu.currentIndex()
        # act_key = self.parent.mc.activity_keys[activity_index]
        # if cs_name != self.parent.cs_name:  # relevant if several CS are open at the same time
        #     return

        # self.label_running.hide()
        self.method_selection_widget.show()
        self.export_widget.show()

        method_index = self.combobox_methods.currentIndex()
        method = self.parent.mc.methods[method_index]

        # data = self.parent.mc.get_results_by(act_key=act_key, method=method)
        self.df = self.parent.mc.get_results_dataframe(method=method)

        self.update_table()
        self.update_plot(method=method)
        filename = '_'.join([str(x) for x in [self.parent.cs_name, 'Monte Carlo results', str(method)]])
        self.plot.plot_name, self.table.table_name = filename, filename

    def update_plot(self, method):
        idx = self.layout.indexOf(self.plot)
        self.plot.figure.clf()
        self.plot.deleteLater()
        self.plot = MonteCarloPlot(self.parent)
        self.layout.insertWidget(idx, self.plot)
        self.plot.plot(self.df, method=method)
        self.plot.show()
        if self.layout.parentWidget():
            self.layout.parentWidget().updateGeometry()

    def update_table(self):
        self.table.sync(self.df)


class GSATab(NewAnalysisTab):
    def __init__(self, parent=None):
        super(GSATab, self).__init__(parent)
        self.parent = parent

        self.GSA = GlobalSensitivityAnalysis(self.parent.mc)

        self.layout.addLayout(get_header_layout('Global Sensitivity Analysis'))
        # self.scenario_label = QLabel("Scenario:")

        self.add_GSA_ui_elements()

        self.table = LCAResultsTable()
        self.table.table_name = 'GSA_' + self.parent.cs_name
        self.layout.addWidget(self.table)
        self.table.hide()
        # self.plot = MonteCarloPlot(self.parent)
        # self.plot.hide()
        # self.plot.plot_name = 'GSA_' + self.parent.cs_name
        # self.layout.addWidget(self.plot)

        self.export_widget = self.build_export(has_plot=False, has_table=True)
        self.layout.addWidget(self.export_widget)
        self.layout.setAlignment(QtCore.Qt.AlignTop)
        self.connect_signals()

    def connect_signals(self):
        self.button_run.clicked.connect(self.calculate_gsa)
        signals.monte_carlo_finished.connect(self.monte_carlo_finished)

    def add_GSA_ui_elements(self):
        # H-LAYOUT SETTINGS ROW 1

        # run button
        self.button_run = QPushButton('Run')
        self.button_run.setEnabled(False)

        # functional unit selection
        self.label_fu = QLabel('Functional unit:')
        self.combobox_fu = QComboBox()

        # method selection
        self.label_methods = QLabel('LCIA method:')
        self.combobox_methods = QComboBox()

        # arrange layout
        self.hlayout_row1 = QHBoxLayout()
        self.hlayout_row1.addWidget(self.button_run)
        self.hlayout_row1.addWidget(self.label_fu)
        self.hlayout_row1.addWidget(self.combobox_fu)
        self.hlayout_row1.addWidget(self.label_methods)
        self.hlayout_row1.addWidget(self.combobox_methods)

        # self.hlayout_row1.addWidget(self.fu_selection_widget)
        # self.hlayout_row1.addWidget(self.method_selection_widget)
        self.hlayout_row1.addStretch(1)

        # H-LAYOUT SETTINGS ROW 2
        self.hlayout_row2 = QHBoxLayout()

        # cutoff technosphere
        self.label_cutoff_technosphere = QLabel('Cut-off technosphere:')
        self.cutoff_technosphere = QLineEdit('0.01')
        self.cutoff_technosphere.setFixedWidth(40)
        self.cutoff_technosphere.setValidator(QtGui.QDoubleValidator(0.0, 1.0, 5))

        # cutoff biosphere
        self.label_cutoff_biosphere = QLabel('Cut-off biosphere:')
        self.cutoff_biosphere = QLineEdit('0.01')
        self.cutoff_biosphere.setFixedWidth(40)
        self.cutoff_biosphere.setValidator(QtGui.QDoubleValidator(0.0, 1.0, 5))

        # export GSA input/output data automatically with run
        self.checkbox_export_data_automatically = QCheckBox('Save input/output data to Excel after run')
        self.checkbox_export_data_automatically.setChecked(False)

        # # exclude Pedigree
        # self.checkbox_pedigree = QCheckBox('Include Pedigree uncertainties')
        # self.checkbox_pedigree.setChecked(True)

        # arrange layout
        self.hlayout_row2.addWidget(self.label_cutoff_technosphere)
        self.hlayout_row2.addWidget(self.cutoff_technosphere)
        self.hlayout_row2.addWidget(self.label_cutoff_biosphere)
        self.hlayout_row2.addWidget(self.cutoff_biosphere)
        self.hlayout_row2.addWidget(self.checkbox_export_data_automatically)
        # self.hlayout_row2.addWidget(self.checkbox_pedigree)
        self.hlayout_row2.addStretch(1)

        # OVERALL LAYOUT OF SETTINGS
        self.layout_settings = QVBoxLayout()
        self.layout_settings.addLayout(self.hlayout_row1)
        self.layout_settings.addLayout(self.hlayout_row2)
        self.widget_settings = QWidget()
        self.widget_settings.setLayout(self.layout_settings)

        # add to GSA layout
        self.label_monte_carlo_first = QLabel('You need to run a Monte Carlo Simulation first.')
        self.layout.addWidget(self.label_monte_carlo_first)
        self.layout.addWidget(self.widget_settings)

        # at start
        # todo: this is just for development, should be reversed later:
        self.widget_settings.hide()
        # self.label_monte_carlo_first.hide()

    def update_tab(self):
        self.update_combobox(self.combobox_methods, [str(m) for m in self.parent.mc.methods])
        self.update_combobox(self.combobox_fu, list(self.parent.mlca.func_unit_translation_dict.keys()))

    def monte_carlo_finished(self):
        self.button_run.setEnabled(True)
        self.widget_settings.show()
        self.label_monte_carlo_first.hide()

    def calculate_gsa(self):
        act_number = self.combobox_fu.currentIndex()
        method_number = self.combobox_methods.currentIndex()
        cutoff_technosphere = float(self.cutoff_technosphere.text())
        cutoff_biosphere = float(self.cutoff_biosphere.text())
        # print('Calculating GSA for: ', act_number, method_number, cutoff_technosphere, cutoff_biosphere)

        try:
            self.GSA.perform_GSA(act_number=act_number, method_number=method_number,
                                 cutoff_technosphere=cutoff_technosphere, cutoff_biosphere=cutoff_biosphere)
            # self.update_mc()
        except Exception as e:  # Catch any error...
            traceback.print_exc()
            message = str(e)
            message_addition = ''
            if message == 'singular matrix':
                message_addition = "\nIn order to avoid this happening, please increase the Monte Carlo iterations (e.g. to above 50)."
            elif message == "`dataset` input should have multiple elements.":
                message_addition = "\nIn order to avoid this happening, please increase the Monte Carlo iterations (e.g. to above 50)."
            elif message == "No objects to concatenate":
                message_addition = "\nThe reason for this is likely that there are no uncertain exchanges. Please check " \
                                   "the checkboxes in the Monte Carlo tab."
            QMessageBox.warning(self, 'Could not perform GSA', str(message) + message_addition)

        self.update_gsa()

    def update_gsa(self, cs_name=None):
        self.df = self.GSA.df_final
        self.update_table()
        self.table.show()
        self.export_widget.show()

        self.table.table_name = 'gsa_output_' + self.GSA.get_save_name()

        if self.checkbox_export_data_automatically.isChecked():
            print("EXPORTING DATA")
            self.GSA.export_GSA_input()
            self.GSA.export_GSA_output()

    def update_plot(self, method):
        pass

    def update_table(self):
        self.table.sync(self.df)

    def build_export(self, has_table: bool = True, has_plot: bool = True) -> QWidget:
        """Construct the export layout but set it into a widget because we
         want to hide it."""
        export_layout = super().build_export(has_table, has_plot)
        export_widget = QWidget()
        export_widget.setLayout(export_layout)
        # Hide widget until MC is calculated
        export_widget.hide()
        return export_widget

    # def set_filename(self, optional_fields: dict = None):
    #     """Given a dictionary of fields, put together a usable filename for the plot and table."""
    #     save_name = 'gsa_output_' + self.mc.cs_name + '_' + str(self.mc.iterations) + '_' + self.activity['name'] + \
    #                 '_' + str(self.method) + '.xlsx'
    #     save_name = save_name.replace(',', '').replace("'", '').replace("/", '')
    #     self.table.table_name = save_name
    #     optional = optional_fields or {}
    #     fields = (
    #         self.parent.cs_name, self.contribution_fn, optional.get("method"),
    #         optional.get("functional_unit"), self.unit
    #     )
    #     filename = '_'.join((str(x) for x in fields if x is not None))


class MonteCarloWorkerThread(QtCore.QThread):
    """A worker for Monte Carlo simulations.

    Unfortunately, pyparadiso does not allow parallel calculations on Windows (crashes).
    So this is for future reference in case this issue is solved... """
    def set_mc(self, mc, iterations=20):
        self.mc = mc
        self.iterations = iterations

    def run(self):
        print('Starting new Worker Thread. Iterations:', self.iterations)
        self.mc.calculate(iterations=self.iterations)
        # res = bw.GraphTraversal().calculate(self.demand, self.method, self.cutoff, self.max_calc)
        print('in thread {}'.format(QtCore.QThread.currentThread()))
        signals.monte_carlo_ready.emit(self.mc.cs_name)

worker_thread = MonteCarloWorkerThread()

# class Worker(QtCore.QObject):
#
#     def __init__(self):
#         super().__init__()
#
#     def do_something(self, text):
#         print('in thread {} message {}'.format(QtCore.QThread.currentThread(), text))
#
#
# class SomeObject(QtCore.QObject):
#
#     finished = QtCore.pyqtSignal()
#
#     def long_running(self):
#         count = 0
#         while count < 5:
#             time.sleep(1)
#             print("B Increasing")
#             count += 1
#         self.finished.emit()<|MERGE_RESOLUTION|>--- conflicted
+++ resolved
@@ -18,14 +18,10 @@
 import traceback
 
 from ...bwutils import (
-<<<<<<< HEAD
-    MLCA, Contributions, PresamplesContributions, PresamplesMLCA, MonteCarloLCA, GlobalSensitivityAnalysis,
-     commontasks as bc
-=======
-    Contributions, CSMonteCarloLCA, MLCA, PresamplesContributions,
-    PresamplesMLCA, SuperstructureContributions, SuperstructureMLCA,
+    Contributions, MonteCarloLCA, MLCA, PresamplesMLCA,
+    SuperstructureContributions, SuperstructureMLCA,
+    GlobalSensitivityAnalysis,
     commontasks as bc
->>>>>>> 3e8f2ff1
 )
 from ...signals import signals
 from ..figures import (
