--- conflicted
+++ resolved
@@ -108,25 +108,17 @@
         https://stackoverflow.com/a/11778012
         https://stackoverflow.com/q/15235273
         """
-<<<<<<< HEAD
+        painter.save()
         value = bool(index.data(QtCore.Qt.DisplayRole))
         button = QtWidgets.QStyleOptionButton()
         button.state = QtWidgets.QStyle.State_Enabled
         button.state |= QtWidgets.QStyle.State_Off if not value else QtWidgets.QStyle.State_On
         button.rect = option.rect
         # button.text = "False" if not value else "True"  # This also adds text
-        QtWidgets.QApplication.style().drawControl(QtWidgets.QStyle.CE_CheckBox, button, painter)
-=======
-        painter.save()
-        value = bool(index.data(Qt.DisplayRole))
-        button = QStyleOptionButton()
-        button.state = QStyle.State_Enabled
-        button.state |= QStyle.State_Off if not value else QStyle.State_On
-        button.rect = option.rect
-        # button.text = "False" if not value else "True"  # This also adds text
-        QApplication.style().drawPrimitive(QStyle.PE_IndicatorCheckBox, button, painter)
+        QtWidgets.QApplication.style().drawPrimitive(
+            QtWidgets.QStyle.PE_IndicatorCheckBox, button, painter
+        )
         painter.restore()
->>>>>>> 09101430
 
 
 class ViewOnlyDelegate(QtWidgets.QStyledItemDelegate):
