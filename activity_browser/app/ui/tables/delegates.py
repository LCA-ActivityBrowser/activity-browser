# -*- coding: utf-8 -*-
from itertools import zip_longest
from typing import List

import brightway2 as bw
<<<<<<< HEAD
from PyQt5.QtCore import QAbstractItemModel, QModelIndex, Qt
from PyQt5.QtGui import QDoubleValidator, QStandardItem, QStandardItemModel
from PyQt5.QtWidgets import (
    QComboBox, QDialog, QDialogButtonBox, QFormLayout, QLineEdit, QListView,
    QStyledItemDelegate, QWidget)
from stats_arrays import uncertainty_choices

from . import parameters
=======
from PyQt5.QtCore import QAbstractItemModel, QLocale, QModelIndex, Qt
from PyQt5.QtGui import QDoubleValidator
from PyQt5.QtWidgets import (QApplication, QComboBox, QLineEdit, QStyle,
                             QStyledItemDelegate, QStyleOptionButton)
>>>>>>> e47fa2d2


class FloatDelegate(QStyledItemDelegate):
    """ For managing and validating entered float values.
    """
    def __init__(self, parent=None):
        super().__init__(parent)

    def createEditor(self, parent, option, index):
        editor = QLineEdit(parent)
        locale = QLocale(QLocale.English)
        locale.setNumberOptions(QLocale.RejectGroupSeparator)
        validator = QDoubleValidator()
        validator.setLocale(locale)
        editor.setValidator(validator)
        return editor

    def setEditorData(self, editor: QLineEdit, index: QModelIndex):
        """ Populate the editor with data if editing an existing field.
        """
        data = index.data(Qt.DisplayRole)
        value = float(data) if data else 0
        editor.setText(str(value))

    def setModelData(self, editor: QLineEdit, model: QAbstractItemModel,
                     index: QModelIndex):
        """ Take the editor, read the given value and set it in the model
        """
        try:
            value = float(editor.text())
            model.setData(index, value, Qt.EditRole)
        except ValueError:
            pass


class StringDelegate(QStyledItemDelegate):
    """ For managing and validating entered string values.
    """
    def __init__(self, parent=None):
        super().__init__(parent)

    def createEditor(self, parent, option, index):
        editor = QLineEdit(parent)
        return editor

    def setEditorData(self, editor: QLineEdit, index: QModelIndex):
        """ Populate the editor with data if editing an existing field.
        """
        value = index.data(Qt.DisplayRole)
        # Avoid setting 'None' type value as a string
        value = str(value) if value else ""
        editor.setText(value)

    def setModelData(self, editor: QLineEdit, model: QAbstractItemModel,
                     index: QModelIndex):
        """ Take the editor, read the given value and set it in the model
        """
        value = editor.text()
        model.setData(index, value, Qt.EditRole)


class DatabaseDelegate(QStyledItemDelegate):
    """ Nearly the same as the string delegate, but presents as
    a combobox menu containing the databases of the current project.
    """
    def __init__(self, parent=None):
        super().__init__(parent)

    def createEditor(self, parent, option, index):
        editor = QComboBox(parent)
        editor.insertItems(0, bw.databases.list)
        return editor

    def setEditorData(self, editor: QComboBox, index: QModelIndex):
        """ Populate the editor with data if editing an existing field.
        """
        value = str(index.data(Qt.DisplayRole))
        editor.setCurrentText(value)

    def setModelData(self, editor: QComboBox, model: QAbstractItemModel,
                     index: QModelIndex):
        """ Take the editor, read the given value and set it in the model.
        """
        value = editor.currentText()
        model.setData(index, value, Qt.EditRole)


class CheckboxDelegate(QStyledItemDelegate):
    def __init__(self, parent=None):
        super().__init__(parent)

    def createEditor(self, parent, option, index):
        return None

    def paint(self, painter, option, index):
        """ Paint the cell with a styled option button, showing a checkbox

        See links below for inspiration:
        https://stackoverflow.com/a/11778012
        https://stackoverflow.com/q/15235273
        """
        value = bool(index.data(Qt.DisplayRole))
        button = QStyleOptionButton()
        button.state = QStyle.State_Enabled
        button.state |= QStyle.State_Off if not value else QStyle.State_On
        button.rect = option.rect
        # button.text = "False" if not value else "True"  # This also adds text
        QApplication.style().drawControl(QStyle.CE_CheckBox, button, painter)


class ViewOnlyDelegate(QStyledItemDelegate):
    """ Disable the editor functionality to allow specific columns of an
    editable table to be view-only.
    """
    def __init__(self, parent=None):
        super().__init__(parent)

    def createEditor(self, parent, option, index):
        return None


class OrderedListInputDialog(QDialog):
    """ Mostly cobbled together from: https://stackoverflow.com/a/41310284
    and https://stackoverflow.com/q/26936585
    """
    def __init__(self, parent=None, flags=Qt.Window):
        super().__init__(parent=parent, flags=flags)
        self.setWindowTitle("Select and order items")

        form = QFormLayout(self)
        self.list_view = QListView(self)
        self.list_view.setDragDropMode(QListView.InternalMove)
        form.addRow(self.list_view)
        model = QStandardItemModel(self.list_view)
        self.list_view.setModel(model)
        buttons = QDialogButtonBox(QDialogButtonBox.Ok | QDialogButtonBox.Cancel)
        form.addRow(buttons)
        buttons.accepted.connect(self.accept)
        buttons.rejected.connect(self.reject)
        self.show()

    @staticmethod
    def add_items_value(items: list, value: bool=False) -> List[tuple]:
        """ Helper method, takes a list of items and adds given bool value,
        returning a list of tuples.
        """
        return [
            (i, b) for i, b in zip_longest(items, [], fillvalue=value)
        ]

    def set_items(self, items: List[tuple]):
        model = self.list_view.model()
        model.clear()
        for i, checked in items:
            item = QStandardItem(i)
            item.setCheckable(True)
            item.setCheckState(checked)
            model.appendRow(item)
        self.list_view.setModel(model)

    def items_selected(self) -> list:
        model = self.list_view.model()
        selected = []
        for item in [model.item(i) for i in range(model.rowCount())]:
            if item.checkState():
                selected.append(item.text())
        return selected


class ListDelegate(QStyledItemDelegate):
    """ For managing and validating entered string values
    https://stackoverflow.com/a/40275439
    """
    def __init__(self, parent=None):
        super().__init__(parent)

    def createEditor(self, parent, option, index):
        editor = QWidget(parent)
        dialog = OrderedListInputDialog(editor, Qt.Window)

        # Check which table is asking for a list
        if isinstance(parent, parameters.ActivityParameterTable):
            items = parameters.ActivityParameterTable.get_activity_groups()
            unchecked_items = dialog.add_items_value(items)
            dialog.set_items(unchecked_items)

        return editor

    def setEditorData(self, editor: QWidget, index: QModelIndex):
        """ Populate the editor with data if editing an existing field.
        """
        dialog = editor.findChild(OrderedListInputDialog)
        value = index.data(Qt.DisplayRole)
        if value:
            value_list = [i.lstrip() for i in value.split(",")]
        else:
            value_list = []

        if isinstance(self.parent(), parameters.ActivityParameterTable):
            groups = parameters.ActivityParameterTable.get_activity_groups(value_list)
            unchecked = dialog.add_items_value(groups)
            checked = dialog.add_items_value(value_list, True)
            dialog.set_items(checked + unchecked)

    def setModelData(self, editor: QWidget, model: QAbstractItemModel,
                     index: QModelIndex):
        """ Take the editor, read the given value and set it in the model
        """
        dialog = editor.findChild(OrderedListInputDialog)
        value = ", ".join(map(lambda i: str(i), dialog.items_selected()))
        model.setData(index, value, Qt.EditRole)


class UncertaintyDelegate(QStyledItemDelegate):
    """ A combobox containing the sorted list of possible uncertainties
    `setModelData` stores the integer id of the selected uncertainty
    distribution.
    """
    def __init__(self, parent=None):
        super().__init__(parent)
        self.choices = {
            u.description: u.id for u in uncertainty_choices.choices
        }

    def createEditor(self, parent, option, index):
        """ Create a list of descriptions of the uncertainties we have.
        Note that the `choices` attribute of uncertainty_choices is already
        sorted by id.
        """
        editor = QComboBox(parent)
        items = sorted(self.choices, key=self.choices.get)
        editor.insertItems(0, items)
        return editor

    def setEditorData(self, editor: QComboBox, index: QModelIndex):
        """ Lookup the description text set in the model using the reverse
        dictionary for the uncertainty choices.

        Note that the model presents the integer value as a string (the
        description of the uncertainty distribution), so we cannot simply
        take the value and set the index in that way.
        """
        value = index.data(Qt.DisplayRole)
        editor.setCurrentIndex(self.choices.get(value, 0))

    def setModelData(self, editor: QComboBox, model: QAbstractItemModel,
                     index: QModelIndex):
        """ Read the current index of the combobox and return that to the model.
        """
        value = editor.currentIndex()
        model.setData(index, value, Qt.EditRole)<|MERGE_RESOLUTION|>--- conflicted
+++ resolved
@@ -3,21 +3,15 @@
 from typing import List
 
 import brightway2 as bw
-<<<<<<< HEAD
-from PyQt5.QtCore import QAbstractItemModel, QModelIndex, Qt
+from PyQt5.QtCore import QAbstractItemModel, QLocale, QModelIndex, Qt
 from PyQt5.QtGui import QDoubleValidator, QStandardItem, QStandardItemModel
-from PyQt5.QtWidgets import (
-    QComboBox, QDialog, QDialogButtonBox, QFormLayout, QLineEdit, QListView,
-    QStyledItemDelegate, QWidget)
+from PyQt5.QtWidgets import (QApplication, QComboBox, QDialog, QLineEdit,
+                             QStyle, QStyledItemDelegate, QDialogButtonBox,
+                             QFormLayout, QListView,QStyleOptionButton,
+                             QWidget)
 from stats_arrays import uncertainty_choices
 
 from . import parameters
-=======
-from PyQt5.QtCore import QAbstractItemModel, QLocale, QModelIndex, Qt
-from PyQt5.QtGui import QDoubleValidator
-from PyQt5.QtWidgets import (QApplication, QComboBox, QLineEdit, QStyle,
-                             QStyledItemDelegate, QStyleOptionButton)
->>>>>>> e47fa2d2
 
 
 class FloatDelegate(QStyledItemDelegate):
