# -*- coding: utf-8 -*-
import itertools

from asteval import Interpreter
import brightway2 as bw
from bw2data.parameters import (ProjectParameter, DatabaseParameter, Group,
                                ActivityParameter)
import pandas as pd
from PyQt5 import QtCore, QtGui, QtWidgets

from .delegates import (FloatDelegate, FormulaDelegate, StringDelegate,
                        ViewOnlyDelegate)
from .views import ABDataFrameEdit, dataframe_sync
from ..icons import qicons
from ...signals import signals
from ...bwutils.commontasks import AB_names_to_bw_keys


class BaseExchangeTable(ABDataFrameEdit):
    COLUMNS = []
    # Signal used to correctly control `DetailsGroupBox`
    updated = QtCore.pyqtSignal()

    def __init__(self, parent=None):
        super().__init__(parent)
        self.setDragEnabled(True)
        self.setAcceptDrops(False)
        self.setSizePolicy(QtWidgets.QSizePolicy(
            QtWidgets.QSizePolicy.Preferred,
            QtWidgets.QSizePolicy.Maximum)
        )

        self.delete_exchange_action = QtWidgets.QAction(
            qicons.delete, "Delete exchange(s)", None
        )
        self.remove_formula_action = QtWidgets.QAction(
            qicons.delete, "Clear formula(s)", None
        )

        self.downstream = False
        self.key = None if not hasattr(parent, "key") else parent.key
        self.exchanges = []
        self.exchange_column = 0
        self._connect_signals()

    def _connect_signals(self):
        self.delete_exchange_action.triggered.connect(self.delete_exchanges)
        self.remove_formula_action.triggered.connect(self.remove_formula)

    @dataframe_sync
    def sync(self, exchanges=None):
        """ Build the table using either new or stored exchanges iterable.
        """
        if exchanges is not None:
            self.exchanges = exchanges
        self.dataframe = self.build_df()

    def build_df(self) -> pd.DataFrame:
        """ Use the Exchanges Iterable to construct a dataframe.

        Make sure to store the Exchange object itself in the dataframe as well.
        """
        columns = self.COLUMNS + ["exchange"]
        df = pd.DataFrame([
            self.create_row(exchange=exc)[0] for exc in self.exchanges
        ], columns=columns)
        self.exchange_column = columns.index("exchange")
        return df

    def create_row(self, exchange) -> (dict, object):
        """ Take the given Exchange object and extract a number of attributes.
        """
        adj_act = exchange.output if self.downstream else exchange.input
        row = {
            "Amount": float(exchange.get("amount", 1)),
            "Unit": adj_act.get("unit", "Unknown"),
            "exchange": exchange,
        }
        return row, adj_act

    def get_key(self, proxy: QtCore.QModelIndex) -> tuple:
        """ Get the activity key from an exchange.

        This is done by reaching into the table model through the proxy model
        """
        index = self.get_source_index(proxy)
        exchange = self.model.index(index.row(), self.exchange_column).data()
        act = exchange.output if self.downstream else exchange.input
        return act.key

    def open_activities(self) -> None:
        """ Take the selected indexes and attempt to open activity tabs.
        """
        for proxy in self.selectedIndexes():
            act = self.get_key(proxy)
            signals.open_activity_tab.emit(act.key)
            signals.add_activity_to_history.emit(act.key)

    @QtCore.pyqtSlot()
    def delete_exchanges(self) -> None:
        """ Remove all of the selected exchanges from the activity.
        """
        indexes = [self.get_source_index(p) for p in self.selectedIndexes()]
        exchanges = [
            self.model.index(index.row(), self.exchange_column).data()
            for index in indexes
        ]
        signals.exchanges_deleted.emit(exchanges)

    def remove_formula(self) -> None:
        """ Remove the formulas for all of the selected exchanges.

        This will also check if the exchange has `original_amount` and
        attempt to overwrite the `amount` with that value after removing the
        `formula` field.
        """
        indexes = [self.get_source_index(p) for p in self.selectedIndexes()]
        exchanges = [
            self.model.index(index.row(), self.exchange_column).data()
            for index in indexes
        ]
        for exchange in exchanges:
            signals.exchange_modified.emit(exchange, "formula", "")

        # Clear out all ParameterizedExchanges before recalculating
        param = ActivityParameter.get_or_none(database=self.key[0], code=self.key[1])
        if param:
            activity = bw.get_activity(self.key)
            bw.parameters.remove_exchanges_from_group(param.group, activity)
            signals.exchange_formula_changed.emit(self.key)

    def contextMenuEvent(self, a0) -> None:
        menu = QtWidgets.QMenu()
        menu.addAction(self.delete_exchange_action)
        menu.addAction(self.remove_formula_action)
        menu.exec(a0.globalPos())

    def dataChanged(self, topLeft, bottomRight, roles=None) -> None:
        """ Override the slot which handles data changes in the model.

        Whenever data is changed, call an update to the relevant exchange
        or activity.

        Four possible editable fields:
        Amount, Unit, Product and Formula
        """
        # A single cell was edited.
        if topLeft == bottomRight and topLeft.isValid():
            index = self.get_source_index(topLeft)
            field = AB_names_to_bw_keys.get(
                self.model.headerData(index.column(), QtCore.Qt.Horizontal)
            )
            exchange = self.model.index(index.row(), self.exchange_column).data()
            if field in {"amount", "formula"}:
                if field == "amount":
                    value = float(topLeft.data())
                else:
                    value = str(topLeft.data()) if topLeft.data() is not None else ""
                signals.exchange_modified.emit(exchange, field, value)
            else:
                value = str(topLeft.data())
                act_key = exchange.output.key
                signals.activity_modified.emit(act_key, field, value)
        else:
            super().dataChanged(topLeft, bottomRight, roles)

    def dragMoveEvent(self, event) -> None:
        """ For some reason, this method existing is required for allowing
        dropEvent to occur _everywhere_ in the table.
        """
        pass

    def dropEvent(self, event):
        source_table = event.source()
        keys = [source_table.get_key(i) for i in source_table.selectedIndexes()]
        event.accept()
        signals.exchanges_add.emit(keys, self.key)

<<<<<<< HEAD
    def mouseDoubleClickEvent(self, e: QtGui.QMouseEvent) -> None:
        """ Be very strict in how double click events work.
        """
        proxy = self.indexAt(e.pos())
        delegate = self.itemDelegateForColumn(proxy.column())

        # If the column we're clicking on is not view-only try and edit
        if not isinstance(delegate, ViewOnlyDelegate):
            self.doubleClicked.emit(proxy)
            # But only edit if the editTriggers contain DoubleClicked
            if self.editTriggers() & self.DoubleClicked:
                self.edit(proxy)
            return

        # No opening anything from the 'product' or 'biosphere' tables
        if self.table_name in {"product", "biosphere"}:
            return

        # Grab the activity key from the exchange and open a tab
        key = self.get_key(proxy)
        signals.open_activity_tab.emit(key)
        signals.add_activity_to_history.emit(key)

    def get_usable_parameters(self):
        """ Use the `key` set for the table to determine the database and
        group of the activity, using that information to constrain the usable
        parameters.
        """
        project = (
            [k, v, "project"] for k, v in ProjectParameter.static().items()
        )
        if self.key is None:
            return project

        database = (
            [k, v, "database"]
            for k, v in DatabaseParameter.static(self.key[0]).items()
        )

        # Determine if the activity is already part of a parameter group.
        query = (Group.select()
                 .join(ActivityParameter, on=(Group.name == ActivityParameter.group))
                 .where(ActivityParameter.database == self.key[0],
                        ActivityParameter.code == self.key[1])
                 .distinct())
        if query.exists():
            group = query.get()
            # First, build a list for parameters in the same group
            activity = (
                [p.name, p.amount, "activity"]
                for p in ActivityParameter.select().where(ActivityParameter.group == group.name)
            )
            # Then extend the list with parameters from groups in the `order`
            # field
            additions = (
                [p.name, p.amount, "activity"]
                for p in ActivityParameter.select().where(ActivityParameter.group << group.order)
            )
            activity = itertools.chain(activity, additions)
        else:
            activity = []

        return itertools.chain(project, database, activity)

    def get_interpreter(self) -> Interpreter:
        """ Use the activity key to determine which symbols are added
        to the formula interpreter.
        """
        interpreter = Interpreter()
        act = ActivityParameter.get_or_none(database=self.key[0], code=self.key[1])
        if act:
            interpreter.symtable.update(ActivityParameter.static(act.group, full=True))
        else:
            print("No parameter found for {}, creating one on formula save".format(self.key))
            interpreter.symtable.update(ProjectParameter.static())
            interpreter.symtable.update(DatabaseParameter.static(self.key[0]))
        return interpreter

=======
>>>>>>> a12c18d1

class ProductExchangeTable(BaseExchangeTable):
    COLUMNS = ["Amount", "Unit", "Product", "Formula"]

    def __init__(self, parent=None):
        super().__init__(parent)
        self.setItemDelegateForColumn(0, FloatDelegate(self))
        self.setItemDelegateForColumn(1, StringDelegate(self))
        self.setItemDelegateForColumn(2, StringDelegate(self))
        self.setItemDelegateForColumn(3, FormulaDelegate(self))
        self.setDragDropMode(QtWidgets.QTableView.DragDrop)
        self.table_name = "product"

    def create_row(self, exchange) -> (dict, object):
        row, adj_act = super().create_row(exchange)
        row.update({
            "Product": adj_act.get("reference product") or adj_act.get("name"),
            "Formula": exchange.get("formula"),
        })
        return row, adj_act

    def _resize(self) -> None:
        """ Ensure the `exchange` column is hidden whenever the table is shown.
        """
        self.setColumnHidden(4, True)

    def contextMenuEvent(self, a0) -> None:
        menu = QtWidgets.QMenu()
        menu.addAction(self.remove_formula_action)
        menu.exec(a0.globalPos())

    def dragEnterEvent(self, event):
        """ Accept exchanges from a technosphere database table, and the
        technosphere exchanges table.
        """
        source = event.source()
        if (getattr(source, "table_name", "") == "technosphere" or
                getattr(source, "technosphere", False) is True):
            event.accept()


class TechnosphereExchangeTable(BaseExchangeTable):
    COLUMNS = [
        "Amount", "Unit", "Product", "Activity", "Location", "Database",
        "Uncertainty", "Formula"
    ]

    def __init__(self, parent=None):
        super().__init__(parent)
        self.setItemDelegateForColumn(0, FloatDelegate(self))
        self.setItemDelegateForColumn(1, ViewOnlyDelegate(self))
        self.setItemDelegateForColumn(2, ViewOnlyDelegate(self))
        self.setItemDelegateForColumn(3, ViewOnlyDelegate(self))
        self.setItemDelegateForColumn(4, ViewOnlyDelegate(self))
        self.setItemDelegateForColumn(5, ViewOnlyDelegate(self))
        self.setItemDelegateForColumn(6, ViewOnlyDelegate(self))
        self.setItemDelegateForColumn(7, FormulaDelegate(self))
        self.setDragDropMode(QtWidgets.QTableView.DragDrop)
        self.table_name = "technosphere"
        self.drag_model = True

    def create_row(self, exchange) -> (dict, object):
        row, adj_act = super().create_row(exchange)
        row.update({
            "Product": adj_act.get("reference product") or adj_act.get("name"),
            "Activity": adj_act.get("name"),
            "Location": adj_act.get("location", "Unknown"),
            "Database": adj_act.get("database"),
            "Uncertainty": adj_act.get("uncertainty type", 0),
            "Formula": exchange.get("formula"),
        })
        return row, adj_act

    def _resize(self) -> None:
        """ Ensure the `exchange` column is hidden whenever the table is shown.
        """
        self.setColumnHidden(8, True)

    def contextMenuEvent(self, a0) -> None:
        menu = QtWidgets.QMenu()
        menu.addAction(qicons.left, "Open activity/activities", self.open_activities)
        menu.addAction(self.delete_exchange_action)
        menu.addAction(self.remove_formula_action)
        menu.exec(a0.globalPos())

    def dragEnterEvent(self, event):
        """ Accept exchanges from a technosphere database table, and the
        downstream exchanges table.
        """
        source = event.source()
        if (getattr(source, "table_name", "") == "downstream" or
                getattr(source, "technosphere", False) is True):
            event.accept()


class BiosphereExchangeTable(BaseExchangeTable):
    COLUMNS = [
        "Amount", "Unit", "Flow Name", "Compartments", "Database",
        "Uncertainty", "Formula"
    ]

    def __init__(self, parent=None):
        super().__init__(parent)
        self.setItemDelegateForColumn(0, FloatDelegate(self))
        self.setItemDelegateForColumn(1, ViewOnlyDelegate(self))
        self.setItemDelegateForColumn(2, ViewOnlyDelegate(self))
        self.setItemDelegateForColumn(3, ViewOnlyDelegate(self))
        self.setItemDelegateForColumn(4, ViewOnlyDelegate(self))
        self.setItemDelegateForColumn(5, ViewOnlyDelegate(self))
        self.setItemDelegateForColumn(6, FormulaDelegate(self))
        self.table_name = "biosphere"
        self.setDragDropMode(QtWidgets.QTableView.DropOnly)

    def create_row(self, exchange) -> (dict, object):
        row, adj_act = super().create_row(exchange)
        row.update({
            "Flow Name": adj_act.get("name"),
            "Compartments": " - ".join(adj_act.get('categories', [])),
            "Database": adj_act.get("database"),
            "Uncertainty": adj_act.get("uncertainty type", 0),
            "Formula": exchange.get("formula"),
        })
        return row, adj_act

    def _resize(self) -> None:
        self.setColumnHidden(7, True)

    def dragEnterEvent(self, event):
        """ Only accept exchanges from a technosphere database table
        """
        if getattr(event.source(), "technosphere", True) is False:
            event.accept()


class DownstreamExchangeTable(TechnosphereExchangeTable):
    """ Inherit from the `TechnosphereExchangeTable` as the downstream class is
    very similar, just more restricted.
    """
    def __init__(self, parent=None):
        super().__init__(parent)
        # Override the amount column to be a view-only delegate
        self.setItemDelegateForColumn(0, ViewOnlyDelegate(self))
        self.downstream = True
        self.table_name = "downstream"
        self.drag_model = True
        self.setDragDropMode(QtWidgets.QTableView.DragOnly)
        self.setContextMenuPolicy(QtCore.Qt.NoContextMenu)

    def _resize(self) -> None:
        """ Next to `exchange`, also hide the `formula` column.
        """
        self.setColumnHidden(7, True)
<<<<<<< HEAD
        self.setColumnHidden(8, True)
=======
        self.setColumnHidden(8, True)

    def contextMenuEvent(self, a0) -> None:
        menu = QtWidgets.QMenu()
        menu.addAction(qicons.left, "Open activity/activities", self.open_activities)
        menu.exec(a0.globalPos())
>>>>>>> a12c18d1
<|MERGE_RESOLUTION|>--- conflicted
+++ resolved
@@ -44,6 +44,7 @@
         self._connect_signals()
 
     def _connect_signals(self):
+        signals.database_changed.connect(lambda: self.sync())
         self.delete_exchange_action.triggered.connect(self.delete_exchanges)
         self.remove_formula_action.triggered.connect(self.remove_formula)
 
@@ -175,30 +176,6 @@
         keys = [source_table.get_key(i) for i in source_table.selectedIndexes()]
         event.accept()
         signals.exchanges_add.emit(keys, self.key)
-
-<<<<<<< HEAD
-    def mouseDoubleClickEvent(self, e: QtGui.QMouseEvent) -> None:
-        """ Be very strict in how double click events work.
-        """
-        proxy = self.indexAt(e.pos())
-        delegate = self.itemDelegateForColumn(proxy.column())
-
-        # If the column we're clicking on is not view-only try and edit
-        if not isinstance(delegate, ViewOnlyDelegate):
-            self.doubleClicked.emit(proxy)
-            # But only edit if the editTriggers contain DoubleClicked
-            if self.editTriggers() & self.DoubleClicked:
-                self.edit(proxy)
-            return
-
-        # No opening anything from the 'product' or 'biosphere' tables
-        if self.table_name in {"product", "biosphere"}:
-            return
-
-        # Grab the activity key from the exchange and open a tab
-        key = self.get_key(proxy)
-        signals.open_activity_tab.emit(key)
-        signals.add_activity_to_history.emit(key)
 
     def get_usable_parameters(self):
         """ Use the `key` set for the table to determine the database and
@@ -255,8 +232,6 @@
             interpreter.symtable.update(DatabaseParameter.static(self.key[0]))
         return interpreter
 
-=======
->>>>>>> a12c18d1
 
 class ProductExchangeTable(BaseExchangeTable):
     COLUMNS = ["Amount", "Unit", "Product", "Formula"]
@@ -403,19 +378,14 @@
         self.table_name = "downstream"
         self.drag_model = True
         self.setDragDropMode(QtWidgets.QTableView.DragOnly)
-        self.setContextMenuPolicy(QtCore.Qt.NoContextMenu)
 
     def _resize(self) -> None:
         """ Next to `exchange`, also hide the `formula` column.
         """
         self.setColumnHidden(7, True)
-<<<<<<< HEAD
-        self.setColumnHidden(8, True)
-=======
         self.setColumnHidden(8, True)
 
     def contextMenuEvent(self, a0) -> None:
         menu = QtWidgets.QMenu()
         menu.addAction(qicons.left, "Open activity/activities", self.open_activities)
-        menu.exec(a0.globalPos())
->>>>>>> a12c18d1
+        menu.exec(a0.globalPos())