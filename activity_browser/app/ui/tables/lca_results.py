# -*- coding: utf-8 -*-
import pandas as pd
from brightway2 import get_activity

from .dataframe_table import ABDataFrameTable
from PyQt5 import QtWidgets

import numpy as np
from ...bwutils.commontasks import format_activity_label


class LCAResultsTable(ABDataFrameTable):
    @ABDataFrameTable.decorated_sync
<<<<<<< HEAD
    def sync(self, lca):
        col_labels = [" | ".join(x) for x in lca.methods]
        row_labels = [str(get_activity(list(func_unit.keys())[0])) for func_unit in lca.func_units]
        self.dataframe = pd.DataFrame(lca.results, index=row_labels, columns=col_labels)

        # smooth scrolling instead of jumping from cell to cell
        self.setVerticalScrollMode(1)
        self.setHorizontalScrollMode(1)


class ProcessContributionsTable(ABDataFrameTable):
    @ABDataFrameTable.decorated_sync
    def sync(self, lca):
        col_labels = [] #
        row_labels = []
# How to deal with vastly different top 5's of processes?


class InventoryTable(ABDataFrameTable):
    @ABDataFrameTable.decorated_sync
    def sync(self, lca):
        col_labels = [" | ".join(x) for x in lca.methods]
        row_labels = [str(get_activity(list(func_unit.keys())[0])) for func_unit in lca.func_units]
        self.dataframe = pd.DataFrame(lca.results, index=row_labels, columns=col_labels)

        # smooth scrolling instead of jumping from cell to cell
        self.setVerticalScrollMode(1)
        self.setHorizontalScrollMode(1)
=======
    def sync(self, mlca, relative=False):
        if relative:
            data = mlca.results_normalized
        else:
            data = mlca.results
        col_labels = [" | ".join(x) for x in mlca.methods]
        row_labels = [str(get_activity(list(func_unit.keys())[0])) for func_unit in mlca.func_units]
        self.dataframe = pd.DataFrame(data, index=row_labels, columns=col_labels)


class ProcessContributionsTable(ABDataFrameTable):
    def __init__(self, parent):
        super(ProcessContributionsTable, self).__init__(parent)
        self.parent = parent

    @ABDataFrameTable.decorated_sync
    def sync(self, dummy):
        self.dataframe = self.parent.plot.df_tc


class InventoryCharacterisationTable(ABDataFrameTable):
    def __init__(self, parent):
        super(InventoryCharacterisationTable, self).__init__(parent)
        self.parent = parent

    @ABDataFrameTable.decorated_sync
    def sync(self, dummy):
        self.dataframe = self.parent.plot.df_tc


def inventory_labels(length, mlca, labellength):
    labels = [str(get_activity(mlca.rev_activity_dict[i])) for i in range(length)]
    shortlabels = [((i[:labellength-2] + '..') if len(i) > labellength else i) for i in labels]
    return shortlabels


# class InventoryTable(ABDataFrameTable):
#     def __init__(self, parent, **kwargs):
#         super(InventoryTable, self).__init__(parent, **kwargs)
#
#     @ABDataFrameTable.decorated_sync
#     def sync(self, mlca, method=None, limit=100):
#
#         if method not in mlca.technosphere_flows.keys():
#             method = mlca.func_unit_translation_dict[str(method)]
#
#         arrays = (mlca.technosphere_flows.values())
#         #print(arrays)
#
#         array = mlca.technosphere_flows[str(method)]
#         length = min(limit, len(array))
#         shortlabels = inventory_labels(length, mlca, 100)
#
#         array, shortlabels = (list(t) for t in zip(*reversed(sorted(zip(array, shortlabels)))))
#
#         data_tuples = [
#             (float(i), shortlabels[n])
#             for n, i in enumerate(array)]
#
#         ordered_data = (sorted(data_tuples, key=itemgetter(0), reverse=True))
#         array = [i[0] for i in ordered_data]
#         shortlabels = [i[1] for i in ordered_data]
#
#         col_labels = ['Amount']
#         row_labels = [i for i in shortlabels[:length]]
#
#         self.dataframe = pd.DataFrame(array[:length], index=row_labels, columns=col_labels)


class InventoryTable(ABDataFrameTable):
    def __init__(self, parent, **kwargs):
        super(InventoryTable, self).__init__(parent, **kwargs)

    @ABDataFrameTable.decorated_sync
    def sync(self, mlca, method=None):
        arrays = list(mlca.technosphere_flows.values())
        output = []
        for array in arrays:
            s = ' '.join([str(i) for i in array])
            output.append(s)
        joined = '; '.join(output)
        matrix = np.rot90(np.matrix(joined))

        col_labels = [format_activity_label(next(iter(fu.keys())), style='pnl') for fu in mlca.func_units]
        row_labels = inventory_labels(len(mlca.rev_activity_dict), mlca, 75)

        self.dataframe = pd.DataFrame(matrix, index=row_labels, columns=col_labels)


class BiosphereTable(QtWidgets.QTableView):
    def __init__(self, parent):
        super(BiosphereTable, self).__init__(parent)

    def sync(self, mlca, method=None, limit=20):

        if method not in mlca.technosphere_flows.keys():
            method = mlca.func_unit_translation_dict[str(method)]

        matrix = mlca.inventories[str(method)]
        matrix = matrix[:limit, :limit]

        table = QtWidgets.QTableWidget(self)
        #matrix = csr_matrix([[1,2,3],[5,6,7], [0,9,8], [1,2,3]])

        matrix = matrix.toarray()
        table.setRowCount(matrix.shape[1])
        table.setColumnCount(matrix.shape[0])
        for ni, i in enumerate(matrix):
            for nj, j in enumerate(i):
                table.setItem(nj, ni, QtWidgets.QTableWidgetItem(str(j)))
        length = limit
        shortlabels = inventory_labels(length, mlca, 50)
        table.setVerticalHeaderLabels(shortlabels)
        table.setVerticalScrollMode(1)
        table.setHorizontalScrollMode(1)
        table.setMinimumWidth(700)

        return table





>>>>>>> cb9ebfd4
<|MERGE_RESOLUTION|>--- conflicted
+++ resolved
@@ -11,36 +11,6 @@
 
 class LCAResultsTable(ABDataFrameTable):
     @ABDataFrameTable.decorated_sync
-<<<<<<< HEAD
-    def sync(self, lca):
-        col_labels = [" | ".join(x) for x in lca.methods]
-        row_labels = [str(get_activity(list(func_unit.keys())[0])) for func_unit in lca.func_units]
-        self.dataframe = pd.DataFrame(lca.results, index=row_labels, columns=col_labels)
-
-        # smooth scrolling instead of jumping from cell to cell
-        self.setVerticalScrollMode(1)
-        self.setHorizontalScrollMode(1)
-
-
-class ProcessContributionsTable(ABDataFrameTable):
-    @ABDataFrameTable.decorated_sync
-    def sync(self, lca):
-        col_labels = [] #
-        row_labels = []
-# How to deal with vastly different top 5's of processes?
-
-
-class InventoryTable(ABDataFrameTable):
-    @ABDataFrameTable.decorated_sync
-    def sync(self, lca):
-        col_labels = [" | ".join(x) for x in lca.methods]
-        row_labels = [str(get_activity(list(func_unit.keys())[0])) for func_unit in lca.func_units]
-        self.dataframe = pd.DataFrame(lca.results, index=row_labels, columns=col_labels)
-
-        # smooth scrolling instead of jumping from cell to cell
-        self.setVerticalScrollMode(1)
-        self.setHorizontalScrollMode(1)
-=======
     def sync(self, mlca, relative=False):
         if relative:
             data = mlca.results_normalized
@@ -164,4 +134,3 @@
 
 
 
->>>>>>> cb9ebfd4
