# -*- coding: utf-8 -*-
import brightway2 as bw
from PyQt5 import QtWidgets

from .. import activity_cache
from ..tabs import ActivityDetailsTab, CFsTab
from ..utils import get_name
from ...signals import signals


class Panel(QtWidgets.QTabWidget):
    def __init__(self, parent=None):
        super(Panel, self).__init__(parent)
        self.setMovable(True)

    def select_tab(self, obj):
        self.setCurrentIndex(self.indexOf(obj))


class MethodsPanel(Panel):
    def __init__(self, parent=None):
        super().__init__(parent)
        self.setMovable(True)
        self.setTabsClosable(True)
        self.tabCloseRequested.connect(self.close_tab)
        self.tab_dict = {}
        signals.method_selected.connect(self.open_method_tab)
        signals.project_selected.connect(self.close_all)

    def open_method_tab(self, method):
        if method not in self.tab_dict:
            tab = CFsTab(self, method)
            full_tab_label = ' '.join(method)
            label = full_tab_label[:min((10, len(full_tab_label)))] + '..'
            self.tab_dict[method] = tab
            self.addTab(tab, label)
        else:
            tab = self.tab_dict[method]

        self.select_tab(tab)
        signals.method_tabs_changed.emit()

    def close_tab(self, index):
        tab = self.widget(index)
        del self.tab_dict[tab.method]
        self.removeTab(index)
        signals.method_tabs_changed.emit()

    def close_all(self):
        self.clear()
        self.tab_dict = {}
        signals.method_tabs_changed.emit()


class ActivitiesPanel(Panel):
    def __init__(self, parent=None):
        super(Panel, self).__init__(parent)
        self.side = 'activities'
        self.setMovable(True)
        self.setTabsClosable(True)
        self.tabCloseRequested.connect(self.close_tab)

        signals.open_activity_tab.connect(self.open_new_activity_tab)
        signals.activity_modified.connect(self.update_activity_name)
        signals.project_selected.connect(self.close_all_activity_tabs)

    def update_activity_name(self, key, field, value):
        if key in activity_cache and field == 'name':
            try:
                index = self.indexOf(activity_cache[key])
                self.setTabText(index, value)
            except:
                pass

    def open_new_activity_tab(self, side, key):
        if side == self.side:
            if key in activity_cache:
                self.select_tab(activity_cache[key])
            else:
                new_tab = ActivityDetailsTab(self)
                new_tab.populate(key)
                activity_cache[key] = new_tab
                self.addTab(new_tab, get_name(bw.get_activity(key)))
                self.select_tab(new_tab)
            signals.activity_tabs_changed.emit()

    def close_tab(self, index):
        widget = self.widget(index)
        if isinstance(widget, ActivityDetailsTab):
            assert widget.activity in activity_cache
            del activity_cache[widget.activity]
        widget.deleteLater()
        self.removeTab(index)
        signals.activity_tabs_changed.emit()

    def close_all_activity_tabs(self):
<<<<<<< HEAD
        for i in range(len(activity_cache)):
=======
        open_tab_count = len(activity_cache)
        for i in reversed(range(open_tab_count)):
>>>>>>> 68121f97
            self.close_tab(i)<|MERGE_RESOLUTION|>--- conflicted
+++ resolved
@@ -94,10 +94,6 @@
         signals.activity_tabs_changed.emit()
 
     def close_all_activity_tabs(self):
-<<<<<<< HEAD
-        for i in range(len(activity_cache)):
-=======
         open_tab_count = len(activity_cache)
         for i in reversed(range(open_tab_count)):
->>>>>>> 68121f97
             self.close_tab(i)