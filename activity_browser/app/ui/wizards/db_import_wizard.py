# -*- coding: utf-8 -*-
import os
import io
import tempfile
import zipfile

import eidl
import requests
import brightway2 as bw
from bw2io.extractors import Ecospold2DataExtractor
from bw2io import SingleOutputEcospold2Importer
from bw2data import config
from bw2data.backends import SQLiteBackend
from PyQt5 import QtWidgets, QtCore

from activity_browser.app.signals import signals


class DatabaseImportWizard(QtWidgets.QWizard):
    def __init__(self):
        super().__init__()
        self.downloader = ABEcoinventDownloader()
        self.setWindowTitle('Database Import Wizard')
        self.import_type_page = ImportTypePage(self)
        self.choose_dir_page = ChooseDirPage(self)
        self.db_name_page = DBNamePage(self)
        self.confirmation_page = ConfirmationPage(self)
        self.import_page = ImportPage(self)
        self.archive_page = Choose7zArchivePage(self)
        self.ecoinvent_login_page = EcoinventLoginPage(self)
        self.ecoinvent_version_page = EcoinventVersionPage(self)
        self.pages = [
            self.import_type_page,
            self.ecoinvent_login_page,
            self.ecoinvent_version_page,
            self.archive_page,
            self.choose_dir_page,
            self.db_name_page,
            self.confirmation_page,
            self.import_page,
        ]
        for page in self.pages:
            self.addPage(page)
        self.show()

        # with this line, finish behaves like cancel and the wizard can be reused
        # db import is done when finish button becomes active
        self.button(QtWidgets.QWizard.FinishButton).clicked.connect(self.cleanup)

        # thread management
        self.button(QtWidgets.QWizard.CancelButton).clicked.connect(self.cancel_thread)
        self.button(QtWidgets.QWizard.CancelButton).clicked.connect(self.cancel_extraction)

        import_signals.connection_problem.connect(self.show_info)

    @property
    def version(self):
        return self.ecoinvent_version_page.version_combobox.currentText()

    @property
    def system_model(self):
        return self.ecoinvent_version_page.system_model_combobox.currentText()

    def update_downloader(self):
        self.downloader.version = self.version
        self.downloader.system_model = self.system_model

    def closeEvent(self, event):
        '''
        close event now behaves similarly to cancel, because of self.reject
        like this the db wizard can be reused, ie starts from the beginning
        '''
        self.cancel_thread()
        self.cancel_extraction()
        event.accept()

    def cancel_thread(self):
        print('\nDatabase import interrupted!')
        import_signals.cancel_sentinel = True
        self.cleanup()

    def cancel_extraction(self):
        if hasattr(self.downloader, 'extraction_process'):
            self.downloader.extraction_process.kill()
            self.downloader.extraction_process.communicate()

    def cleanup(self):
        self.reject()
        self.import_page.complete = False

    def show_info(self, info):
        title, message = info
        QtWidgets.QMessageBox.information(self, title, message)


class ImportTypePage(QtWidgets.QWizardPage):
    def __init__(self, parent=None):
        super().__init__(parent)
        self.wizard = self.parent()
        options = ['Ecoinvent: download (login required)',
                   'Ecoinvent: local 7z-archive or previously downloaded database',
                   'Ecoinvent: local directory with ecospold2 files',
                   'Forwast: download']
        self.radio_buttons = [QtWidgets.QRadioButton(o) for o in options]
        self.option_box = QtWidgets.QGroupBox('Choose type of database import')
        box_layout = QtWidgets.QVBoxLayout()
        for i, button in enumerate(self.radio_buttons):
            box_layout.addWidget(button)
            if i == 0:
                button.setChecked(True)
        self.option_box.setLayout(box_layout)

        self.layout = QtWidgets.QVBoxLayout()
        self.layout.addWidget(self.option_box)
        self.setLayout(self.layout)

    def nextId(self):
        option_id = [b.isChecked() for b in self.radio_buttons].index(True)
        if option_id == 3:
            self.wizard.import_type = 'forwast'
            return self.wizard.pages.index(self.wizard.db_name_page)
        if option_id == 2:
            self.wizard.import_type = 'directory'
            return self.wizard.pages.index(self.wizard.choose_dir_page)
        elif option_id == 1:
            self.wizard.import_type = 'archive'
            return self.wizard.pages.index(self.wizard.archive_page)
        else:
            self.wizard.import_type = 'homepage'
            if hasattr(self.wizard.ecoinvent_login_page, 'valid_pw'):
                return self.wizard.pages.index(self.wizard.ecoinvent_version_page)
            else:
                return self.wizard.pages.index(self.wizard.ecoinvent_login_page)


class ChooseDirPage(QtWidgets.QWizardPage):
    def __init__(self, parent=None):
        super().__init__(parent)
        self.path_edit = QtWidgets.QLineEdit()
        self.registerField('dirpath*', self.path_edit)
        self.browse_button = QtWidgets.QPushButton('Browse')
        self.browse_button.clicked.connect(self.get_directory)

        layout = QtWidgets.QVBoxLayout()
        layout.addWidget(QtWidgets.QLabel(
            'Choose location of existing ecospold2 directory:'))
        layout.addWidget(self.path_edit)
        browse_lay = QtWidgets.QHBoxLayout()
        browse_lay.addWidget(self.browse_button)
        browse_lay.addStretch(1)
        layout.addLayout(browse_lay)
        self.setLayout(layout)

    def get_directory(self):
        path = QtWidgets.QFileDialog.getExistingDirectory(
            self, 'Select directory with ecospold2 files')
        self.path_edit.setText(path)

    def validatePage(self):
        dir_path = self.field('dirpath')
        if not os.path.isdir(dir_path):
            warning = 'Not a directory:<br>{}'.format(dir_path)
            QtWidgets.QMessageBox.warning(self, 'Not a directory!', warning)
            return False
        else:
            spold_files = [f for f in os.listdir(dir_path) if f.endswith('.spold')]
            if not spold_files:
                warning = 'No ecospold files found in this directory:<br>{}'.format(dir_path)
                QtWidgets.QMessageBox.warning(self, 'No ecospold files!', warning)
                return False
            else:
                return True


class Choose7zArchivePage(QtWidgets.QWizardPage):
    def __init__(self, parent=None):
        super().__init__(parent)
        self.wizard = self.parent()
        self.path_edit = QtWidgets.QLineEdit()
        self.registerField('archive_path*', self.path_edit)
        self.browse_button = QtWidgets.QPushButton('Browse')
        self.browse_button.clicked.connect(self.get_archive)
        self.stored_combobox = QtWidgets.QComboBox()
        self.stored_combobox.activated.connect(self.update_stored)

        layout = QtWidgets.QVBoxLayout()
        layout.addWidget(QtWidgets.QLabel(
            'Choose location of 7z archive:'))
        layout.addWidget(self.path_edit)
        browse_lay = QtWidgets.QHBoxLayout()
        browse_lay.addWidget(self.browse_button)
        browse_lay.addStretch(1)
        layout.addLayout(browse_lay)
        layout.addWidget(QtWidgets.QLabel('Previous downloads:'))
        layout.addWidget(self.stored_combobox)
        self.setLayout(layout)

    def initializePage(self):
        self.stored_dbs = eidl.eidlstorage.stored_dbs
        self.stored_combobox.clear()
        self.stored_combobox.addItems(sorted(self.stored_dbs.keys()))

    def update_stored(self, index):
        self.path_edit.setText(self.stored_dbs[self.stored_combobox.currentText()])

    def get_archive(self):
        path, _ = QtWidgets.QFileDialog.getOpenFileName(
            self, 'Select 7z archive')
        if path:
            self.path_edit.setText(path)

    def validatePage(self):
        path = self.field('archive_path')
        if os.path.isfile(path):
            if path.lower().endswith('.7z'):
                return True
            else:
                warning = ('Unexpected filetype: <b>{}</b><br>Import might not work.' +
                           'Continue anyway?').format(os.path.split(path)[-1])
                answer = QtWidgets.QMessageBox.question(self, 'Not a 7zip archive!', warning)
                return answer == QtWidgets.QMessageBox.Yes
        else:
            warning = 'File not found:<br>{}'.format(path)
            QtWidgets.QMessageBox.warning(self, 'File not found!', warning)
            return False

    def nextId(self):
        return self.wizard.pages.index(self.wizard.db_name_page)


class DBNamePage(QtWidgets.QWizardPage):
    def __init__(self, parent=None):
        super().__init__(parent)
        self.wizard = self.parent()
        self.name_edit = QtWidgets.QLineEdit()
        self.registerField('db_name*', self.name_edit)

        layout = QtWidgets.QVBoxLayout()
        layout.addWidget(QtWidgets.QLabel(
            'Name of the new database:'))
        layout.addWidget(self.name_edit)
        self.setLayout(layout)

    def initializePage(self):
        if self.wizard.import_type == 'homepage':
            version = self.wizard.version
            sys_mod = self.wizard.system_model
            self.name_edit.setText(sys_mod + version.replace('.', ''))
        elif self.wizard.import_type == 'forwast':
            self.name_edit.setText('Forwast')

    def validatePage(self):
        db_name = self.name_edit.text()
        if db_name in bw.databases:
            warning = 'Database <b>{}</b> already exists in project <b>{}</b>!'.format(
                db_name, bw.projects.current)
            QtWidgets.QMessageBox.warning(self, 'Database exists!', warning)
            return False
        else:
            return True


class ConfirmationPage(QtWidgets.QWizardPage):
    def __init__(self, parent=None):
        super().__init__(parent)
        self.wizard = self.parent()
        self.setCommitPage(True)
        self.setButtonText(2, 'Import Database')
        self.current_project_label = QtWidgets.QLabel('empty')
        self.db_name_label = QtWidgets.QLabel('empty')
        self.path_label = QtWidgets.QLabel('empty')
        layout = QtWidgets.QVBoxLayout()
        layout.addWidget(self.current_project_label)
        layout.addWidget(self.db_name_label)
        layout.addWidget(self.path_label)
        self.setLayout(layout)

    def initializePage(self):
        self.current_project_label.setText(
            'Current Projcet: <b>{}</b>'.format(bw.projects.current))
        self.db_name_label.setText(
            'Name of the new database: <b>{}</b>'.format(self.field('db_name')))
        if self.wizard.import_type == 'directory':
            self.path_label.setText(
                'Path to directory with ecospold files:<br><b>{}</b>'.format(
                    self.field('dirpath')))
        elif self.wizard.import_type == 'archive':
            self.path_label.setText(
                'Path to 7z archive:<br><b>{}</b>'.format(
                    self.field('archive_path')))
        elif self.wizard.import_type == 'forwast':
            self.path_label.setOpenExternalLinks(True)
            self.path_label.setText(
                'Download forwast from <a href="https://lca-net.com/projects/show/forwast/">' +
                'https://lca-net.com/projects/show/forwast/</a>'
            )
        else:
            self.path_label.setText(
                'Ecoinvent version: <b>{}</b><br>Ecoinvent system model: <b>{}</b>'.format(
                    self.wizard.version, self.wizard.system_model))

    def validatePage(self):
        """
        while a worker thread is running, it's not possible to proceed to the import page.
        this is required because there is only one sentinel value for canceled imports
        """
        running = self.wizard.import_page.main_worker_thread.isRunning()
        return not running


class ImportPage(QtWidgets.QWizardPage):
    def __init__(self, parent=None):
        super().__init__(parent)
        self.setFinalPage(True)
        self.wizard = self.parent()
        self.complete = False
        extraction_label = QtWidgets.QLabel('Extracting XML data from ecospold files:')
        self.extraction_progressbar = QtWidgets.QProgressBar()
        strategy_label = QtWidgets.QLabel('Applying brightway2 strategies:')
        self.strategy_progressbar = QtWidgets.QProgressBar()
        db_label = QtWidgets.QLabel('Writing datasets to SQLite database:')
        self.db_progressbar = QtWidgets.QProgressBar()
        finalizing_label = QtWidgets.QLabel('Finalizing:')
        self.finalizing_progressbar = QtWidgets.QProgressBar()
        self.finished_label = QtWidgets.QLabel('')

        layout = QtWidgets.QVBoxLayout()
        self.download_label = QtWidgets.QLabel('Downloading data from ecoinvent homepage:')
        self.download_label.setVisible(False)
        self.download_progressbar = QtWidgets.QProgressBar()
        self.unarchive_label = QtWidgets.QLabel('Decompressing the 7z archive:')
        self.unarchive_progressbar = QtWidgets.QProgressBar()
        layout.addWidget(self.download_label)
        layout.addWidget(self.download_progressbar)
        layout.addWidget(self.unarchive_label)
        layout.addWidget(self.unarchive_progressbar)

        layout.addWidget(extraction_label)
        layout.addWidget(self.extraction_progressbar)
        layout.addWidget(strategy_label)
        layout.addWidget(self.strategy_progressbar)
        layout.addWidget(db_label)
        layout.addWidget(self.db_progressbar)
        layout.addWidget(finalizing_label)
        layout.addWidget(self.finalizing_progressbar)
        layout.addStretch(1)
        layout.addWidget(self.finished_label)
        layout.addStretch(1)

        self.setLayout(layout)

        # progress signals
        import_signals.extraction_progress.connect(self.update_extraction_progress)
        import_signals.strategy_progress.connect(self.update_strategy_progress)
        import_signals.db_progress.connect(self.update_db_progress)
        import_signals.finalizing.connect(self.update_finalizing)
        import_signals.finished.connect(self.update_finished)
        import_signals.download_complete.connect(self.update_download)
        import_signals.unarchive_finished.connect(self.update_unarchive)

        # Threads
        self.main_worker_thread = MainWorkerThread(self.wizard.downloader)

    def reset_progressbars(self):
        for pb in [self.extraction_progressbar, self.strategy_progressbar,
                   self.db_progressbar, self.finalizing_progressbar,
                   self.download_progressbar, self.unarchive_progressbar]:
            pb.reset()
        self.finished_label.setText('')

    def isComplete(self):
        return self.complete

    def init_progressbars(self):
        show_download = self.wizard.import_type not in {'directory', 'archive'}
        self.download_label.setVisible(show_download)
        self.download_progressbar.setVisible(show_download)
        show_unarchive = self.wizard.import_type != 'directory'
        self.unarchive_label.setVisible(show_unarchive)
        self.unarchive_progressbar.setVisible(show_unarchive)
        if self.wizard.import_type in {'homepage', 'forwast'}:
            self.download_progressbar.setRange(0, 0)
        elif self.wizard.import_type == 'archive':
            self.unarchive_progressbar.setRange(0, 0)

    def initializePage(self):
        self.reset_progressbars()
        self.init_progressbars()
        self.wizard.update_downloader()
        if self.wizard.import_type == 'directory':
            self.main_worker_thread.update(db_name=self.field('db_name'),
                                           datasets_path=self.field('dirpath'))
        elif self.wizard.import_type == 'archive':
            self.main_worker_thread.update(db_name=self.field('db_name'),
                                           archive_path=self.field('archive_path'))
        elif self.wizard.import_type == 'forwast':
            self.main_worker_thread.update(db_name=self.field('db_name'), use_forwast=True)
        else:
            self.main_worker_thread.update(db_name=self.field('db_name'))
        self.main_worker_thread.start()

    @QtCore.pyqtSlot(int, int)
    def update_extraction_progress(self, i, tot):
        self.extraction_progressbar.setMaximum(tot)
        self.extraction_progressbar.setValue(i)

    @QtCore.pyqtSlot(int, int)
    def update_strategy_progress(self, i, tot):
        self.strategy_progressbar.setMaximum(tot)
        self.strategy_progressbar.setValue(i)

    @QtCore.pyqtSlot(int, int)
    def update_db_progress(self, i, tot):
        self.db_progressbar.setMaximum(tot)
        self.db_progressbar.setValue(i)
        if i == tot and tot != 0:
            import_signals.finalizing.emit()

    def update_finalizing(self):
        self.finalizing_progressbar.setRange(0, 0)

    def update_finished(self):
        self.finalizing_progressbar.setMaximum(1)
        self.finalizing_progressbar.setValue(1)
        self.finished_label.setText('<b>Finished!</b>')
        self.complete = True
        self.completeChanged.emit()
        signals.databases_changed.emit()

    def update_unarchive(self):
        self.unarchive_progressbar.setMaximum(1)
        self.unarchive_progressbar.setValue(1)

    def update_download(self):
        self.download_progressbar.setMaximum(1)
        self.download_progressbar.setValue(1)
        self.unarchive_progressbar.setMaximum(0)
        self.unarchive_progressbar.setValue(0)


class MainWorkerThread(QtCore.QThread):
    def __init__(self, downloader):
        super().__init__()
        self.downloader = downloader
        self.forwast_url = 'https://lca-net.com/wp-content/uploads/forwast.bw2package.zip'

    def update(self, db_name, archive_path=None, datasets_path=None, use_forwast=False):
        self.db_name = db_name
        self.archive_path = archive_path
        self.datasets_path = datasets_path
        self.use_forwast = use_forwast

    def run(self):
        if self.use_forwast:
            self.run_forwast()
        else:
            self.run_ecoinvent()

    def run_ecoinvent(self):
        import_signals.cancel_sentinel = False
        with tempfile.TemporaryDirectory() as self.tempdir:
            if self.datasets_path is None:
                if self.archive_path is None:
                    self.downloader.outdir = eidl.eidlstorage.eidl_dir
                    if self.downloader.check_stored():
                        import_signals.download_complete.emit()
                    else:
                        self.run_download()
                else:
                    self.downloader.out_path = self.archive_path
                if not import_signals.cancel_sentinel:
                    self.run_extract()
            if not import_signals.cancel_sentinel:
                self.run_import()

    def run_forwast(self):
        """
        adapted from pjamesjoyce/lcopt
        """
        import_signals.cancel_sentinel = False
        response = requests.get(self.forwast_url)
        forwast_zip = zipfile.ZipFile(io.BytesIO(response.content))
        import_signals.download_complete.emit()
        with tempfile.TemporaryDirectory() as tempdir:
            if not import_signals.cancel_sentinel:
                forwast_zip.extractall(tempdir)
                import_signals.unarchive_finished.emit()
            if not import_signals.cancel_sentinel:
                import_signals.extraction_progress.emit(0, 0)
                import_signals.strategy_progress.emit(0, 0)
                import_signals.db_progress.emit(0, 0)
                bw.BW2Package.import_file(os.path.join(tempdir, 'forwast.bw2package'))
            if self.db_name != 'forwast':
                bw.Database('forwast').rename(self.db_name)
            if not import_signals.cancel_sentinel:
                import_signals.extraction_progress.emit(1, 1)
                import_signals.strategy_progress.emit(1, 1)
                import_signals.db_progress.emit(1, 1)
                import_signals.finished.emit()
            else:
                self.delete_canceled_db()

    def run_download(self):
        self.downloader.download()
        import_signals.download_complete.emit()

    def run_extract(self):
        self.downloader.extract(target_dir=self.tempdir)
        import_signals.unarchive_finished.emit()

    def run_import(self):
        if self.datasets_path is None:
            self.datasets_path = os.path.join(self.tempdir, 'datasets')
        try:
            importer = SingleOutputEcospold2Importer(
                self.datasets_path,
                self.db_name,
                extractor=ActivityBrowserExtractor,
                signal=import_signals.strategy_progress
            )
            importer.apply_strategies()
            importer.write_database(backend='activitybrowser')
            if not import_signals.cancel_sentinel:
                import_signals.finished.emit()
            else:
                self.delete_canceled_db()
        except ImportCanceledError:
            self.delete_canceled_db()

    def delete_canceled_db(self):
        if self.db_name in bw.databases:
            del bw.databases[self.db_name]
            print(f'Database {self.db_name} deleted!')


class EcoinventLoginPage(QtWidgets.QWizardPage):
    def __init__(self, parent=None):
        super().__init__(parent)
        self.wizard = self.parent()
        self.complete = False
        self.description_label = QtWidgets.QLabel('Login to the ecoinvent homepage:')
        self.username_edit = QtWidgets.QLineEdit()
        self.username_edit.setPlaceholderText('ecoinvent username')
        self.password_edit = QtWidgets.QLineEdit()
        self.password_edit.setPlaceholderText('ecoinvent password'),
        self.password_edit.setEchoMode(QtWidgets.QLineEdit.Password)
        self.login_button = QtWidgets.QPushButton('login')
        self.login_button.clicked.connect(self.login)
        self.login_button.setCheckable(True)
        self.password_edit.returnPressed.connect(self.login_button.click)
        self.success_label = QtWidgets.QLabel('')
        layout = QtWidgets.QVBoxLayout()
        layout.addWidget(self.description_label)
        layout.addWidget(self.username_edit)
        layout.addWidget(self.password_edit)
        hlay = QtWidgets.QHBoxLayout()
        hlay.addWidget(self.login_button)
        hlay.addStretch(1)
        layout.addLayout(hlay)
        layout.addWidget(self.success_label)
        self.setLayout(layout)

        self.login_thread = LoginThread(self.wizard.downloader)
        import_signals.login_success.connect(self.login_response)

    @property
    def username(self):
        if hasattr(self, 'valid_un'):
            return self.valid_un
        else:
            return self.username_edit.text()

    @property
    def password(self):
        if hasattr(self, 'valid_pw'):
            return self.valid_pw
        else:
            return self.password_edit.text()

    def isComplete(self):
        return self.complete

    def login(self):
        self.success_label.setText('Trying to login ...')
        self.login_thread.update(self.username, self.password)
        self.login_thread.start()

    @QtCore.pyqtSlot(bool)
    def login_response(self, success):
        if not success:
            self.success_label.setText('Login failed!')
            self.complete = False
            self.completeChanged.emit()
            self.login_button.setChecked(False)
        else:
            self.username_edit.setEnabled(False)
            self.password_edit.setEnabled(False)
            self.login_button.setEnabled(False)
            self.valid_un = self.username
            self.valid_pw = self.password
            self.success_label.setText('Login successful!')
            self.complete = True
            self.completeChanged.emit()
            self.login_button.setChecked(False)
            self.wizard.next()


class LoginThread(QtCore.QThread):
    def __init__(self, downloader):
        super().__init__()
        self.downloader = downloader

    def update(self, username, password):
        self.downloader.username = username
        self.downloader.password = password

    def run(self):
        self.downloader.login()


class EcoinventVersionPage(QtWidgets.QWizardPage):
    def __init__(self, parent=None):
        super().__init__(parent)
        self.wizard = self.parent()
        self.description_label = QtWidgets.QLabel('Choose ecoinvent version and system model:')
        self.version_combobox = QtWidgets.QComboBox()
        self.system_model_combobox = QtWidgets.QComboBox()

        layout = QtWidgets.QGridLayout()
        layout.addWidget(self.description_label, 0, 0, 1, 3)
        layout.addWidget(QtWidgets.QLabel('Version: '), 1, 0)
        layout.addWidget(self.version_combobox, 1, 1, 1, 2)
        layout.addWidget(QtWidgets.QLabel('System model: '), 2, 0)
        layout.addWidget(self.system_model_combobox, 2, 1, 1, 2)
        self.setLayout(layout)

    def initializePage(self):
        if not hasattr(self, 'db_dict'):
<<<<<<< HEAD
            self.db_dict = self.get_available_files(self.wizard.ecoinvent_login_page.session)
=======
            self.wizard.downloader.db_dict = self.wizard.downloader.get_available_files()
            self.db_dict = self.wizard.downloader.db_dict
>>>>>>> 03b6628c
        self.versions = sorted({k[0] for k in self.db_dict.keys()}, reverse=True)
        self.system_models = sorted({k[1] for k in self.db_dict.keys()}, reverse=True)
        self.version_combobox.clear()
        self.system_model_combobox.clear()
        self.version_combobox.addItems(self.versions)
        self.system_model_combobox.addItems(self.system_models)

<<<<<<< HEAD
    @classmethod
    def get_available_files(cls, session):
        files_url = 'https://v33.ecoquery.ecoinvent.org/File/Files'
        files_res = session.get(files_url)
        soup = bs4.BeautifulSoup(files_res.text, 'html.parser')
        file_list = [l for l in soup.find_all('a', href=True) if
                     l['href'].startswith('/File/File?')]
        link_dict = {f.contents[0]: f['href'] for f in file_list}
        db_dict = {
            tuple(k.replace('ecoinvent ', '').split('_')[:2:]): v for k, v in
            link_dict.items() if k.endswith('.7z') and 'lc' not in k.lower()}
        return db_dict

=======
>>>>>>> 03b6628c
    def nextId(self):
        return self.wizard.pages.index(self.wizard.db_name_page)


class ActivityBrowserExtractor(Ecospold2DataExtractor):
    """
    - modified from bw2io
    - qt and python multiprocessing don't like each other on windows
    - need to display progress in gui
    """
    @classmethod
    def extract(cls, dirpath, db_name):
        assert os.path.exists(dirpath), dirpath
        if os.path.isdir(dirpath):
            filelist = [filename for filename in os.listdir(dirpath)
                        if os.path.isfile(os.path.join(dirpath, filename))
                        and filename.split(".")[-1].lower() == "spold"
                        ]
        elif os.path.isfile(dirpath):
            filelist = [dirpath]
        else:
            raise OSError("Can't understand path {}".format(dirpath))

        data = []
        total = len(filelist)
        for i, filename in enumerate(filelist, start=1):
            if import_signals.cancel_sentinel:
                print(f'Extraction canceled at position {i}!')
                raise ImportCanceledError

            data.append(cls.extract_activity(dirpath, filename, db_name))
            import_signals.extraction_progress.emit(i, total)

        return data


class ActivityBrowserBackend(SQLiteBackend):
    def __init__(self, *args, **kwargs):
        super().__init__(*args, **kwargs)

    def _efficient_write_many_data(self, *args, **kwargs):
        data = args[0]
        self.total = len(data)
        super()._efficient_write_many_data(*args, **kwargs)

    def _efficient_write_dataset(self, *args, **kwargs):
        index = args[0]
        if import_signals.cancel_sentinel:
            print(f'\nWriting canceled at position {index}!')
            raise ImportCanceledError
        import_signals.db_progress.emit(index+1, self.total)
        return super()._efficient_write_dataset(*args, **kwargs)


config.backends['activitybrowser'] = ActivityBrowserBackend


class ImportCanceledError(Exception):
    pass


class ImportSignals(QtCore.QObject):
    extraction_progress = QtCore.pyqtSignal(int, int)
    strategy_progress = QtCore.pyqtSignal(int, int)
    db_progress = QtCore.pyqtSignal(int, int)
    finalizing = QtCore.pyqtSignal()
    finished = QtCore.pyqtSignal()
    unarchive_finished = QtCore.pyqtSignal()
    download_complete = QtCore.pyqtSignal()
    biosphere_finished = QtCore.pyqtSignal()
    copydb_finished = QtCore.pyqtSignal()
    cancel_sentinel = False
    login_success = QtCore.pyqtSignal(bool)
    connection_problem = QtCore.pyqtSignal(tuple)


import_signals = ImportSignals()


class DefaultBiosphereDialog(QtWidgets.QProgressDialog):
    def __init__(self):
        super().__init__()
        self.setWindowTitle('Biosphere and LCIA methods')
        self.setLabelText(
            'Adding default biosphere and LCIA methods to project <b>{}</b>:'.format(
                bw.projects.current)
        )
        self.setRange(0, 0)
        self.show()

        self.biosphere_thread = DefaultBiosphereThread()
        import_signals.biosphere_finished.connect(self.finished)
        import_signals.biosphere_finished.connect(self.biosphere_thread.exit)
        self.biosphere_thread.start()

    def finished(self):
        self.setMaximum(1)
        self.setValue(1)


class DefaultBiosphereThread(QtCore.QThread):
    def run(self):
        bw.create_default_biosphere3()
        if not len(bw.methods):
            bw.create_default_lcia_methods()
        if not len(bw.migrations):
            bw.create_core_migrations()
        import_signals.biosphere_finished.emit()
        signals.change_project.emit(bw.projects.current)
        signals.project_selected.emit()


class CopyDatabaseDialog(QtWidgets.QProgressDialog):
    def __init__(self, copy_from, copy_to):
        super().__init__()
        self.setWindowTitle('Copying database')
        self.setLabelText(
            'Copying existing database <b>{}</b> to new database <b>{}</b>:'.format(
                copy_from, copy_to)
        )
        self.setRange(0, 0)
        self.show()

        self.copydb_thread = CopyDatabaseThread(copy_from, copy_to)
        import_signals.copydb_finished.connect(self.finished)
        import_signals.copydb_finished.connect(self.copydb_thread.exit)
        self.copydb_thread.start()

    def finished(self):
        self.setMaximum(1)
        self.setValue(1)


class CopyDatabaseThread(QtCore.QThread):
    def __init__(self, copy_from, copy_to):
        super().__init__()
        self.copy_from = copy_from
        self.copy_to = copy_to

    def run(self):
        bw.Database(self.copy_from).copy(self.copy_to)
        import_signals.copydb_finished.emit()
        signals.databases_changed.emit()


class ABEcoinventDownloader(eidl.EcoinventDownloader):
    def login_success(self, success):
        import_signals.login_success.emit(success)

    def handle_connection_timeout(self):
        msg = "The request timed out, please check your internet connection!"
        if eidl.eidlstorage.stored_dbs:
            msg += ("\n\nIf you work offline you can use your previously downloaded databases" +
                    " via the archive option of the import wizard.")
        import_signals.connection_problem.emit(('Connection problem', msg))<|MERGE_RESOLUTION|>--- conflicted
+++ resolved
@@ -636,12 +636,8 @@
 
     def initializePage(self):
         if not hasattr(self, 'db_dict'):
-<<<<<<< HEAD
-            self.db_dict = self.get_available_files(self.wizard.ecoinvent_login_page.session)
-=======
             self.wizard.downloader.db_dict = self.wizard.downloader.get_available_files()
             self.db_dict = self.wizard.downloader.db_dict
->>>>>>> 03b6628c
         self.versions = sorted({k[0] for k in self.db_dict.keys()}, reverse=True)
         self.system_models = sorted({k[1] for k in self.db_dict.keys()}, reverse=True)
         self.version_combobox.clear()
@@ -649,22 +645,6 @@
         self.version_combobox.addItems(self.versions)
         self.system_model_combobox.addItems(self.system_models)
 
-<<<<<<< HEAD
-    @classmethod
-    def get_available_files(cls, session):
-        files_url = 'https://v33.ecoquery.ecoinvent.org/File/Files'
-        files_res = session.get(files_url)
-        soup = bs4.BeautifulSoup(files_res.text, 'html.parser')
-        file_list = [l for l in soup.find_all('a', href=True) if
-                     l['href'].startswith('/File/File?')]
-        link_dict = {f.contents[0]: f['href'] for f in file_list}
-        db_dict = {
-            tuple(k.replace('ecoinvent ', '').split('_')[:2:]): v for k, v in
-            link_dict.items() if k.endswith('.7z') and 'lc' not in k.lower()}
-        return db_dict
-
-=======
->>>>>>> 03b6628c
     def nextId(self):
         return self.wizard.pages.index(self.wizard.db_name_page)
 
