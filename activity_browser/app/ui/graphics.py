# -*- coding: utf-8 -*-
import math

import numpy as np
import seaborn as sns
import pandas as pd
import matplotlib.pyplot as plt
from matplotlib.backends.backend_qt5agg import FigureCanvasQTAgg
from matplotlib.figure import Figure
from PyQt5 import QtWidgets

from ..bwutils.commontasks import format_activity_label, wrap_text
from brightway2 import get_activity


class Plot(QtWidgets.QWidget):
    def __init__(self, parent=None):
        super(Plot, self).__init__(parent)
        # create figure, canvas, and axis
        self.figure = Figure(tight_layout=True)
        self.canvas = FigureCanvasQTAgg(self.figure)
        self.ax = self.figure.add_subplot(111)  # create an axis

        # set the layout
        layout = QtWidgets.QVBoxLayout()
        layout.addWidget(self.canvas)
        self.setLayout(layout)

    def get_canvas_size_in_inches(self):
        print("Canvas size:", self.canvas.get_width_height())
        return tuple(x / self.figure.dpi for x in self.canvas.get_width_height())

    def savefilepath(self):
        filepath, _ = QtWidgets.QFileDialog.getSaveFileName(
            self,
            'Choose location to save lca results'
        )
        return filepath

    def to_png(self):
        """ Export to .png format. """
        filepath = self.savefilepath()
        if filepath:
            if not filepath.endswith('.png'):
                filepath += '.png'
            self.figure.savefig(filepath)

    def to_svg(self):
        """ Export to .svg format. """
        filepath = self.savefilepath()
        if filepath:
            if not filepath.endswith('.svg'):
                filepath += '.svg'
            self.figure.savefig(filepath)

class CorrelationPlot(Plot):
    def __init__(self, parent=None, *args):
        super(CorrelationPlot, self).__init__(parent, *args)
        sns.set(style="darkgrid")

    def plot(self, mlca, labels):
        """ Plot a heatmap of correlations between different functional units. """
        # need to clear the figure and add axis again
        # because of the colorbar which does not get removed by the ax.clear()
        self.figure.clf()
        self.ax = self.figure.add_subplot(111)
        canvas_size = self.canvas.get_width_height()
        print("Canvas size:", canvas_size)
        size = (4 + len(labels) * 0.3, 4 + len(labels) * 0.3)
        self.figure.set_size_inches(size[0], size[1])

        df = pd.DataFrame(data=mlca.results_normalized.T, columns=labels)
        corr = df.corr()
        # Generate a mask for the upper triangle
        mask = np.zeros_like(corr, dtype=np.bool)
        mask[np.triu_indices_from(mask)] = True
        # Draw the heatmap with the mask and correct aspect ratio
        vmax = np.abs(corr.values[~mask]).max()
        # vmax = np.abs(corr).max()
        sns.heatmap(corr, mask=mask, cmap=plt.cm.PuOr, vmin=-vmax, vmax=vmax,
                    square=True, linecolor="lightgray", linewidths=1, ax=self.ax)
        for i in range(len(corr)):
            self.ax.text(i + 0.5, i + 0.5, corr.columns[i],
                      ha="center", va="center",
                      rotation=0 if len(labels) <= 8 else 45,
                      size=11 if len(labels) <= 8 else 9)
            for j in range(i + 1, len(corr)):
                s = "{:.3f}".format(corr.values[i, j])
                self.ax.text(j + 0.5, i + 0.5, s,
                          ha="center", va="center",
                          rotation=0 if len(labels) <= 8 else 45,
                          size=11 if len(labels) <= 8 else 9)
        self.ax.axis("off")

        # refresh canvas
        self.canvas.draw()
        size_pixels = self.figure.get_size_inches() * self.figure.dpi
        self.setMinimumHeight(size_pixels[1])

class LCAResultsBarChart(Plot):
    """" Generate a bar chart comparing the absolute LCA scores of the products """
    def __init__(self, parent=None, *args):
        super(LCAResultsBarChart, self).__init__(parent, *args)

    def plot(self, mlca, method=None):

        self.ax.clear()

        if method == None:
            method = mlca.methods[0]

        functional_units = [str(get_activity(list(func_unit.keys())[0])) for func_unit in mlca.func_units]
        values = mlca.results[:, mlca.methods.index(method)]
        y_pos = np.arange(len(functional_units))

        color_iterate = iter(plt.rcParams['axes.prop_cycle'])
        print(color_iterate)
        for i in range(len(values)):
            self.ax.barh(y_pos[i], values[i], align='center', color=next(color_iterate)['color'], alpha=0.8)
        self.ax.set_yticks(y_pos)
        self.ax.set_xlabel('Score')
        self.ax.set_title('LCA scores compared')
        self.ax.set_yticklabels(functional_units, minor= False)


        self.canvas.figure
        self.canvas.draw()


class LCAResultsPlot(Plot):
    def __init__(self, parent=None, *args):
        super(LCAResultsPlot, self).__init__(parent, *args)

    def plot(self, mlca):
        """ Plot a heatmap grid of the different methods and functional units. """
        # need to clear the figure and add axis again
        # because of the colorbar which does not get removed by the ax.clear()
        self.figure.clf()
        self.ax = self.figure.add_subplot(111)

        activity_names = [
            format_activity_label(next(iter(f.keys())), style='pnl') for f in mlca.func_units
        ]


        # From https://stanford.edu/~mwaskom/software/seaborn/tutorial/color_palettes.html
        # cmap = sns.cubehelix_palette(8, start=.5, rot=-.75, as_cmap=True)
        hm = sns.heatmap(
            # mlca.results_normalized  # Normalize to get relative results
            mlca.results,
            annot=True,
            linewidths=.05,
            # cmap=cmap,
            xticklabels=[wrap_text(",".join(x), max_length=40) for x in mlca.methods],
            yticklabels=activity_names,
            ax=self.ax,
            # cbar_ax=self.axcb,
            square=False,
            annot_kws={"size": 11 if len(mlca.methods) <= 8 else 9,
                       'rotation': 0 if len(mlca.methods) <= 8 else 60}
        )
        hm.tick_params(labelsize=8)

        # refresh canvas
        size_inches = (2 + len(mlca.methods) * 0.5, 4 + len(activity_names) * 0.55)
        # self.figure.set_size_inches(size[0], size[1])
        self.figure.set_size_inches(self.get_canvas_size_in_inches()[0], size_inches[1])
        self.canvas.draw()
        size_pixels = self.figure.get_size_inches() * self.figure.dpi
        self.setMinimumHeight(size_pixels[1])


class ProcessContributionPlot(Plot):
    def __init__(self, parent=None, *args):
        super(ProcessContributionPlot, self).__init__(parent, *args)
        self.df_tc = pd.DataFrame()

<<<<<<< HEAD
    def plot(self, mlca, method=None, func=None, limit=5, limit_type="number", per="method"):
=======
    def plot(self, mlca, method=None, limit=5, limit_type="number", normalised=True):
>>>>>>> 4b53de62
        """ Plot a horizontal bar chart of the process contributions. """
        self.ax.clear()
        height = 4 + len(mlca.func_units) * 1
        self.figure.set_figheight(height)

<<<<<<< HEAD
        if per == "method":
            tc = mlca.top_process_contributions_per_method(method_name=method, limit=limit, normalised=True,
                                                           limit_type=limit_type)
        elif per == "func":
            tc = mlca.top_process_contributions_per_func(func_name=func, limit=limit, normalised=True,
                                                           limit_type=limit_type)
        else:
            print("Unknown type requested")
            return None
=======
        tc = mlca.top_process_contributions_per_method(method_name=method, limit=limit, normalised=normalised, limit_type=limit_type)
>>>>>>> 4b53de62
        self.df_tc = pd.DataFrame(tc)
        self.df_tc.columns = [format_activity_label(a, style='pnl') for a in tc.keys()]
        self.df_tc.index = [format_activity_label(a, style='pnl', max_length=30) for a in self.df_tc.index]
        plot = self.df_tc.T.plot.barh(
            stacked=True,
            cmap=plt.cm.nipy_spectral_r,
            ax=self.ax
        )
        plot.tick_params(labelsize=8)
        plt.rc('legend', **{'fontsize': 8})  # putting below affects only LCAElementaryFlowContributionPlot
        plot.legend(loc='center left', bbox_to_anchor=(1, 0.5),
                    ncol=math.ceil((len(self.df_tc.index) * 0.22) / height))
        plot.grid(b=False)

        # refresh canvas
        self.canvas.draw()
        size_pixels = self.figure.get_size_inches() * self.figure.dpi
        self.setMinimumHeight(size_pixels[1])


class InventoryCharacterisationPlot(Plot):
    def __init__(self, parent=None, *args):
        super(InventoryCharacterisationPlot, self).__init__(parent, *args)

    def plot(self, mlca, method=None, limit=5, limit_type="number"):
        """ Plot a horizontal bar chart of the inventory characterisation. """
        self.ax.clear()
        height = 3 + len(mlca.func_units) * 0.5
        self.figure.set_figheight(height)

        tc = mlca.top_elementary_flow_contributions_per_method(method_name=method, limit=limit, normalised=True, limit_type=limit_type)
        self.df_tc = pd.DataFrame(tc)
        self.df_tc.columns = [format_activity_label(a, style='pnl') for a in tc.keys()]
        self.df_tc.index = [format_activity_label(a, style='bio') for a in self.df_tc.index]
        plot = self.df_tc.T.plot.barh(
            stacked=True,
            cmap=plt.cm.nipy_spectral_r,
            ax=self.ax
        )
        plot.tick_params(labelsize=8)
        plot.legend(loc='center left', bbox_to_anchor=(1, 0.5))
        plt.rc('legend', **{'fontsize': 8})
        plot.grid(b=False)

        # refresh canvas
        self.canvas.draw()
        size_pixels = self.figure.get_size_inches() * self.figure.dpi
        self.setMinimumHeight(size_pixels[1])<|MERGE_RESOLUTION|>--- conflicted
+++ resolved
@@ -175,29 +175,21 @@
         super(ProcessContributionPlot, self).__init__(parent, *args)
         self.df_tc = pd.DataFrame()
 
-<<<<<<< HEAD
-    def plot(self, mlca, method=None, func=None, limit=5, limit_type="number", per="method"):
-=======
-    def plot(self, mlca, method=None, limit=5, limit_type="number", normalised=True):
->>>>>>> 4b53de62
+    def plot(self, mlca, method=None, func=None, limit=5, limit_type="number", per="method", normalised=True):
         """ Plot a horizontal bar chart of the process contributions. """
         self.ax.clear()
         height = 4 + len(mlca.func_units) * 1
         self.figure.set_figheight(height)
 
-<<<<<<< HEAD
         if per == "method":
-            tc = mlca.top_process_contributions_per_method(method_name=method, limit=limit, normalised=True,
+            tc = mlca.top_process_contributions_per_method(method_name=method, limit=limit, normalised=normalised,
                                                            limit_type=limit_type)
         elif per == "func":
-            tc = mlca.top_process_contributions_per_func(func_name=func, limit=limit, normalised=True,
+            tc = mlca.top_process_contributions_per_func(func_name=func, limit=limit, normalised=normalised,
                                                            limit_type=limit_type)
         else:
             print("Unknown type requested")
             return None
-=======
-        tc = mlca.top_process_contributions_per_method(method_name=method, limit=limit, normalised=normalised, limit_type=limit_type)
->>>>>>> 4b53de62
         self.df_tc = pd.DataFrame(tc)
         self.df_tc.columns = [format_activity_label(a, style='pnl') for a in tc.keys()]
         self.df_tc.index = [format_activity_label(a, style='pnl', max_length=30) for a in self.df_tc.index]
