--- conflicted
+++ resolved
@@ -440,13 +440,10 @@
         # Assemble option switch
         self.main_space_tb_grph.addWidget(self.main_space_tb_grph_plot)
         self.main_space_tb_grph.addWidget(self.main_space_tb_grph_table)
-<<<<<<< HEAD
-        self.relativity_button(self.main_space_tb_grph)
-=======
         self.main_space_tb_grph.addWidget(vertical_line())
         self.main_space_tb_grph.addWidget(self.main_space_rel_abs_rel)
         self.main_space_tb_grph.addWidget(self.main_space_rel_abs_abs)
->>>>>>> 9e5ca3d0
+        self.relativity_button(self.main_space_tb_grph)
         self.main_space_tb_grph.addStretch()
 
         # Assemble Table and Plot area
