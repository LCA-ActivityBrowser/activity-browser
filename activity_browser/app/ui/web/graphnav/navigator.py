--- conflicted
+++ resolved
@@ -1,13 +1,11 @@
 # -*- coding: utf-8 -*-
 import os
-import string
 import json
 from copy import deepcopy
 import networkx as nx
 
 import brightway2 as bw
 from PyQt5 import QtWidgets, QtCore, QtWebEngineWidgets, QtWebChannel
-
 
 from .signals import graphsignals
 from ....signals import signals
@@ -378,17 +376,10 @@
             if not nx.has_path(G, node, self.central_activity.key):# and node != self.central_activity.key:
                 orphaned_node_ids.append(node)
 
-<<<<<<< HEAD
-        #print("\nRemoving ORPHANED nodes:", len(orphaned_node_ids))
-        for key in orphaned_node_ids:
-            act = bw.get_activity(key)
-            #print(act["name"], act["location"])
-=======
         print("\nRemoving ORPHANED nodes:", len(orphaned_node_ids))
         for key in orphaned_node_ids:
             act = bw.get_activity(key)
             print(act["name"], act["location"])
->>>>>>> 91e1b2e7
             self.nodes.remove(act)
 
         # update edges again to remove those that link to nodes that have been deleted
@@ -428,8 +419,8 @@
             "edges": edges,
             "title": self.central_activity.get("reference product"),
         }
-        #print("JSON DATA (Nodes/Edges):", len(nodes), len(edges))
-        #print(json_data)
+        print("JSON DATA (Nodes/Edges):", len(nodes), len(edges))
+        print(json_data)
         return json.dumps(json_data)
 
     def save_json_to_file(self, filename="data.json"):
