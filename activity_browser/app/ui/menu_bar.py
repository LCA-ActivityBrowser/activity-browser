# -*- coding: utf-8 -*-
import json

import brightway2 as bw
<<<<<<< HEAD
import requests
from PySide2 import QtCore, QtWidgets, QtGui
=======
from PyQt5 import QtCore, QtWidgets, QtGui
>>>>>>> dd81d2fc

from .icons import qicons
from ..signals import signals
from .widgets import BiosphereUpdater
from .wizards.settings_wizard import SettingsWizard


class MenuBar(object):
    def __init__(self, window):
        self.window = window
        self.update_biosphere_action = QtWidgets.QAction("&Update biosphere...")
        self.biosphere_updater = None

        self.menubar = QtWidgets.QMenuBar()
        self.menubar.addMenu(self.setup_file_menu())
        # self.menubar.addMenu(self.setup_tools_menu())
        # self.menubar.addMenu(self.setup_extensions_menu())
        self.menubar.addMenu(self.setup_view_menu())
        self.menubar.addMenu(self.setup_windows_menu())
        self.menubar.addMenu(self.setup_help_menu())
        window.setMenuBar(self.menubar)
        self.connect_signals()

    def connect_signals(self):
        signals.update_windows.connect(self.update_windows_menu)
        signals.project_selected.connect(self.biosphere_exists)
        signals.databases_changed.connect(self.biosphere_exists)
        self.update_biosphere_action.triggered.connect(self.update_biosphere)

    # FILE
    def setup_file_menu(self):
        menu = QtWidgets.QMenu('&File', self.window)
        menu.addAction(
            qicons.import_db,
            '&Import database...',
            signals.import_database.emit
        )
        menu.addAction(self.update_biosphere_action)
        menu.addAction(
            qicons.settings,
            '&Settings...',
            self.open_settings_wizard
        )
        return menu

    # VIEW
    def setup_view_menu(self):
        view_menu = QtWidgets.QMenu('&View', self.window)
        view_menu.addAction(
            qicons.graph_explorer,
            '&Graph Explorer',
            lambda x="Graph Explorer": signals.toggle_show_or_hide_tab.emit(x)
        )
        view_menu.addAction(
            qicons.history,
            '&Activity History',
            lambda x="History": signals.toggle_show_or_hide_tab.emit(x)
        )
        view_menu.addAction(
            qicons.welcome,
            '&Welcome screen',
            lambda x="Welcome": signals.toggle_show_or_hide_tab.emit(x)
        )
        return view_menu

    # WINDOWS
    def setup_windows_menu(self):
        self.windows_menu = QtWidgets.QMenu('&Windows', self.window)
        self.update_windows_menu()
        return self.windows_menu

    def update_windows_menu(self):
        self.windows_menu.clear()
        for index in range(self.window.stacked.count()):  # iterate over widgets in QStackedWidget
            widget = self.window.stacked.widget(index)
            self.windows_menu.addAction(
                widget.icon,
                widget.name,
                lambda widget=widget: self.window.stacked.setCurrentWidget(widget),
            )

    # HELP
    def setup_help_menu(self):
        help_menu = QtWidgets.QMenu('&Help', self.window)
        help_menu.addAction(
            self.window.icon,
            '&About Activity Browser',
            self.about)
        help_menu.addAction(
            '&About Qt',
            lambda: QtWidgets.QMessageBox.aboutQt(self.window)
        )
        help_menu.addAction(
            qicons.issue,
            '&Report an idea/issue on GitHub',
            self.raise_issue_github
        )

        return help_menu

    def about(self):
        text = """
Activity Browser - a graphical interface for Brightway2.<br><br>
All development happens on <a href="https://github.com/LCA-ActivityBrowser/activity-browser">github</a>.<br><br>
Main developers:<br>
- Bernhard Steubing (CML Leiden University, b.steubing@cml.leidenuniv.nl)<br>
- Chris Mutel (Paul Scherer Institut, cmutel@gmail.com)<br>
- Adrian Haas (ETH Zurich, haasad@ethz.ch)<br>
- Daniel de Koning (CML Leiden University, d.g.de.koning@cml.leidenuniv.nl<br><br>
Copyright (c) 2015, Bernhard Steubing and ETH Zurich<br>
Copyright (c) 2016, Chris Mutel and Paul Scherrer Institut<br>
Copyright (c) 2017, Adrian Haas (ETH Zurich) and Bernhard Steubing (Leiden University)<br>
<br>
LICENSE:<br>
This program is free software: you can redistribute it and/or modify it under the terms of the GNU Lesser General Public License as published by the Free Software Foundation, either version 3 of the License, or (at your option) any later version.<br><br>
This program is distributed in the hope that it will be useful, but WITHOUT ANY WARRANTY; without even the implied warranty of MERCHANTABILITY or FITNESS FOR A PARTICULAR PURPOSE. See the GNU Lesser General Public License for more details.<br><br>
You should have received a copy of the GNU Lesser General Public License along with this program.  If not, see <a href="http://www.gnu.org/licenses/">http://www.gnu.org/licenses/</a>.
"""
        msgBox = QtWidgets.QMessageBox()
        msgBox.setWindowTitle('About the Activity Browser')
        pixmap = self.window.icon.pixmap(QtCore.QSize(150, 150))
        msgBox.setIconPixmap(pixmap)
        msgBox.setWindowIcon(self.window.icon)
        msgBox.setText(text)
        msgBox.exec_()

    def raise_issue_github(self):
        url = QtCore.QUrl('https://github.com/LCA-ActivityBrowser/activity-browser/issues/new')
        QtGui.QDesktopServices.openUrl(url)

    def open_settings_wizard(self):
        self.settings_wizard = SettingsWizard()

    def biosphere_exists(self) -> None:
        """ Test if the default biosphere exists as a database in the project
        """
        exists = True if bw.config.biosphere in bw.databases else False
        self.update_biosphere_action.setEnabled(exists)

    def update_biosphere(self):
        """ Open a popup with progression bar and run through the different
        functions for adding ecoinvent biosphere flows.
        """
        self.biosphere_updater = BiosphereUpdater()<|MERGE_RESOLUTION|>--- conflicted
+++ resolved
@@ -2,12 +2,7 @@
 import json
 
 import brightway2 as bw
-<<<<<<< HEAD
-import requests
 from PySide2 import QtCore, QtWidgets, QtGui
-=======
-from PyQt5 import QtCore, QtWidgets, QtGui
->>>>>>> dd81d2fc
 
 from .icons import qicons
 from ..signals import signals
