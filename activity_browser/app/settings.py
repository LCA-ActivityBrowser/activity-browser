# -*- coding: utf-8 -*-
import json
import os
import shutil

import appdirs
import brightway2 as bw

from activity_browser.app.signals import signals
from .. import PACKAGE_DIRECTORY


class ABSettings():
    """
    Interface to the json settings file. Will create a userdata directory via appdirs if not
    already present.
    """
    def __init__(self):
        ab_dir = appdirs.AppDirs('ActivityBrowser', 'ActivityBrowser')
        self.data_dir = ab_dir.user_data_dir
        if not os.path.isdir(self.data_dir):
            os.makedirs(self.data_dir, exist_ok=True)
        self.settings_file = os.path.join(self.data_dir, 'ABsettings.json')
        self.move_old_settings()
        if os.path.isfile(self.settings_file):
            self.load_settings()
        else:
            self.settings = {}

    def move_old_settings(self):
        """
        legacy code: This function is only required for compatibility with the old settings file and
        can be removed in a future release
        """
        if not os.path.exists(self.settings_file):
            old_settings = os.path.join(PACKAGE_DIRECTORY, 'ABsettings.json')
            if os.path.exists(old_settings):
                shutil.copyfile(old_settings, self.settings_file)

    def load_settings(self):
        with open(self.settings_file, 'r') as infile:
            self.settings = json.load(infile)

    def write_settings(self):
        with open(self.settings_file, 'w') as outfile:
            json.dump(self.settings, outfile, indent=4, sort_keys=True)


<<<<<<< HEAD
ab_settings = ABSettings()
=======
class UserProjectSettings():
    """
    Handles user settings which are specific to projects. Created initially to handle read-only/writable database status
    Code based on ABSettings class, if more different types of settings are needed, could inherit from a base class

    structure: singleton, loaded dependent on which project is selected.
        Persisted on disc, Stored in the BW2 projects data folder for each project
        a dictionary1 of dictionaries2
        Dictionary1 keys are settings names (currently just 'read-only-databases'), values are dictionary2s
        Dictionary2 keys are database names, values are bools

    For now, decided to not include saving writable-activities to settings.
    As activities are identified by tuples, and saving them to json requires extra code
    https://stackoverflow.com/questions/15721363/preserve-python-tuples-with-json
    This is currently not worth the effort but could be returned to later

    """
    def __init__(self):
        # on selection of a project (signal?), find the settings file for that project if it exists
        # it can be a custom location, based on ABsettings. So check that, and if not, use default?
        # once found, load the settings or just an empty dict.
        self.connect_signals()

        self.project_dir = bw.projects.dir
        # print("project_dir:", self.project_dir)
        # self.project_name = bw.projects._project_name

        self.settings_file = os.path.join(self.project_dir, 'AB_project_settings.json')

        if os.path.isfile(self.settings_file):
            self.load_settings()
        else:
            # make empty dict for settings
            self.settings = {}
            # save to ensure it's always accessible after first project select
            self.write_settings()

    def load_settings(self):
        with open(self.settings_file, 'r') as infile:
            self.settings = json.load(infile)

    def write_settings(self):
        with open(self.settings_file, 'w') as outfile:
            json.dump(self.settings, outfile, indent=4, sort_keys=True)
            # print("user settings written to", str(self.settings_file), "\n\t", str(self.settings))

    def reset_for_project_selection(self):
        # todo: better implementation? reinitialise settings object each time instead
        # executes when new project selected
        # same code as __init__ but without connect_signals()
        self.project_dir = bw.projects.dir
        self.settings_file = os.path.join(self.project_dir, 'AB_project_settings.json')

        # load if found, else make empty dict and save as new file
        if os.path.isfile(self.settings_file):
            self.load_settings()
        else:
            self.settings = self.get_default_settings()
            self.write_settings()

    def get_default_settings(self):
        # returns default empty settings dictionary
        default = {
            'read-only-databases': {}
            # ,'writable-activities': {}
        }
        return default

    def remove_db(self, db_name):
        # when a database is deleted from a project, the settings are also deleted
        self.settings['read-only-databases'].pop(db_name, None)
        self.write_settings()

    def connect_signals(self):
        signals.project_selected.connect(self.reset_for_project_selection)
        signals.delete_project.connect(self.reset_for_project_selection)


ab_settings = ABSettings()
user_project_settings = UserProjectSettings()
>>>>>>> 7ef048a5
<|MERGE_RESOLUTION|>--- conflicted
+++ resolved
@@ -46,9 +46,6 @@
             json.dump(self.settings, outfile, indent=4, sort_keys=True)
 
 
-<<<<<<< HEAD
-ab_settings = ABSettings()
-=======
 class UserProjectSettings():
     """
     Handles user settings which are specific to projects. Created initially to handle read-only/writable database status
@@ -129,4 +126,3 @@
 
 ab_settings = ABSettings()
 user_project_settings = UserProjectSettings()
->>>>>>> 7ef048a5
