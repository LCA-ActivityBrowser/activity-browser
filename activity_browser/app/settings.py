--- conflicted
+++ resolved
@@ -4,13 +4,6 @@
 import shutil
 
 import appdirs
-<<<<<<< HEAD
-=======
-
-import appdirs
-from activity_browser.app.bwutils import commontasks as bc
-from .. import PACKAGE_DIRECTORY
->>>>>>> e9598399
 import brightway2 as bw
 
 from activity_browser.app.signals import signals
