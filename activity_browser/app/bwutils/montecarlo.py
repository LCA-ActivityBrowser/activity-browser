--- conflicted
+++ resolved
@@ -6,36 +6,22 @@
 from bw2calc.utils import get_seed
 import numpy as np
 import pandas as pd
-<<<<<<< HEAD
-from time import time
+from stats_arrays import MCRandomNumberGenerator
 from collections import defaultdict
 
+from .manager import MonteCarloParameterManager
+
 
 class MonteCarloLCA(object):
-    """Monte Carlo LCA for multiple functional units and methods loaded from a calculation setup."""
-
-    def __init__(self, cs_name, seed=None):
-        try:
-            self.cs = bw.calculation_setups[cs_name]
-            self.cs_name = cs_name
-        except KeyError:
-=======
-from stats_arrays import MCRandomNumberGenerator
-
-from .manager import MonteCarloParameterManager
-
-
-class CSMonteCarloLCA(object):
     """A Monte Carlo LCA for multiple functional units and methods loaded from a calculation setup."""
     def __init__(self, cs_name):
         if cs_name not in bw.calculation_setups:
->>>>>>> 28958475
             raise ValueError(
                 "{} is not a known `calculation_setup`.".format(cs_name)
             )
 
         self.cs_name = cs_name
-        cs = bw.calculation_setups[cs_name]
+        self.cs = bw.calculation_setups[cs_name]
         self.seed = None
         self.cf_rngs = {}
         self.CF_rng_vectors = {}
@@ -58,12 +44,14 @@
         self.activity_keys = [list(fu.keys())[0] for fu in self.func_units]
         self.activity_index = {key: index for index, key in enumerate(self.activity_keys)}
         self.rev_activity_index = {index: key for index, key in enumerate(self.activity_keys)}
+        # previously: self.rev_activity_index = {v: k for k, v in self.activity_keys}
         # self.fu_index = {k: i for i, k in enumerate(self.activity_keys)}
 
         # methods
         self.methods = self.cs['ia']
         self.method_index = {m: i for i, m in enumerate(self.methods)}
         self.rev_method_index = {i: m for i, m in enumerate(self.methods)}
+        # previously: self.rev_method_index = {v: k for k, v in self.method_index.items()}
         # self.rev_method_index = {v: k for k, v in self.method_index.items()}
 
         # todo: get rid of the below
@@ -72,19 +60,12 @@
         self.func_key_dict = {m: i for i, m in enumerate(self.func_unit_translation_dict.keys())}
         self.func_key_list = list(self.func_key_dict.keys())
 
-<<<<<<< HEAD
         # todo: get rid of the below
-        self.method_dict_list = []
-        for i, m in enumerate(self.methods):
-            self.method_dict_list.append({m: i})
-
-        # self.results = list()
-
-        self.lca = bw.LCA(demand=self.func_units_dict, method=self.methods[0])
-
-    def load_data(self):
-=======
-        self.results = []
+        # self.method_dict_list = []
+        # for i, m in enumerate(self.methods):
+        #     self.method_dict_list.append({m: i})
+
+        self.results = list()
 
         self.lca = bw.LCA(demand=self.func_units_dict, method=self.methods[0])
 
@@ -96,7 +77,6 @@
         amounts of the 'params' matrices are used in place of generating
         a vector
         """
->>>>>>> 28958475
         self.lca.load_lci_data()
 
         self.tech_rng = MCRandomNumberGenerator(self.lca.tech_params, seed=self.seed) \
@@ -109,33 +89,26 @@
             for m in self.methods:
                 self.lca.switch_method(m)
                 self.lca.load_lcia_data()
-<<<<<<< HEAD
-                self.cf_rngs[method] = MCRandomNumberGenerator(self.lca.cf_params, seed=self.seed)
-
-        self.lca.activity_dict_rev, self.lca.product_dict_rev, self.lca.biosphere_dict_rev = self.lca.reverse_dict()
-
-    def calculate(self, iterations=10):
-        start = time()
-        self.iterations = iterations
-=======
                 self.cf_rngs[m] = MCRandomNumberGenerator(self.lca.cf_params, seed=self.seed) \
                     if self.include_cfs else self.lca.cf_params["amount"].copy()
         # Construct the MC parameter manager
         if self.include_parameters:
             self.param_rng = MonteCarloParameterManager(seed=self.seed)
 
+        self.lca.activity_dict_rev, self.lca.product_dict_rev, self.lca.biosphere_dict_rev = self.lca.reverse_dict()
+
     def calculate(self, iterations=10, seed: int = None, **kwargs):
         """Main calculate method for the MC LCA class, allows fine-grained control
         over which uncertainties are included when running MC sampling.
         """
         start = time()
+        self.iterations = iterations
         self.seed = seed or get_seed()
         self.include_technosphere = kwargs.get("technosphere", True)
         self.include_biosphere = kwargs.get("biosphere", True)
         self.include_cfs = kwargs.get("cf", True)
         self.include_parameters = kwargs.get("parameters", True)
 
->>>>>>> 28958475
         self.load_data()
 
         self.results = np.zeros((iterations, len(self.func_units), len(self.methods)))
@@ -168,21 +141,14 @@
                 self.lca.build_demand_array()
             self.lca.lci_calculation()
 
-<<<<<<< HEAD
-            # pre-calculating CF vectors enables the use of the SAME CFs for each FU in a given run
-            self.CF_rngs = dict()
-            for method in self.methods:
-                self.CF_rngs[method] = self.cf_rngs[method].next()
-                # store CFs for GSA (in a list defaultdict)
-                self.CF_dict[method].append(self.CF_rngs[method])
-=======
             # pre-calculating CF vectors enables the use of the SAME CF vector for each FU in a given run
             cf_vectors = {}
             for m in self.methods:
                 cf_vectors[m] = self.cf_rngs[m].next() if self.include_cfs else self.cf_rngs[m]
+                # store CFs for GSA (in a list defaultdict)
+                self.CF_dict[method].append(self.CF_rngs[method])
 
             # lca_scores = np.zeros((len(self.func_units), len(self.methods)))
->>>>>>> 28958475
 
             # iterate over FUs
             for row, func_unit in self.rev_fu_index.items():
@@ -212,17 +178,13 @@
         - if a method is provided, results will be given for all functional units and runs
         - if a functional unit is provided, results will be given for all methods and runs
         - if a functional unit and method is provided, results will be given for all runs of that combination
-<<<<<<< HEAD
-        - if nothing is given, all results are returned"""
+        - if nothing is given, all results are returned
+        """
 
         if not self.results.any():
             raise ValueError('You need to perform a Monte Carlo Simulation first.')
             return None
 
-=======
-        - if nothing is given, all results are returned
-        """
->>>>>>> 28958475
         if act_key:
             act_index = self.activity_index.get(act_key)
             print('Activity key provided:', act_key, act_index)
