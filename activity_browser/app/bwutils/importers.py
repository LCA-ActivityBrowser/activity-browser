# -*- coding: utf-8 -*-
import functools
<<<<<<< HEAD
from pathlib import Path
from time import time
=======
>>>>>>> 2412f9f7
import warnings

import brightway2 as bw
from bw2io import ExcelImporter
from bw2io.errors import InvalidPackage, StrategyError
from bw2io.strategies import (
    csv_restore_tuples, csv_restore_booleans, csv_numerize,
    csv_drop_unknown, csv_add_missing_exchanges_section,
    normalize_units, normalize_biosphere_categories,
    normalize_biosphere_names, strip_biosphere_exc_locations,
    set_code_by_activity_hash, link_iterable_by_fields,
    assign_only_product_as_production,
    link_technosphere_by_activity_hash,
    drop_falsey_uncertainty_fields_but_keep_zeros,
    convert_uncertainty_types_to_integers,
    convert_activity_parameters_to_list
)

from .strategies import relink_exchanges_bw2package, alter_database_name


INNER_FIELDS = ("name", "unit", "database", "location")
LINK_FIELDS = ("name", "unit", "location")


class ABExcelImporter(ExcelImporter):
    """Customized Excel importer for the AB."""

    def write_database(self, **kwargs):
        """Go to the parent of the ExcelImporter class, not the ExcelImporter itself.

        This is important because we want to return a Database instance
        """
        kwargs['activate_parameters'] = kwargs.get('activate_parameters', True)
        return super(ExcelImporter, self).write_database(**kwargs)

    @classmethod
    def simple_automated_import(cls, filepath, db_name: str, relink: dict = None) -> list:
        """Handle a lot of the customizable things that can happen
        when doing an import in a script or notebook.
        """
        obj = cls(filepath)
        obj.strategies = [
            functools.partial(
                alter_database_name,
                old=obj.db_name,
                new=db_name
            ),
            csv_restore_tuples,
            csv_restore_booleans,
            csv_numerize,
            csv_drop_unknown,
            csv_add_missing_exchanges_section,
            normalize_units,
            normalize_biosphere_categories,
            normalize_biosphere_names,
            strip_biosphere_exc_locations,
            set_code_by_activity_hash,
            functools.partial(
                link_iterable_by_fields,
                other=bw.Database(bw.config.biosphere),
                kind='biosphere'
            ),
            assign_only_product_as_production,
            functools.partial(
                link_technosphere_by_activity_hash,
                fields=INNER_FIELDS
            ),
            drop_falsey_uncertainty_fields_but_keep_zeros,
            convert_uncertainty_types_to_integers,
            convert_activity_parameters_to_list,
        ]
        obj.db_name = db_name

        # Test if the import contains any parameters.
        has_params = any([
            obj.project_parameters, obj.database_parameters,
            any("parameters" in ds for ds in obj.data)
        ])

        if obj.project_parameters:
            obj.write_project_parameters(delete_existing=False)
        obj.apply_strategies()
        if any(obj.unlinked) and relink:
            for db in relink:
                # First try and match on the database field as well.
                obj.link_to_technosphere(db, fields=INNER_FIELDS)
                # If there are still unlinked, use a rougher link.
                if any(obj.unlinked):
                    obj.link_to_technosphere(db)
        if any(obj.unlinked):
            # Still have unlinked fields? Raise exception.
            excs = [exc for exc in obj.unlinked][:10]
            raise StrategyError(excs)
        db = obj.write_database(delete_existing=True, activate_parameters=True)
        if has_params:
            bw.parameters.recalculate()
        return [db]

    def link_to_technosphere(self, db_name: str, fields: tuple = None) -> None:
        """Apply the 'link to technosphere' strategy with some flexibility."""
        fields = fields or LINK_FIELDS
        self.apply_strategy(functools.partial(
            link_technosphere_by_activity_hash,
            external_db_name=db_name, fields=fields
        ))


class ABPackage(bw.BW2Package):
    """ Inherits from brightway2 `BW2Package` and handles importing BW2Packages.

    This implementation is done to raise exceptions and show errors on imports
    much faster.
    """
    @classmethod
    def unrestricted_export(cls, obj, path: Path) -> Path:
        """Export a BW2Package outside the project folder."""
        cls._write_file(path, [cls._prepare_obj(obj, False)])
        return path

    @classmethod
    def evaluate_metadata(cls, metadata: dict, ignore_dbs: set):
        """ Take the given metadata dictionary and test it against realities
        of the current brightway project.
        """
        if "depends" in metadata:
            missing = set(metadata["depends"]).difference(bw.databases)
            # Remove any databases present in ignore_dbs (these will be relinked)
            missing = missing.difference(ignore_dbs)
            if missing:
                raise InvalidPackage(
                    "Package data links to database names that do not exist: {}".format(missing),
                    missing
                )

    @classmethod
    def load_file(cls, filepath, whitelist=True, relink: dict = None):
        """Similar to how the base class loads the data, but also perform
        a number of evaluations on the metadata.

        Also, if given a 'relink' dictionary, perform relinking of exchanges.
        """
        data = super().load_file(filepath, whitelist)
        relinking = set(relink.keys()) if relink else set([])
        if isinstance(data, dict):
            if "metadata" in data:
                cls.evaluate_metadata(data["metadata"], relinking)
            if relink:
                data["data"] = relink_exchanges_bw2package(data["data"], relink)
        else:
            for obj in data:
                if "metadata" in obj:
                    cls.evaluate_metadata(obj["metadata"], relinking)
                if relink:
                    obj["data"] = relink_exchanges_bw2package(obj["data"], relink)
        return data

    @classmethod
    def import_file(cls, filepath, whitelist=True, relink: dict = None):
        """Import bw2package file, and create the loaded objects, including registering, writing, and processing the created objects.

        Args:
            * *filepath* (str): Path of file to import
            * *whitelist* (bool): Apply whitelist to allowed types. Default is ``True``.
        Kwargs:
            * *relink* (dict): A dictionary of keys with which to relink exchanges
              within the imported package file.

        Returns:
            Created object or list of created objects.

        """
        loaded = cls.load_file(filepath, whitelist, relink)
        with warnings.catch_warnings():
            warnings.simplefilter("ignore")
            if isinstance(loaded, dict):
                return cls._create_obj(loaded)
            else:
                return [cls._create_obj(o) for o in loaded]<|MERGE_RESOLUTION|>--- conflicted
+++ resolved
@@ -1,10 +1,6 @@
 # -*- coding: utf-8 -*-
 import functools
-<<<<<<< HEAD
 from pathlib import Path
-from time import time
-=======
->>>>>>> 2412f9f7
 import warnings
 
 import brightway2 as bw
