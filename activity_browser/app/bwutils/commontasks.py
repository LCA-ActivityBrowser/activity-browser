# -*- coding: utf-8 -*-
import arrow
import brightway2 as bw
from bw2data.utils import natural_sort
from bw2data import databases

<<<<<<< HEAD
=======
def wrap_text(string, max_lenght=80):
    """wrap the label making sure that key and name are in 2 rows"""
    # idea from https://stackoverflow.com/a/39134215/4929813
    wrapArgs = {'width': max_lenght, 'break_long_words': True, 'replace_whitespace': False}
    fold = lambda line, wrapArgs: textwrap.fill(line, **wrapArgs)
    return '\n'.join([fold(line, wrapArgs) for line in string.splitlines()])
>>>>>>> eb6abb61

def format_activity_label(act, style='pnl'):
    try:
        a = bw.get_activity(act)

        if style == 'pnl':
            label = '\n'.join([a.get('reference product',''),
                               a['name'],
                               a['location'],
                               ])
        elif style == 'pl':
<<<<<<< HEAD
            label = ', '.join([a.get('reference product') or a.get('name'),
                               a['location'],
                               ])
=======
            label = wrap_text(', '.join([a.get('reference product','') or a.get('name',''),
                               a.get('location',''),
                               ]), max_lenght=40)    
>>>>>>> eb6abb61
        elif style == 'key':
            label = tuple([a['database'], a['code']])

        elif style == 'bio':
<<<<<<< HEAD
            label = ', '.join([a['name'],
                               str(a['categories']),
                               ])
=======
            label = wrap_text(',\n'.join([a.get('name',''),
                               str(a.get('categories','')),
                               ]), max_lenght=25)
>>>>>>> eb6abb61
        else:
            label = '\n'.join([a.get('reference product',''),
                               a['name'],
                               a['location'],
                               ])
    except:
        if isinstance(act, tuple):
            return str(''.join(act))
        else:
            return str(act)
    return label

def get_database_metadata(name):
    """ Returns a dictionary with database meta-information. """
    d = dict()
    d['Name'] = name
    d['Depends'] = "; ".join(databases[name].get('depends', []))
    dt = databases[name].get('modified', '')
    if dt:
        dt = arrow.get(dt).humanize()
    d['Last modified'] = dt
    return d

def get_databases_data(databases):
    """Returns a list with dictionaries that describe the available databases."""
    data = []
    for row, name in enumerate(natural_sort(databases)):
        data.append(get_database_metadata(name))
    yield data

def get_activity_data(datasets):
    # if not fields:
    #     fields = ["name", "reference product", "amount", "location", "unit", "database"]
    # obj = {}
    # for field in fields:
    #     obj.update({field: key.get(field, '')})
    # obj.update({"key": key})
    for ds in datasets:
        obj = {
            'Activity': ds.get('name', ''),
            'Reference product': ds.get('reference product', ''),  # only in v3
            'Location': ds.get('location', 'unknown'),
            # 'Amount': "{:.4g}".format(key['amount']),
            'Unit': ds.get('unit', 'unknown'),
            'Database': ds['database'],
            'Uncertain': "True" if ds.get("uncertainty type", 0) > 1 else "False",
            'key': ds,
        }
        yield obj

def get_exchanges_data(exchanges):
    # TODO: not finished
    results = []
    for exc in exchanges:
        results.append(exc)
    for r in results:
        print(r)<|MERGE_RESOLUTION|>--- conflicted
+++ resolved
@@ -4,15 +4,12 @@
 from bw2data.utils import natural_sort
 from bw2data import databases
 
-<<<<<<< HEAD
-=======
 def wrap_text(string, max_lenght=80):
     """wrap the label making sure that key and name are in 2 rows"""
     # idea from https://stackoverflow.com/a/39134215/4929813
     wrapArgs = {'width': max_lenght, 'break_long_words': True, 'replace_whitespace': False}
     fold = lambda line, wrapArgs: textwrap.fill(line, **wrapArgs)
     return '\n'.join([fold(line, wrapArgs) for line in string.splitlines()])
->>>>>>> eb6abb61
 
 def format_activity_label(act, style='pnl'):
     try:
@@ -24,28 +21,16 @@
                                a['location'],
                                ])
         elif style == 'pl':
-<<<<<<< HEAD
-            label = ', '.join([a.get('reference product') or a.get('name'),
-                               a['location'],
-                               ])
-=======
             label = wrap_text(', '.join([a.get('reference product','') or a.get('name',''),
                                a.get('location',''),
                                ]), max_lenght=40)    
->>>>>>> eb6abb61
         elif style == 'key':
             label = tuple([a['database'], a['code']])
 
         elif style == 'bio':
-<<<<<<< HEAD
-            label = ', '.join([a['name'],
-                               str(a['categories']),
-                               ])
-=======
             label = wrap_text(',\n'.join([a.get('name',''),
                                str(a.get('categories','')),
                                ]), max_lenght=25)
->>>>>>> eb6abb61
         else:
             label = '\n'.join([a.get('reference product',''),
                                a['name'],
