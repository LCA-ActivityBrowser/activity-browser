{% set version = "2.2.4.dev" %}

package:
  name: activity-browser-dev
  version: {{ version }}

source:
  path: ../../..

build:
  noarch: python
  number: 0
  script: python setup.py install --single-version-externally-managed --record record.txt
  entry_points:
    - activity-browser = activity_browser.app:run_activity_browser 

requirements:
  build:
    - python
    - setuptools
  run:
    - python
    - brightway2 >=2.1.2
    - matplotlib >=2.2.2
    - seaborn
    - arrow
    - pandas
    - beautifulsoup4
    - fuzzywuzzy
    - pyqt==5.9.2
<<<<<<< HEAD
    - lcopt
=======
    - eidl7zip
>>>>>>> 5fb04d7e

about:
  home: https://github.com/LCA-ActivityBrowser/activity-browser
  license: GPL3+
  license_family: GPL3
  license_file: LICENSE
  summary: Development version of the Activity Browser
  description: |
    The Activity Browser is a graphical user interface for the [brightway2](https://brightwaylca.org/)
    advanced life cycle assessment framework. More details and installation instructions can be found 
    on [github](https://github.com/LCA-ActivityBrowser/activity-browser).  
    This is the development version. For the stable release install the `activity-browser` package.<|MERGE_RESOLUTION|>--- conflicted
+++ resolved
@@ -28,11 +28,7 @@
     - beautifulsoup4
     - fuzzywuzzy
     - pyqt==5.9.2
-<<<<<<< HEAD
-    - lcopt
-=======
     - eidl7zip
->>>>>>> 5fb04d7e
 
 about:
   home: https://github.com/LCA-ActivityBrowser/activity-browser
