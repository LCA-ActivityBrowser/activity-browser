<!-- 
README.md       
Made on 11/03/2024         
Contributed by Arian Farzad, Ruben Visser, Thijs Groeneweg and Bryan Owee
Last edited on 27/05/2024

Contains the README of the ABInstaller&Updater
-->

# Activity Browser Installer ✨
<img src="https://user-images.githubusercontent.com/33026150/54299977-47a9f680-45bc-11e9-81c6-b99462f84d0b.png" width=100%/>

Welcome to the Activity Browser Installer & Updater, ABInstaller for short.
This is a project from the Unpaid Interns team contributing to the main AB Project.
You can find the repository for the Collaborative Activity Browser Project of ours [here](https://github.com/ludev-nl/2024-11-Activity-Browser/).

## The Project

The ABInstaller was a project to build a proper installer and installer for the '[the Activity Browser](https://github.com/LCA-ActivityBrowser/activity-browser)'.
This was a much-desired feature, as beforehand one would have to manually install the AB through Conda.
The ABInstaller allows the generation of .exe or .app files that can be distributed to allow users an easier installation with the click of a few buttons.
Outlined in this document will be the guidelines on how to generate such files.

## Installation

### Windows

1. Navigate to the "AB installer" directory to find all necessary files for creating the installer.
   - This directory can be found in …\activity-browser\ActivityBrowserInstaller\WindowsInstaller

2. To create the installer the AB Conda Environment needs to be present on the current computer:
   - Create the Activity Browser Conda environment using Conda. 
   - The guide how to create this can be found on: https://github.com/LCA-ActivityBrowser/activity-browser?tab=readme-ov-file#installation

3. Create the AB Tarball:
   - Run the `CreateABTarball.bat` script and provide the name of the AB Conda environment when prompted (e.g., "ab"). This tarball includes the whole Conda environment to create the installer.

4. Generate Executable Files:
   - Execute the `MakeExeFiles.bat` script following the instruction to add the correct path.
   - This script generates installer, uninstaller, and Activity Browser executable files based on Python scripts.

5. Configure and Run Inno Setup Compiler to generate the ActivityBrowserSetup.exe file:
   - Install Inno Setup from the internet. You need this program to compile the setup file.
   - Run `ActivityBrowserInstallerConfig.iss` after making required modifications:
   	- Open the file and adjust the 4 lines under the "[Files]" section to have your own file paths.
      Only change the ... in the lines, except for the fourth line, also change the FILENAME of the tar.gz file:
      - `"...\ActivityBrowserInstaller\WindowsInstaller\PythonScript\dist\{#appExeName}"; DestDir: "{app}";`
      - `"...\ActivityBrowserInstaller\WindowsInstaller\PythonScript\dist\ab_uninstaller.exe"; DestDir: "{app}"; Flags: ignoreversion`
      - `"...\ActivityBrowserInstaller\WindowsInstaller\PythonScript\dist\ab_installer.exe"; DestDir: "{app}"; Flags: ignoreversion deleteafterinstall`
      - `"...\ActivityBrowserInstaller\WindowsInstaller\[FILENAME].tar.gz"; DestDir: "{app}"; Flags: ignoreversion deleteafterinstall`
      - `"...\ActivityBrowserInstaller\WindowsInstaller\icon.ico" ; DestDir: "{app}"; Flags: ignoreversion deleteafterinstall`
    - Also change the appVersion value at the top of this file to the current version.
	- Click the run button or press F9 to compile the installer.
   - This generates the ActivityBrowserSetup.exe in the output file.

     This file can now simply be distributed and is ready for use.

### macOS

1. Navigate to the "AB installer" directory to find all necessary files for creating the installer.
   - This directory can be found in …\activity-browser\ActivityBrowserInstaller

2. To create the installer the AB Conda Environment needs to be present on the current computer:
   - Run the createApp.py file to create the AB application
   - In the createApp.py file, the variable directory may need to change to where the folder "PythonScript" is located.
   - An example of this directory change: '/Users/peterwillem02/Documents/GitHub/SE2/activity-browser/ActivityBrowserInstaller/Combined/PythonScript'


<<<<<<< HEAD
- Conda has to be installed on path
- The Activity Browser can be run using chmod +x <ActiviBrowser.app filename>. It needs to be run as chmod, because it needs permission to download files.
=======
## The 'Unpaid Interns'

The Unpaid Interns is a group of six students from Universiteit Leiden.
They worked together on the ABInstaller as a group project for their Software Engineering course.

The team consists out of:
- [Thijs Groeneweg](https://github.com/ThijsGroeneweg) - Product Owner
- [Arian Farzad](https://github.com/ThisIsSomeone) - Head of Documentation & Scrum Master
- [Hannah Gibb](https://github.com/hjgibb) - Head of Communication
- [Michiel van der Bijl](https://github.com/michiel9797) - Scribe
- [Ruben Visser](https://github.com/rcjvisserleiden) - Head of Testing
- [Bryan Owee](https://github.com/BryanOwee) - Developer

This project was in due part possible to their mentor.
- [Sjors Holtrop](https://github.com/sholtrop)
>>>>>>> 7b1546b7
<|MERGE_RESOLUTION|>--- conflicted
+++ resolved
@@ -65,11 +65,9 @@
    - In the createApp.py file, the variable directory may need to change to where the folder "PythonScript" is located.
    - An example of this directory change: '/Users/peterwillem02/Documents/GitHub/SE2/activity-browser/ActivityBrowserInstaller/Combined/PythonScript'
 
-
-<<<<<<< HEAD
 - Conda has to be installed on path
 - The Activity Browser can be run using chmod +x <ActiviBrowser.app filename>. It needs to be run as chmod, because it needs permission to download files.
-=======
+
 ## The 'Unpaid Interns'
 
 The Unpaid Interns is a group of six students from Universiteit Leiden.
@@ -84,5 +82,4 @@
 - [Bryan Owee](https://github.com/BryanOwee) - Developer
 
 This project was in due part possible to their mentor.
-- [Sjors Holtrop](https://github.com/sholtrop)
->>>>>>> 7b1546b7
+- [Sjors Holtrop](https://github.com/sholtrop)