name: conda - tests and development release
on:
  pull_request:
    branches:
      - main
      - minor
<<<<<<< HEAD
      - brightway25
  push:
    branches:
      - main
      - brightway25
=======
      - major
  push:
    branches:
      - main
      - major
>>>>>>> a2267a83

jobs:
  patch-test-environment:
    runs-on: ubuntu-latest
    steps:
      - uses: actions/checkout@v3
      - name: Patch test environment dependencies
        # This step adds the run requirements from the stable recipe to the test environment
        uses: mikefarah/yq@master
        with:
          cmd: |
            yq eval-all 'select(fi == 0).dependencies += select(fi == 1).requirements.run | select(fi == 0)' .github/conda-envs/test.yml recipe/meta.yaml > patched-environment.yml
      - name: Show patched environment
        run: cat patched-environment.yml
      - name: Upload patched environment as artifact
        uses: actions/upload-artifact@v4
        with:
          name: patched-environment
          path: patched-environment.yml

  tests:
    runs-on: ${{ matrix.os }}
    timeout-minutes: 12
    needs: patch-test-environment
    strategy:
      fail-fast: false
      matrix:
        os: [ubuntu-latest, windows-latest, macos-latest]
        python-version: ['3.10', '3.11']
    defaults:
      run:
        shell: bash -l {0}
    steps:
      - uses: actions/checkout@v3
      - name: Download patched test environment
        uses: actions/download-artifact@v4
        with:
          name: patched-environment
      - name: Setup python ${{ matrix.python-version }} conda environment
        uses: mamba-org/setup-micromamba@v1
        with:
          micromamba-version: '1.5.9-1'
          environment-name: test
          environment-file: patched-environment.yml
          create-args: >-
            python=${{ matrix.python-version }}
      - name: Environment info
        run: |
          micromamba list
          micromamba env export
          micromamba env export > env.yaml
      - name: Upload final environment as artifact
        uses: actions/upload-artifact@v4
        with:
          name: env-${{ matrix.os }}-${{ matrix.python-version }}
          path: env.yaml
      - name: Install linux dependencies
        if: ${{ matrix.os == 'ubuntu-latest' }}
        # https://pytest-qt.readthedocs.io/en/latest/troubleshooting.html#github-actions
        run: |
          sudo apt install -y libxkbcommon-x11-0 libxcb-icccm4 libxcb-image0 \
            libxcb-keysyms1 libxcb-randr0 libxcb-render-util0 libxcb-xinerama0 \
            libxcb-xfixes0 xvfb x11-utils glibc-tools;
          /sbin/start-stop-daemon --start --quiet --pidfile /tmp/custom_xvfb_99.pid \
          --make-pidfile --background --exec /usr/bin/Xvfb -- :99 -screen 0 \
          1920x1200x24 -ac +extension GLX +render -noreset;
      - name: Install coveralls and coverage
        if: ${{ matrix.os == 'ubuntu-latest' }}
        run: |
          micromamba install -q -y coveralls=3.3.1 coverage pytest-cov
      - name: Run linux tests
        if: ${{ matrix.os == 'ubuntu-latest' }}
        env:
          QT_DEBUG_PLUGINS: 1
        run: |
          catchsegv xvfb-run --auto-servernum pytest --cov=activity_browser --cov-report=;
      - name: Run tests
        if: ${{ matrix.os != 'ubuntu-latest' }}
        run: |
          pytest
      - name: Upload coverage
        if: ${{ matrix.python-version == '3.11' && matrix.os == 'ubuntu-latest' }}
        # https://github.com/lemurheavy/coveralls-public/issues/1435#issuecomment-763357004
        # https://coveralls-python.readthedocs.io/en/latest/usage/configuration.html#github-actions-support
        # https://github.com/TheKevJames/coveralls-python/issues/252
        env:
          GITHUB_TOKEN: ${{ secrets.GITHUB_TOKEN }}
          COVERALLS_SERVICE_NAME: github
        run: |
          coveralls

  deploy-development:
    # Make sure to only run a deploy if all tests pass.
    needs:
      - tests
    # And only on a push event, not a pull_request.
    if: ${{ github.event_name == 'push' && github.ref == 'refs/heads/main' }}
    runs-on: ubuntu-latest
    defaults:
      run:
        shell: bash -l {0}
    env:
      PKG_NAME: "activity-browser-dev25"
    steps:
      - uses: actions/checkout@v3
        with:
          fetch-depth: "0"
      - name: Build and deploy 3.11
        uses: conda-incubator/setup-miniconda@v2
        with:
          python-version: 3.11
          activate-environment: build
          environment-file: .github/conda-envs/build.yml
      - name: Export version
        run: |
          echo "VERSION=$(git describe --tags --always | cut -d- -f1,2 | sed 's/-/dev/')" >> $GITHUB_ENV
      - name: Patch recipe with run requirements from stable
        uses: mikefarah/yq@master
        # Adds the run dependencies from the stable recipe to the dev recipe (inplace)
        with:
          cmd: |
            yq eval-all -i 'select(fi == 0).requirements.run += select(fi == 1).requirements.run | select(fi == 0)' .github/dev-recipe/meta.yaml recipe/meta.yaml
      - name: Show patched dev recipe
        run: cat .github/dev-recipe/meta.yaml
      - name: Build development package
        run: |
          conda build .github/dev-recipe/
      - name: Upload the activity-browser-dev package
        run: |
          anaconda -t ${{ secrets.CONDA_UPLOAD_TOKEN }} upload \
          /usr/share/miniconda/envs/build/conda-bld/noarch/*.conda

  deploy-beta:
    # Make sure to only run a deploy if all tests pass.
    needs:
      - tests
    # And only on a push event, not a pull_request.
    if: ${{ github.event_name == 'push' && github.ref == 'refs/heads/major' }}
    runs-on: ubuntu-latest
    defaults:
      run:
        shell: bash -l {0}
    env:
      PKG_NAME: "activity-browser-beta"
    steps:
      - uses: actions/checkout@v3
        with:
          fetch-depth: "0"
      - name: Build and deploy 3.11
        uses: conda-incubator/setup-miniconda@v2
        with:
          python-version: 3.11
          activate-environment: build
          environment-file: .github/conda-envs/build.yml
      - name: Export version
        run: |
          ID=$(git rev-list 2.11.0..HEAD --count)
          VERSION="3.b.${ID}"
          echo "VERSION=$VERSION" >> $GITHUB_ENV
      - name: Patch recipe with run requirements from stable
        uses: mikefarah/yq@master
        # Adds the run dependencies from the stable recipe to the dev recipe (inplace)
        with:
          cmd: |
            yq eval-all -i 'select(fi == 0).requirements.run += select(fi == 1).requirements.run | select(fi == 0)' .github/dev-recipe/meta.yaml recipe/meta.yaml
      - name: Show patched dev recipe
        run: cat .github/dev-recipe/meta.yaml
      - name: Build beta package
        run: |
          conda build .github/dev-recipe/
      - name: Upload the activity-browser-dev package
        run: |
          anaconda -t ${{ secrets.CONDA_MRVISSCHER }} upload \
          /usr/share/miniconda/envs/build/conda-bld/noarch/*.conda<|MERGE_RESOLUTION|>--- conflicted
+++ resolved
@@ -1,22 +1,14 @@
-name: conda - tests and development release
+name: tests and development release
 on:
   pull_request:
     branches:
       - main
       - minor
-<<<<<<< HEAD
-      - brightway25
-  push:
-    branches:
-      - main
-      - brightway25
-=======
       - major
   push:
     branches:
       - main
       - major
->>>>>>> a2267a83
 
 jobs:
   patch-test-environment:
@@ -119,7 +111,7 @@
       run:
         shell: bash -l {0}
     env:
-      PKG_NAME: "activity-browser-dev25"
+      PKG_NAME: "activity-browser-dev"
     steps:
       - uses: actions/checkout@v3
         with:
