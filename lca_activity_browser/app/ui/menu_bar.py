# -*- coding: utf-8 -*-
<<<<<<< HEAD
# from __future__ import print_function, unicode_literals
# from eight import *

from PyQt5 import QtCore, QtGui, QtWidgets
from .icons import icons
from ..signals import signals
=======
from PyQt5 import QtCore, QtWidgets
>>>>>>> ddb9ed99


class MenuBar(object):
    def __init__(self, window):
        self.window = window
        self.menubar = QtWidgets.QMenuBar()
        self.menubar.addMenu(self.setup_file_menu())
        self.menubar.addMenu(self.setup_extensions_menu())
        self.menubar.addMenu(self.setup_help_menu())
        window.setMenuBar(self.menubar)

<<<<<<< HEAD
    # def add_metaprocess_menu_item(self):
    #     add_metaprocess = QtWidgets.QAction(QtGui.QIcon(icons.metaprocess), '&Meta-Process Editor', self.window)
    #     add_metaprocess.setShortcut('Ctrl+E')
    #     add_metaprocess.setStatusTip('Start Meta-Process Editor')

    #     # add_metaprocess.triggered.connect(self.set_up_widgets_meta_process)

    #     return add_metaprocess

    def setup_file_menu(self):
        menu = QtWidgets.QMenu('&File', self.window)
        # Switch BW2 directory
        # switch_bw2_dir = QtWidgets.QAction(QtGui.QIcon('exit.png'), '&Database directory...', self.window)
        # # switch_bw2_dir.setShortcut('Ctrl+Q')
        # switch_bw2_dir.setStatusTip('Change database directory')
        # switch_bw2_dir.triggered.connect(signals.switch_bw2_dir_path.emit)
        # menu.addAction(switch_bw2_dir)
        menu.addAction(
            '&Database directory...',
            signals.switch_bw2_dir_path.emit
        )
        menu.addAction(
            '&Import database...',
            signals.import_database.emit
        )
        return menu

    def setup_extensions_menu(self):
=======
    def get_extensions_menu(self):
>>>>>>> ddb9ed99
        extensions_menu = QtWidgets.QMenu('&Extensions', self.window)
        # extensions_menu.addAction(
        #     self.add_metaprocess_menu_item()
        # )
        return extensions_menu

    def setup_help_menu(self):
        help_menu = QtWidgets.QMenu('&Help', self.window)
        help_menu.addAction(
            self.window.icon,
            '&About Activity Browser',
            self.about)

        help_menu.addAction(
            '&About Qt',
            lambda x: QtWidgets.QMessageBox.aboutQt(self.window)
        )
        return help_menu

    def about(self):
        text = """
Activity Browser - a graphical interface for Brightway2.

Copyright (c) 2015, Bernhard Steubing and ETH Zurich
Copyright (c) 2016, Chris Mutel and Paul Scherrer Institut
Contact: cmutel@gmail.com

LICENSE:
This program is free software: you can redistribute it and/or modify it under the terms of the GNU General Public License as published by the Free Software Foundation, either version 3 of the License, or (at your option) any later version.

This program is distributed in the hope that it will be useful, but WITHOUT ANY WARRANTY; without even the implied warranty of MERCHANTABILITY or FITNESS FOR A PARTICULAR PURPOSE. See the GNU General Public License for more details.

You should have received a copy of the GNU General Public License along with this program.  If not, see <http://www.gnu.org/licenses/>."""
        msgBox = QtWidgets.QMessageBox()
        # msgBox.setMinimumSize(QtCore.QSize(400, 400))
        msgBox.setWindowTitle('About the Activity Browser')
        pixmap = self.window.icon.pixmap(QtCore.QSize(150, 150))
        msgBox.setIconPixmap(pixmap)
        msgBox.setWindowIcon(self.window.icon)
        msgBox.setText(text)
        msgBox.setFixedSize(QtCore.QSize(400, 400))
        msgBox.exec_()<|MERGE_RESOLUTION|>--- conflicted
+++ resolved
@@ -1,14 +1,5 @@
 # -*- coding: utf-8 -*-
-<<<<<<< HEAD
-# from __future__ import print_function, unicode_literals
-# from eight import *
-
-from PyQt5 import QtCore, QtGui, QtWidgets
-from .icons import icons
-from ..signals import signals
-=======
 from PyQt5 import QtCore, QtWidgets
->>>>>>> ddb9ed99
 
 
 class MenuBar(object):
@@ -19,16 +10,6 @@
         self.menubar.addMenu(self.setup_extensions_menu())
         self.menubar.addMenu(self.setup_help_menu())
         window.setMenuBar(self.menubar)
-
-<<<<<<< HEAD
-    # def add_metaprocess_menu_item(self):
-    #     add_metaprocess = QtWidgets.QAction(QtGui.QIcon(icons.metaprocess), '&Meta-Process Editor', self.window)
-    #     add_metaprocess.setShortcut('Ctrl+E')
-    #     add_metaprocess.setStatusTip('Start Meta-Process Editor')
-
-    #     # add_metaprocess.triggered.connect(self.set_up_widgets_meta_process)
-
-    #     return add_metaprocess
 
     def setup_file_menu(self):
         menu = QtWidgets.QMenu('&File', self.window)
@@ -49,9 +30,6 @@
         return menu
 
     def setup_extensions_menu(self):
-=======
-    def get_extensions_menu(self):
->>>>>>> ddb9ed99
         extensions_menu = QtWidgets.QMenu('&Extensions', self.window)
         # extensions_menu.addAction(
         #     self.add_metaprocess_menu_item()
