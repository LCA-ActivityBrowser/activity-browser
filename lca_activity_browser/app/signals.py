--- conflicted
+++ resolved
@@ -7,12 +7,10 @@
     # General Settings
     switch_bw2_dir_path = QtCore.pyqtSignal()
 
-<<<<<<< HEAD
+
     # Copy Text (Clipboard)
     copy_selection_to_clipboard = QtCore.pyqtSignal(str)
 
-=======
->>>>>>> 04e59c33
     new_activity = QtCore.pyqtSignal(str)
     activity_selected = QtCore.pyqtSignal(tuple)
 
