# -*- coding: utf-8 -*-
import os
import shutil

import bw2data as bd
import bw2io as bi
import pytest

<<<<<<< HEAD
from activity_browser import application, MainWindow
=======
from activity_browser import MainWindow, application
>>>>>>> 925dff0d


@pytest.fixture(scope="session")
def ab_app():
    """Initialize the application and yield it. Cleanup the 'test' project
    after session is complete.
    """
<<<<<<< HEAD
    application.main_window = MainWindow(application)
    yield application
    # Explicitly close the window
    application.close()
    # Explicitly close the connection to all the databases for the pytest_project
    if bw.projects.current == "pytest_project":
        for _, db in bw.config.sqlite3_databases:
            if not db._database.is_closed():
                db._database.close()
    if 'pytest_project' in bw.projects:
        bw.projects.delete_project('pytest_project', delete_dir=True)
    # finally, perform a cleanup of any remnants, mostly for local testing
    bw.projects.purge_deleted_directories()
=======
    bd.projects._use_temp_directory()
    bi.restore_project_directory(
        os.path.join(os.path.dirname(os.path.abspath(__file__)), "pytest_base.gz"),
        "default",
        overwrite_existing=True,
    )
>>>>>>> 925dff0d

    application.main_window = MainWindow(application)
    application.show()
    bd.projects.set_current("default")
    yield application
    application.close()


@pytest.fixture()
def bw2test():
    """Similar to `bw2test` from bw2data.tests, but makes use of pytest
    fixture setup/teardown mechanics.

    Allows tests to be performed in a perfectly clean project instead
    of the test project.
    """
    bd.config.dont_warn = True
    bd.config.is_test = True
    bd.config.cache = {}
    tempdir = bd.projects._use_temp_directory()
    yield tempdir
    bd.projects._restore_orig_directory()
    # Make the jump back to the pytest_project if it exists
    if "pytest_project" in bd.projects:
        bd.projects.set_current("pytest_project", update=False)
    shutil.rmtree(tempdir)<|MERGE_RESOLUTION|>--- conflicted
+++ resolved
@@ -6,11 +6,7 @@
 import bw2io as bi
 import pytest
 
-<<<<<<< HEAD
-from activity_browser import application, MainWindow
-=======
 from activity_browser import MainWindow, application
->>>>>>> 925dff0d
 
 
 @pytest.fixture(scope="session")
@@ -18,28 +14,12 @@
     """Initialize the application and yield it. Cleanup the 'test' project
     after session is complete.
     """
-<<<<<<< HEAD
-    application.main_window = MainWindow(application)
-    yield application
-    # Explicitly close the window
-    application.close()
-    # Explicitly close the connection to all the databases for the pytest_project
-    if bw.projects.current == "pytest_project":
-        for _, db in bw.config.sqlite3_databases:
-            if not db._database.is_closed():
-                db._database.close()
-    if 'pytest_project' in bw.projects:
-        bw.projects.delete_project('pytest_project', delete_dir=True)
-    # finally, perform a cleanup of any remnants, mostly for local testing
-    bw.projects.purge_deleted_directories()
-=======
     bd.projects._use_temp_directory()
     bi.restore_project_directory(
         os.path.join(os.path.dirname(os.path.abspath(__file__)), "pytest_base.gz"),
         "default",
         overwrite_existing=True,
     )
->>>>>>> 925dff0d
 
     application.main_window = MainWindow(application)
     application.show()
