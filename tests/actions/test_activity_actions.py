--- conflicted
+++ resolved
@@ -4,17 +4,8 @@
 from qtpy import QtWidgets
 
 from activity_browser import actions
-<<<<<<< HEAD
-from activity_browser.ui.widgets.new_node_dialog import NewNodeDialog
 
 
-def test_activity_delete(ab_app, monkeypatch):
-    print("check")
-    key = ("activity_tests", "330b935a46bc4ad39530ab7df012f38b")
-=======
-
-
->>>>>>> c0d84ffa
 
 def test_launch_application(application_instance):
     """Test that the application launches correctly."""
