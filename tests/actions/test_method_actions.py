from bw2data import methods
from bw2data.method import Method

from qtpy import QtWidgets
from stats_arrays.distributions import (
    NoUncertainty,
    UndefinedUncertainty,
    UniformUncertainty,
)

<<<<<<< HEAD
from activity_browser import actions, application
=======
from activity_browser import actions
>>>>>>> c0d84ffa
from activity_browser.ui.wizards import UncertaintyWizard


def test_cf_amount_modify(basic_database):
    method = ("basic_method",)
    elementary = basic_database.get("elementary")

    cf = [cf for cf in Method(method).load() if cf[0] == elementary.id]

    assert len(cf) == 1
    assert cf[0][1] == 1.0 or cf[0][1]["amount"] == 1.0

    actions.CFAmountModify.run(method, elementary.id, 200)

    cf = [cf for cf in Method(method).load() if cf[0] == elementary.id]
    assert cf[0][1] == 200.0 or cf[0][1]["amount"] == 200.0


def test_cf_new(basic_database):
    basic_database.new_node("new_elementary", type="emission", name="new_elementary").save()

    method = ("basic_method",)
    new_elementary = basic_database.get("new_elementary")

    cf = [cf for cf in Method(method).load() if cf[0] == new_elementary.id]
    assert len(cf) == 0

    actions.CFNew.run(method, [new_elementary.key])

    cf = [cf for cf in Method(method).load() if cf[0] == new_elementary.id]

    assert len(cf) == 1
    assert cf[0][1] == 0.0


def test_cf_remove(monkeypatch, basic_database):
    method = ("basic_method",)
    elementary = basic_database.get("elementary")
    cf = [cf for cf in Method(method).load() if cf[0] == elementary.id]

    monkeypatch.setattr(
        QtWidgets.QMessageBox,
        "warning",
        staticmethod(lambda *args, **kwargs: QtWidgets.QMessageBox.Yes),
    )

    assert len(cf) == 1

    actions.CFRemove.run(method, cf)

    cf = [cf for cf in Method(method).load() if cf[0] == elementary.id]
    assert len(cf) == 0


# def test_cf_uncertainty_modify(basic_database, application_instance):
#     method = ("basic_method",)
#     elementary = basic_database.get("elementary")
#     cf = [cf for cf in Method(method).load() if cf[0] == elementary.id]
#     new_cf_tuple = (
#         elementary.id,
#         {"amount": 5.5},
#     )
#     uncertainty = {
#         "loc": float("nan"),
#         "maximum": 10.0,
#         "minimum": 1.0,
#         "negative": False,
#         "scale": float("nan"),
#         "shape": float("nan"),
#         "uncertainty type": UniformUncertainty.id,
#     }
#
#     assert len(cf) == 1
#     assert cf[0][1].get("uncertainty type") == NoUncertainty.id
#
#     actions.CFUncertaintyModify.run(method, cf)
#
#     wizard = application_instance.main_window.findChild(UncertaintyWizard)
#
#     assert wizard.isVisible()
#
#     wizard.destroy()
#     actions.CFUncertaintyModify.wizard_done(method, new_cf_tuple, uncertainty)
#
#     cf = [cf for cf in Method(method).load() if cf[0] == elementary.id]
#
#     assert cf[0][1].get("uncertainty type") == UniformUncertainty.id
#     assert cf[0][1].get("amount") == 5.5


def test_cf_uncertainty_remove(basic_database):
    method = ("basic_method",)
    elementary = basic_database.get("elementary")
    cf = [cf for cf in Method(method).load() if cf[0] == elementary.id]
    assert len(cf) == 1

    assert cf[0][1].get("uncertainty type") == NoUncertainty.id

    actions.CFUncertaintyRemove.run(method, cf)

    cf = [cf for cf in Method(method).load() if cf[0] == elementary.id]
    assert (
        cf[0][1] == 1.0 or cf[0][1].get("uncertainty type") == UndefinedUncertainty.id
    )


def test_method_delete(monkeypatch, basic_database):
    method = ("basic_method",)

    monkeypatch.setattr(
        QtWidgets.QMessageBox,
        "warning",
        staticmethod(lambda *args, **kwargs: QtWidgets.QMessageBox.Yes),
    )

    assert method in methods

    actions.MethodDelete.run([method])

    assert method not in methods


def test_method_duplicate(monkeypatch, basic_database):
    from activity_browser.actions.method.method_duplicate import TupleNameDialog

    method = ("basic_method",)
    duplicated_method = ("basic_method - Copy",)

    monkeypatch.setattr(
        TupleNameDialog,
        "exec_",
        staticmethod(lambda *args, **kwargs: TupleNameDialog.Accepted),
    )

    monkeypatch.setattr(TupleNameDialog, "result_tuple", duplicated_method)

    assert method in methods
    assert duplicated_method not in methods

    actions.MethodDuplicate.run([method], "leaf")

    assert method in methods
    assert duplicated_method in methods<|MERGE_RESOLUTION|>--- conflicted
+++ resolved
@@ -8,11 +8,7 @@
     UniformUncertainty,
 )
 
-<<<<<<< HEAD
-from activity_browser import actions, application
-=======
 from activity_browser import actions
->>>>>>> c0d84ffa
 from activity_browser.ui.wizards import UncertaintyWizard
 
 
