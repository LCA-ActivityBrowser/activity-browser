# -*- coding: utf-8 -*-
import brightway2 as bw
from PySide2 import QtCore, QtWidgets

from activity_browser.signals import signals
from activity_browser.ui.widgets.dialog import EcoinventVersionDialog


def test_add_default_data(qtbot, ab_app, monkeypatch):
    """Switch to 'pytest_project' and add default data."""
    assert bw.projects.current == 'default'
    qtbot.waitExposed(ab_app.main_window)

    # fake the project name text input when called
    monkeypatch.setattr(
        QtWidgets.QInputDialog, 'getText',
        staticmethod(lambda *args, **kwargs: ('pytest_project', True))
    )
    project_tab = ab_app.main_window.left_panel.tabs['Project']
    qtbot.mouseClick(
        project_tab.projects_widget.new_project_button,
        QtCore.Qt.LeftButton
    )
    assert bw.projects.current == 'pytest_project'

    # The biosphere3 import finishes with a 'change_project' signal.
<<<<<<< HEAD
    with qtbot.waitSignal(signals.change_project, timeout=10*60*1000):  # 10 minutes
=======
    with qtbot.waitSignal(signals.change_project, timeout=10*60*1000):  # allow 10 mins for biosphere install

        # fake the accepting of the dialog when started
        monkeypatch.setattr(EcoinventVersionDialog, 'exec_', lambda self: EcoinventVersionDialog.Accepted)

        # click the 'add default data' button
>>>>>>> a7313e01
        qtbot.mouseClick(
            project_tab.databases_widget.add_default_data_button,
            QtCore.Qt.LeftButton
        )

    # biosphere was installed
    assert 'biosphere3' in bw.databases


def test_select_biosphere(qtbot, ab_app):
    """Select the 'biosphere3' database from the databases table."""
    biosphere = 'biosphere3'
    project_tab = ab_app.main_window.left_panel.tabs['Project']
    db_table = project_tab.databases_widget.table
    dbs = [
        db_table.model.index(i, 0).data() for i in range(db_table.rowCount())
    ]
    assert biosphere in dbs
    act_bio_tabs = project_tab.activity_biosphere_tabs
    act_bio_tabs.open_or_focus_tab(biosphere)
    act_bio_widget = act_bio_tabs.tabs[biosphere]

    # Grab the rectangle of the 2nd column on the first row.
    rect = db_table.visualRect(db_table.proxy_model.index(0, 1))
    with qtbot.waitSignal(signals.database_selected, timeout=1000):
        # Click once to 'focus' the table
        qtbot.mouseClick(db_table.viewport(), QtCore.Qt.LeftButton, pos=rect.center())
        # Then double-click to trigger the `doubleClick` event.
        qtbot.mouseDClick(db_table.viewport(), QtCore.Qt.LeftButton, pos=rect.center())

    assert act_bio_widget.table.rowCount() > 0


def test_search_biosphere(qtbot, ab_app):
    assert bw.projects.current == 'pytest_project'
    project_tab = ab_app.main_window.left_panel.tabs['Project']

    act_bio_tabs = project_tab.activity_biosphere_tabs
    act_bio_tabs.open_or_focus_tab('biosphere3')
    act_bio_widget = act_bio_tabs.tabs['biosphere3']

    initial_amount = act_bio_widget.table.rowCount()
    # Now search for a specific string
    with qtbot.waitSignal(act_bio_widget.search_box.returnPressed, timeout=1000):
        qtbot.keyClicks(act_bio_widget.search_box, 'Pentanol')
        qtbot.keyPress(act_bio_widget.search_box, QtCore.Qt.Key_Return)
    # We found some results!
    assert act_bio_widget.table.rowCount() > 0
    # And the table is now definitely smaller than it was.
    assert act_bio_widget.table.rowCount() < initial_amount


def test_fail_open_biosphere(ab_app):
    """Specifically fail to open an activity tab for a biosphere flow."""
    assert bw.projects.current == 'pytest_project'
    activities_tab = ab_app.main_window.right_panel.tabs['Activity Details']
    # Select any biosphere activity and emit signal to trigger opening the tab
    biosphere_flow = bw.Database('biosphere3').random()
    signals.safe_open_activity_tab.emit(biosphere_flow.key)
    assert len(activities_tab.tabs) == 0


def test_succceed_open_activity(ab_app):
    """Create a tiny test database with a production activity."""
    assert bw.projects.current == 'pytest_project'
    db = bw.Database('testdb')
    act_key = ('testdb', 'act1')
    db.write({
        act_key: {
            'name': 'act1',
            'unit': 'kilogram',
            'exchanges': [
                {'input': act_key, 'amount': 1, 'type': 'production'}
            ]
        }
    })
    activities_tab = ab_app.main_window.right_panel.tabs['Activity Details']
    # Select the activity and emit signal to trigger opening the tab
    act = bw.get_activity(act_key)
    signals.safe_open_activity_tab.emit(act_key)
    assert len(activities_tab.tabs) == 1
    assert act_key in activities_tab.tabs
    # Current index of QTabWidget is changed by opening the tab
    index = activities_tab.currentIndex()
    assert act.get('name') == activities_tab.tabText(index)


def test_close_open_activity_tab(ab_app):
    """Closing the activity tab will also hide the Activity Details tab."""
    act_key = ('testdb', 'act1')
    act = bw.get_activity(act_key)
    act_name = act.get('name')
    activities_tab = ab_app.main_window.right_panel.tabs['Activity Details']

    # The tab should still be open from the previous test
    assert act_key in activities_tab.tabs
    index = activities_tab.currentIndex()
    assert act_name == activities_tab.tabText(index)

    # Now close the tab.
    activities_tab.close_tab_by_tab_name(act_key)
    # Check that the tab no longer exists, and that the activity details tab
    # is hidden.
    assert act_key not in activities_tab.tabs
    assert activities_tab.isHidden()<|MERGE_RESOLUTION|>--- conflicted
+++ resolved
@@ -24,16 +24,12 @@
     assert bw.projects.current == 'pytest_project'
 
     # The biosphere3 import finishes with a 'change_project' signal.
-<<<<<<< HEAD
-    with qtbot.waitSignal(signals.change_project, timeout=10*60*1000):  # 10 minutes
-=======
     with qtbot.waitSignal(signals.change_project, timeout=10*60*1000):  # allow 10 mins for biosphere install
 
         # fake the accepting of the dialog when started
         monkeypatch.setattr(EcoinventVersionDialog, 'exec_', lambda self: EcoinventVersionDialog.Accepted)
 
         # click the 'add default data' button
->>>>>>> a7313e01
         qtbot.mouseClick(
             project_tab.databases_widget.add_default_data_button,
             QtCore.Qt.LeftButton
